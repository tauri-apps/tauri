--- conflicted
+++ resolved
@@ -266,12 +266,8 @@
     "cli.rs": {
       "path": "./tooling/cli.rs",
       "manager": "rust",
-<<<<<<< HEAD
       "dependencies": ["tauri-bundler", "tauri-utils"],
       "postversion": "cargo check"
-=======
-      "dependencies": ["tauri-bundler", "tauri-utils"]
->>>>>>> 02ac3215
     },
     "create-tauri-app": {
       "path": "./tooling/create-tauri-app",
