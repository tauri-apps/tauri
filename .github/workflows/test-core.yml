# Copyright 2019-2023 Tauri Programme within The Commons Conservancy
# SPDX-License-Identifier: Apache-2.0
# SPDX-License-Identifier: MIT

name: test core

on:
  push:
    branches:
      - dev
      - 1.x
  pull_request:
    paths:
      - '.github/workflows/test-core.yml'
      - 'core/**'
      - '!core/tauri/scripts/**'

env:
  RUST_BACKTRACE: 1
  CARGO_PROFILE_DEV_DEBUG: 0 # This would add unnecessary bloat to the target folder, decreasing cache efficiency.

concurrency:
  group: ${{ github.workflow }}-${{ github.ref }}
  cancel-in-progress: true

jobs:
  test:
    runs-on: ${{ matrix.platform.os }}

    strategy:
      fail-fast: false
      matrix:
        platform:
          - {
              target: x86_64-pc-windows-msvc,
              os: windows-latest,
              toolchain: '1.61.0'
            }
          - {
              target: x86_64-unknown-linux-gnu,
              os: ubuntu-latest,
              toolchain: '1.60.0'
            }
          - {
              target: x86_64-apple-darwin,
              os: macos-latest,
              toolchain: '1.60.0'
            }
        features:
          - {
              args: --no-default-features,
              key: no-default
            }
          - {
              args: --features api-all,
              key: api-all
            }
          - {
              args: --features compression,wry,linux-protocol-headers,isolation,custom-protocol,api-all,cli,updater,system-tray,windows7-compat,http-multipart,test,
              key: all
            }

    steps:
      - uses: actions/checkout@v2

      - name: install stable
        uses: actions-rs/toolchain@v1
        with:
          toolchain: ${{ matrix.platform.toolchain }}
          target: ${{ matrix.platform.target }}
          override: true
          default: true

      - name: install Linux dependencies
        if: contains(matrix.platform.target, 'unknown-linux')
        run: |
          sudo apt-get update
          sudo apt-get install -y webkit2gtk-4.0 libayatana-appindicator3-dev

      - uses: Swatinem/rust-cache@v2
        with:
          workspaces: core -> ../target
          save-if: ${{ matrix.features.key == 'all' }}

      - name: Downgrade crates with MSRV conflict
        # The --precise flag can only be used once per invocation.
        run: |
          cargo update -p toml:0.7.6 --precise 0.7.3
          cargo update -p toml_edit --precise 0.19.8
          cargo update -p toml_datetime --precise 0.6.1
          cargo update -p serde_spanned --precise 0.6.1
          cargo update -p winnow --precise 0.4.1
          cargo update -p time --precise 0.3.15
          cargo update -p ignore --precise 0.4.18
          cargo update -p raw-window-handle --precise 0.5.0
          cargo update -p cargo_toml:0.15.3 --precise 0.15.2
<<<<<<< HEAD
          cargo update -p zbus --precise 3.13.1
          cargo update -p zvariant --precise 3.10.0
          cargo update -p zbus_names --precise 2.5.1
=======
          cargo update -p zbus --precise 3.13.0
          cargo update -p zbus_names --precise 2.5.0
          cargo update -p is-terminal --precise 0.4.7
          cargo update -p colored --precise 2.0.2
>>>>>>> f6a13f6f

      - name: test
        run: cargo test --target ${{ matrix.platform.target }} ${{ matrix.features.args }}<|MERGE_RESOLUTION|>--- conflicted
+++ resolved
@@ -94,16 +94,10 @@
           cargo update -p ignore --precise 0.4.18
           cargo update -p raw-window-handle --precise 0.5.0
           cargo update -p cargo_toml:0.15.3 --precise 0.15.2
-<<<<<<< HEAD
-          cargo update -p zbus --precise 3.13.1
-          cargo update -p zvariant --precise 3.10.0
-          cargo update -p zbus_names --precise 2.5.1
-=======
           cargo update -p zbus --precise 3.13.0
           cargo update -p zbus_names --precise 2.5.0
           cargo update -p is-terminal --precise 0.4.7
           cargo update -p colored --precise 2.0.2
->>>>>>> f6a13f6f
 
       - name: test
         run: cargo test --target ${{ matrix.platform.target }} ${{ matrix.features.args }}