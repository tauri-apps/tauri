--- conflicted
+++ resolved
@@ -9,14 +9,6 @@
     paths:
       - '.github/workflows/udeps.yml'
       - 'core/**'
-<<<<<<< HEAD
-      - 'tauri/**'
-      - 'tauri-utils/**'
-      - 'tauri-api/**'
-      - 'tauri-macros/**'
-      - 'tauri-updater/**'
-=======
->>>>>>> 44fc65c7
       - 'cli/tauri-bundler/**'
       - 'cli/core/**'
 
