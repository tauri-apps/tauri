--- conflicted
+++ resolved
@@ -8,15 +8,9 @@
   "core/tauri-utils",
   "core/tauri-build",
   "core/tauri-codegen",
-<<<<<<< HEAD
-
-  # integration tests
-  "core/tauri/tests/restart"
-=======
   
   # integration tests
   "core/tests/restart"
->>>>>>> 266156a0
 ]
 
 exclude = [
