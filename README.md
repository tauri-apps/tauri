<h1 style="font-family:monospace, courier; font-size:3em"><img align="left" src="app-icon.png" height="52" width="52">&nbsp;TAURI</h2>

[![status](https://img.shields.io/badge/Status-Alpha-yellow.svg)](https://github.com/tauri-apps/tauri/tree/dev)
[![license](https://img.shields.io/badge/license-MIT%20or%20Apache%202-orange.svg)](https://opencollective.com/tauri)
[![test library](https://img.shields.io/github/workflow/status/tauri-apps/tauri/test%20library?label=test%20library)](https://github.com/tauri-apps/tauri/actions?query=workflow%3A%22test+library%22)

[![Chat Server](https://img.shields.io/badge/chat-on%20discord-7289da.svg)](https://discord.gg/SpmNs4S)
[![devto](https://img.shields.io/badge/blog-dev.to-black.svg)](https://dev.to/tauri)
[![devto](https://img.shields.io/badge/documentation-tauri.studio-purple.svg)](https://tauri.studio/docs/getting-started/intro)
[![https://good-labs.github.io/greater-good-affirmation/assets/images/badge.svg](https://good-labs.github.io/greater-good-affirmation/assets/images/badge.svg)](https://good-labs.github.io/greater-good-affirmation)
[![support](https://img.shields.io/badge/sponsor-open%20collective-blue.svg)](https://opencollective.com/tauri)

```yml
Tauri Apps
  footprint:   minuscule
  performance: ludicrous
  flexibility: gymnastic
  security:    hardened
```

## Current Releases

| Component | Description  | Version | Lin | Win | Mac |
|-----------|---------|------|-----|-----|-----|
| [**tauri.js CLI**](https://github.com/tauri-apps/tauri/tree/dev/cli/tauri.js) | create, develop and build apps | [![](https://img.shields.io/npm/v/tauri.svg)](https://www.npmjs.com/package/tauri) |✅|✅|✅|
| [**tauri core**](https://github.com/tauri-apps/tauri/tree/dev/tauri)  | binding to the low level WEBVIEW   | [![](https://img.shields.io/crates/v/tauri.svg)](https://crates.io/crates/tauri)|✅|✅|✅|
| [**tauri api**](https://github.com/tauri-apps/tauri/tree/dev/tauri-api)  | interface with the underlying OS | [![](https://img.shields.io/crates/v/tauri-api.svg)](https://crates.io/crates/tauri-api) |✅|✅|✅ |
| [**tauri bundler**](https://github.com/tauri-apps/tauri/tree/dev/cli/tauri-bundler) | manufacture the final binaries | [![](https://img.shields.io/crates/v/tauri-bundler.svg)](https://crates.io/crates/tauri-bundler)  |✅|✅|✅ |
| [**tauri utils**](https://github.com/tauri-apps/tauri/tree/dev/tauri-utils) | common tools for tauri| [![](https://img.shields.io/crates/v/tauri-utils.svg)](https://crates.io/crates/tauri-utils)  |✅|✅|✅ |
| [**tauri updater**](https://github.com/tauri-apps/tauri/tree/dev/tauri-updater) [WIP] | update the userland app | [![](https://img.shields.io/crates/v/tauri-updater.svg)](https://crates.io/crates/tauri-updater)  | | | |


## Introduction
Tauri is a framework for building tiny, blazing fast binaries for all major desktop platforms. Developers can integrate any front-end framework that compiles to HTML, JS and CSS for building their user interface. The backend of the application is a rust-sourced binary with an API that the front-end can interact with.

The user interface in Tauri apps currently leverages Cocoa/WebKit on macOS, gtk-webkit2 on Linux and MSHTML (IE10/11) or Webkit via Edge on Windows. **Tauri** uses (and contributes to) the MIT licensed project that you can find at [webview](https://github.com/webview/webview) and the [related webview organization](https://github.com/webview).


## Get Started
If you are interested in making a tauri-app, please visit the [documentation website](https://tauri.studio). This README is directed towards those who are interested in contributing to the core library. But if you just want a quick overview about where `tauri` is at in its development, here's a quick burndown:

#### App Bundles
- [x] App Icons
- [x] Build on MacOS (.app, .dmg)
- [x] Build on Linux (.deb, AppImage)
- [x] Build on Windows (.exe, .msi)
- [x] Copy Buffer
- [x] Device Notifications (toast)
- [ ] Self Updater (in progress)
- [ ] deeplink RPC (in progress)
- [ ] One-Time commands (coming soon)
- [ ] App Signing (coming soon)
- [ ] Frameless Mode (coming soon)
- [ ] Transparent Mode (coming soon)
- [ ] Multiwindow Mode (coming soon)
- [ ] Tray (coming soon)

#### API
- [x] setTitle - set the window title
- [x] command - make custom API interfaces
- [x] execute - STDOUT Passthrough with command invocation
- [x] open - open link in a browser
- [x] event - two part api consisting of `emit` and `listen`
- [x] httpRequest - command rust to make an http request
- [x] openDialog - native file chooser dialog
- [x] saveDialog - native file saver dialog
- [x] readDir - list files in a directory
- [x] createDir - create a directory
- [x] removeDir - remove a directory
- [x] removeFile - remove a file
- [x] renameFile - rename a file
- [x] copyFile - copy a file to a new destination
- [x] writeFile - write file to local filesystem
- [x] writeBinaryFile - write binary file to local filesystem
- [x] readBinaryFile - read binary file from local filesystem
- [x] readTextFile - read text file from local filesystem
- [ ] channel - stream constant data to the webview

### Security Features
- [x] localhost-free mode (:fire:)
- [x] Dynamic ahead of Time Compilation (dAoT) with functional tree-shaking
- [x] functional Address Space Layout Randomization
- [x] OTP salting of function names and messages at runtime
- [x] CSP Injection
- [ ] Frida-based harness for Post-Binary Analysis (in progress)

### Utilities
- [x] GH Action for creating binaries for all platforms
- [x] VS Code Extension
- [x] Tauri Core Plugins
- [ ] Update core dependencies automatically from the command line
- [ ] Rust-based CLI with deno binding

### Comparison between Tauri and Electron

| Detail | Tauri | Electron |
|--|--------|----------|
| Installer Size Linux | 3.1 MB | 52.1 MB |
| Memory Consumption Linux | 180 MB | 462 MB |
| Launch Time Linux | 0.39s | .80s |
| Interface Service Provider | Varies | Chromium |
| Backend Binding | Rust | Node.js (ECMAScript) |
| Underlying Engine | C/C++ | V8 (C/C++) |
| FLOSS | Yes | No |
| Multithreading | Yes | Yes |
| Bytecode Delivery | Yes | No |
<<<<<<< HEAD
| Multiple Windows | Soon | Yes |
| Auto Updater | Soon | Yes (1) |
=======
| Can Render PDF | Yes | No |
| Multiple Windows | Yes | Yes |
| Auto Updater | Soon | Yes (2) |
>>>>>>> 0c691f40
| Cross Platform | Yes | Yes |
| Custom App Icon | Yes | Yes |
| Windows Binary | Yes | Yes |
| MacOS Binary | Yes | Yes |
| Linux Binary | Yes | Yes |
| iOS Binary | Soon | No |
| Android Binary | Soon | No |
| Desktop Tray | Soon | Yes |
| Sidecar Binaries | Yes | No |

#### Notes
1. Electron has no native auto updater on Linux, but is offered by electron-packager

## Development

Tauri is a system composed of a number of moving pieces:

### Infrastructure
- git for code management
- github for project management
- github actions for CI and CD
- discord for discussions
- netlify-hosted documentation website

### Major Runtimes
- node.js for running the CLI (deno and pure rust are on the roadmap)
- cargo for testing, running the dev service, building binaries and as the runtime harness for the webview

### Major Languages
- typescript for the CLI
- javascript for the JS-side of the API
- rust for bindings, rust side of the API, harnesses
- C / obj-c for interfacing with the webviews

### Operating systems
Tauri core can be developed on Mac, Linux and Windows, but you are encouraged to use the latest possible operating systems and build tools for your OS.

### Contribution Flow
Before you start working on something, it is best to check if there is an existing issue first. Also it is a good idea to stop by the Discord guild and confirm with the team if it makes sense or if someone is already working on it. If you want to read more about this, please see [this page](https://github.com/tauri-apps/tauri/blob/dev/.github/CONTRIBUTING.md).

### Documentation
Documentation in a polyglot system is a tricky proposition. To this end, we prefer to use inline documentation of Rust code and at JSDoc in typescript / javascript code. We autocollect these and publish them using Docusaurus v2 and netlify. Here is the hosting repository for the documentation site: https://github.com/tauri-apps/tauri-docs

### Testing & Linting
Test all the things! We have a number of test suites, but are always looking to improve our coverage:
- Rust (`cargo test`) => sourced via inline `#[cfg(test)]` declarations
- TS (`jest`) => via spec files
- Smoke Tests (run on merges to latest)
- eslint, clippy

### CI/CD
We recommend you read this article to understand better how we run our pipelines: https://www.jacobbolda.com/setting-up-ci-and-cd-for-tauri/

## Organization
Tauri aims to be a sustainable collective based on principles that guide [sustainable
free and open software communities](https://sfosc.org). You can get involved in many ways.

This has been done with our best attempt at due diligence and in
respect of the original authors. Thankyou - this project would never have
been possible without your amazing contribution to open-source and we are
honoured to carry the torch further. Of special note:
- [zserge](https://github.com/zserge) for the original webview approach and
go bindings
- [Burtonago](https://github.com/burtonageo) for the Cargo Bundle prototype

## Contributing
Please make sure to read the [Contributing Guide](./.github/CONTRIBUTING.md)
before making a pull request.

Thank you to all the people who already contributed to Tauri!

Special thanks to the development team at Volentix Labs for the encouragement and support in the early phases of Tauri, notably Rhys Parry and Gregory Luneau.

## Semver
**tauri** is following [Semantic Versioning 2.0](https://semver.org/).

## Licenses
Code: (c) 2015 - present - Daniel Thompson-Yvetot, Lucas Nogueira, Tensor, Serge Zaitsev, George Burton and all the other amazing contributors.

MIT or MIT/Apache 2.0 where applicable.

Logo: CC-BY-NC-ND
- Original Tauri Logo Designs by [Daniel Thompson-Yvetot](https://github.com/nothingismagick) and [Guillaume Chau](https://github.com/akryum)<|MERGE_RESOLUTION|>--- conflicted
+++ resolved
@@ -104,14 +104,8 @@
 | FLOSS | Yes | No |
 | Multithreading | Yes | Yes |
 | Bytecode Delivery | Yes | No |
-<<<<<<< HEAD
 | Multiple Windows | Soon | Yes |
 | Auto Updater | Soon | Yes (1) |
-=======
-| Can Render PDF | Yes | No |
-| Multiple Windows | Yes | Yes |
-| Auto Updater | Soon | Yes (2) |
->>>>>>> 0c691f40
 | Cross Platform | Yes | Yes |
 | Custom App Icon | Yes | Yes |
 | Windows Binary | Yes | Yes |
