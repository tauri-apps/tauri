workspace = {}

[package]
name = "tauri-bundler"
version = "0.9.4"
authors = [
  "George Burton <burtonageo@gmail.com>",
  "Lucas Fernandes Gonçalves Nogueira <lucas@tauri.studio>",
  "Daniel Thompson-Yvetot <denjell@sfosc.org>",
  "Tensor Programming <tensordeveloper@gmail.com>"
]
categories = [ "command-line-utilities", "development-tools::cargo-plugins" ]
license = "MIT/Apache-2.0"
keywords = [ "bundle", "cargo", "tauri" ]
repository = "https://github.com/tauri-apps/tauri"
description = "Wrap rust executables in OS-specific app bundles for Tauri"
edition = "2018"

[dependencies]
ar = "0.8.0"
chrono = "0.4"
dirs-next = "2.0.0"
glob = "0.3.0"
icns = "0.3"
image = "0.23.13"
libflate = "1.0"
md5 = "0.7.0"
<<<<<<< HEAD
minisign = "0.5.19"
# error handling
msi = "0.3"
=======
>>>>>>> b0c10090
anyhow = "1.0"
thiserror = "1.0"
serde_json = "1.0"
serde = { version = "1.0", features = [ "derive" ] }
strsim = "0.10.0"
tar = "0.4"
termcolor = "1.1.2"
toml = "0.5.8"
walkdir = "2"
lazy_static = { version = "1.4" }
base64 = "0.12.1"
handlebars = { version = "3.5" }

[target."cfg(target_os = \"windows\")".dependencies]
attohttpc = { version = "0.16.3" }
regex = { version = "1" }
uuid = { version = "0.8", features = [ "v5" ] }

[target."cfg(not(target_os = \"linux\"))".dependencies]
zip = { version = "0.5" }
sha2 = { version = "0.9" }
hex = { version = "0.4" }

[dev-dependencies]
tempfile = "3"
totems = "0.2.7"
# used to make sure our signature/validation works together
tauri-updater = { version = "0.5",  path = "../../tauri-updater" }


[lib]
name = "tauri_bundler"
path = "src/lib.rs"<|MERGE_RESOLUTION|>--- conflicted
+++ resolved
@@ -25,12 +25,7 @@
 image = "0.23.13"
 libflate = "1.0"
 md5 = "0.7.0"
-<<<<<<< HEAD
 minisign = "0.5.19"
-# error handling
-msi = "0.3"
-=======
->>>>>>> b0c10090
 anyhow = "1.0"
 thiserror = "1.0"
 serde_json = "1.0"
