use std;
use std::ffi::OsStr;
use std::fs::{self, File};
use std::io::{self, BufRead, BufReader, BufWriter, Write};
use std::path::{Component, Path, PathBuf};
use std::process::{Command, Stdio};

use term;
use walkdir;

/// Returns true if the path has a filename indicating that it is a high-desity
/// "retina" icon.  Specifically, returns true the the file stem ends with
/// "@2x" (a convention specified by the [Apple developer docs](
/// https://developer.apple.com/library/mac/documentation/GraphicsAnimation/Conceptual/HighResolutionOSX/Optimizing/Optimizing.html)).
pub fn is_retina<P: AsRef<Path>>(path: P) -> bool {
  path
    .as_ref()
    .file_stem()
    .and_then(OsStr::to_str)
    .map(|stem| stem.ends_with("@2x"))
    .unwrap_or(false)
}

/// Creates a new file at the given path, creating any parent directories as
/// needed.
pub fn create_file(path: &Path) -> crate::Result<BufWriter<File>> {
  if let Some(parent) = path.parent() {
    fs::create_dir_all(&parent)?;
  }
  let file = File::create(path)?;
  Ok(BufWriter::new(file))
}

/// Makes a symbolic link to a directory.
#[cfg(unix)]
fn symlink_dir(src: &Path, dst: &Path) -> io::Result<()> {
  std::os::unix::fs::symlink(src, dst)
}

/// Makes a symbolic link to a directory.
#[cfg(windows)]
fn symlink_dir(src: &Path, dst: &Path) -> io::Result<()> {
  std::os::windows::fs::symlink_dir(src, dst)
}

/// Makes a symbolic link to a file.
#[cfg(unix)]
fn symlink_file(src: &Path, dst: &Path) -> io::Result<()> {
  std::os::unix::fs::symlink(src, dst)
}

/// Makes a symbolic link to a file.
#[cfg(windows)]
fn symlink_file(src: &Path, dst: &Path) -> io::Result<()> {
  std::os::windows::fs::symlink_file(src, dst)
}

/// Copies a regular file from one path to another, creating any parent
/// directories of the destination path as necessary.  Fails if the source path
/// is a directory or doesn't exist.
pub fn copy_file(from: impl AsRef<Path>, to: impl AsRef<Path>) -> crate::Result<()> {
  let from = from.as_ref();
  let to = to.as_ref();
  if !from.exists() {
    return Err(crate::Error::GenericError(format!(
      "{:?} does not exist",
      from
    )));
  }
  if !from.is_file() {
    return Err(crate::Error::GenericError(format!(
      "{:?} is not a file",
      from
    )));
  }
  let dest_dir = to.parent().expect("No data in parent");
  fs::create_dir_all(dest_dir)?;
  fs::copy(from, to)?;
  Ok(())
}

/// Recursively copies a directory file from one path to another, creating any
/// parent directories of the destination path as necessary.  Fails if the
/// source path is not a directory or doesn't exist, or if the destination path
/// already exists.
pub fn copy_dir(from: &Path, to: &Path) -> crate::Result<()> {
  if !from.exists() {
    return Err(crate::Error::GenericError(format!(
      "{:?} does not exist",
      from
    )));
  }
  if !from.is_dir() {
    return Err(crate::Error::GenericError(format!(
      "{:?} is not a Directory",
      from
    )));
  }
  if to.exists() {
    return Err(crate::Error::GenericError(format!(
      "{:?} already exists",
      from
    )));
  }
  let parent = to.parent().expect("No data in parent");
  fs::create_dir_all(parent)?;
  for entry in walkdir::WalkDir::new(from) {
    let entry = entry?;
    debug_assert!(entry.path().starts_with(from));
    let rel_path = entry.path().strip_prefix(from)?;
    let dest_path = to.join(rel_path);
    if entry.file_type().is_symlink() {
      let target = fs::read_link(entry.path())?;
      if entry.path().is_dir() {
        symlink_dir(&target, &dest_path)?;
      } else {
        symlink_file(&target, &dest_path)?;
      }
    } else if entry.file_type().is_dir() {
      fs::create_dir(dest_path)?;
    } else {
      fs::copy(entry.path(), dest_path)?;
    }
  }
  Ok(())
}

/// Given a path (absolute or relative) to a resource file, returns the
/// relative path from the bundle resources directory where that resource
/// should be stored.
pub fn resource_relpath(path: &Path) -> PathBuf {
  let mut dest = PathBuf::new();
  for component in path.components() {
    match component {
      Component::Prefix(_) => {}
      Component::RootDir => dest.push("_root_"),
      Component::CurDir => {}
      Component::ParentDir => dest.push("_up_"),
      Component::Normal(string) => dest.push(string),
    }
  }
  dest
}

/// Prints a message to stderr, in the same format that `cargo` uses,
/// indicating that we are creating a bundle with the given filename.
pub fn print_bundling(filename: &str) -> crate::Result<()> {
  print_progress("Bundling", filename)
}

/// Prints a message to stderr, in the same format that `cargo` uses,
/// indicating that we have finished the the given bundles.
pub fn print_finished(output_paths: &[PathBuf]) -> crate::Result<()> {
  let pluralised = if output_paths.len() == 1 {
    "bundle"
  } else {
    "bundles"
  };
  let msg = format!("{} {} at:", output_paths.len(), pluralised);
  print_progress("Finished", &msg)?;
  for path in output_paths {
    println!("        {}", path.display());
  }
  Ok(())
}

/// Safely adds the terminal attribute to the terminal output.
/// If the terminal doesn't support the attribute, does nothing.
fn safe_term_attr<T: term::Terminal + ?Sized>(
  output: &mut T,
  attr: term::Attr,
) -> term::Result<()> {
  if output.supports_attr(attr) {
    output.attr(attr)
  } else {
    Ok(())
  }
}

/// Prints a formatted bundle progress to stderr.
fn print_progress(step: &str, msg: &str) -> crate::Result<()> {
  if let Some(mut output) = term::stderr() {
    safe_term_attr(&mut *output, term::Attr::Bold)?;
    output.fg(term::color::GREEN)?;
    write!(output, "    {}", step)?;
    output.reset()?;
    writeln!(output, " {}", msg)?;
    output.flush()?;
    Ok(())
  } else {
    let mut output = io::stderr();
    write!(output, "    {}", step)?;
    writeln!(output, " {}", msg)?;
    output.flush()?;
    Ok(())
  }
}

/// Prints a warning message to stderr, in the same format that `cargo` uses.
pub fn print_warning(message: &str) -> crate::Result<()> {
  if let Some(mut output) = term::stderr() {
    safe_term_attr(&mut *output, term::Attr::Bold)?;
    output.fg(term::color::YELLOW)?;
    write!(output, "warning:")?;
    output.reset()?;
    writeln!(output, " {}", message)?;
    output.flush()?;
    Ok(())
  } else {
    let mut output = io::stderr();
    write!(output, "warning:")?;
    writeln!(output, " {}", message)?;
    output.flush()?;
    Ok(())
  }
}

/// Prints a Info message to stderr.
pub fn print_info(message: &str) -> crate::Result<()> {
  if let Some(mut output) = term::stderr() {
    safe_term_attr(&mut *output, term::Attr::Bold)?;
    output.fg(term::color::GREEN)?;
    write!(output, "info:")?;
    output.reset()?;
    writeln!(output, " {}", message)?;
    output.flush()?;
    Ok(())
  } else {
    let mut output = io::stderr();
    write!(output, "info:")?;
    writeln!(output, " {}", message)?;
    output.flush()?;
    Ok(())
  }
}

/// Prints an error to stderr, in the same format that `cargo` uses.
pub fn print_error(error: &anyhow::Error) -> crate::Result<()> {
  if let Some(mut output) = term::stderr() {
    safe_term_attr(&mut *output, term::Attr::Bold)?;
    output.fg(term::color::RED)?;
    write!(output, "error:")?;
    output.reset()?;
    safe_term_attr(&mut *output, term::Attr::Bold)?;
    writeln!(output, " {}", error)?;
    output.reset()?;
    for cause in error.chain().skip(1) {
      writeln!(output, "  Caused by: {}", cause)?;
    }
    // Add Backtrace once its stable.
    // if let Some(backtrace) = error.backtrace() {
    //   writeln!(output, "{:?}", backtrace)?;
    // }
    output.flush()?;
    std::process::exit(1)
  } else {
    let mut output = io::stderr();
    write!(output, "error:")?;
    writeln!(output, " {}", error)?;
    for cause in error.chain().skip(1) {
      writeln!(output, "  Caused by: {}", cause)?;
    }
    // if let Some(backtrace) = error.backtrace() {
    //   writeln!(output, "{:?}", backtrace)?;
    // }
    output.flush()?;
    std::process::exit(1)
  }
}

pub fn execute_with_output(cmd: &mut Command) -> crate::Result<()> {
  let mut child = cmd
    .stdout(Stdio::piped())
    .spawn()
    .expect("failed to spawn command");
  {
    let stdout = child.stdout.as_mut().expect("Failed to get stdout handle");
    let reader = BufReader::new(stdout);

    for line in reader.lines() {
      println!("{}", line.expect("Failed to get line"));
    }
  }

  let status = child.wait()?;
  if status.success() {
    Ok(())
  } else {
    Err(anyhow::anyhow!("command failed").into())
  }
}

#[cfg(test)]
mod tests {
  use super::{copy_dir, create_file, is_retina, resource_relpath, symlink_file};
  use std;
  use std::io::Write;
  use std::path::PathBuf;
  use tempfile;

  #[test]
  fn create_file_with_parent_dirs() {
    let tmp = tempfile::tempdir().expect("Unable to create temp dir");
    assert!(!tmp.path().join("parent").exists());
    {
      let mut file =
        create_file(&tmp.path().join("parent/file.txt")).expect("Failed to create file");
      writeln!(file, "Hello, world!").expect("unable to write file");
    }
    assert!(tmp.path().join("parent").is_dir());
    assert!(tmp.path().join("parent/file.txt").is_file());
  }

<<<<<<< HEAD
  // todo(lemarier): Test are failing on windows (wasn't tested before)
  // we should look at this why it fail -- hard for me to debug as I don't have a windows
  // machine available right now
  #[cfg(not(target_os = "windows"))]
=======
  #[cfg(not(windows))]
>>>>>>> 0591f1f9
  #[test]
  fn copy_dir_with_symlinks() {
    // Create a directory structure that looks like this:
    //   ${TMP}/orig/
    //       sub/
    //           file.txt
    //       link -> sub/file.txt
    let tmp = tempfile::tempdir().expect("unable to create tempdir");
    {
      let mut file =
        create_file(&tmp.path().join("orig/sub/file.txt")).expect("Unable to create file");
      writeln!(file, "Hello, world!").expect("Unable to write to file");
    }
    symlink_file(
      &PathBuf::from("sub/file.txt"),
      &tmp.path().join("orig/link"),
    )
    .expect("Failed to create symlink");
    assert_eq!(
      std::fs::read(tmp.path().join("orig/link"))
        .expect("Failed to read file")
        .as_slice(),
      b"Hello, world!\n"
    );
    // Copy ${TMP}/orig to ${TMP}/parent/copy, and make sure that the
    // directory structure, file, and symlink got copied correctly.
    copy_dir(&tmp.path().join("orig"), &tmp.path().join("parent/copy"))
      .expect("Failed to copy dir");
    assert!(tmp.path().join("parent/copy").is_dir());
    assert!(tmp.path().join("parent/copy/sub").is_dir());
    assert!(tmp.path().join("parent/copy/sub/file.txt").is_file());
    assert_eq!(
      std::fs::read(tmp.path().join("parent/copy/sub/file.txt"))
        .expect("Failed to read file")
        .as_slice(),
      b"Hello, world!\n"
    );
    assert!(tmp.path().join("parent/copy/link").exists());
    assert_eq!(
      std::fs::read_link(tmp.path().join("parent/copy/link")).expect("Failed to read from symlink"),
      PathBuf::from("sub/file.txt")
    );
    assert_eq!(
      std::fs::read(tmp.path().join("parent/copy/link"))
        .expect("Failed to read from file")
        .as_slice(),
      b"Hello, world!\n"
    );
  }

  #[test]
  fn retina_icon_paths() {
    assert!(!is_retina("data/icons/512x512.png"));
    assert!(is_retina("data/icons/512x512@2x.png"));
  }

  #[test]
  fn resource_relative_paths() {
    assert_eq!(
      resource_relpath(&PathBuf::from("./data/images/button.png")),
      PathBuf::from("data/images/button.png")
    );
    assert_eq!(
      resource_relpath(&PathBuf::from("../../images/wheel.png")),
      PathBuf::from("_up_/_up_/images/wheel.png")
    );
    assert_eq!(
      resource_relpath(&PathBuf::from("/home/ferris/crab.png")),
      PathBuf::from("_root_/home/ferris/crab.png")
    );
  }
}<|MERGE_RESOLUTION|>--- conflicted
+++ resolved
@@ -311,14 +311,7 @@
     assert!(tmp.path().join("parent/file.txt").is_file());
   }
 
-<<<<<<< HEAD
-  // todo(lemarier): Test are failing on windows (wasn't tested before)
-  // we should look at this why it fail -- hard for me to debug as I don't have a windows
-  // machine available right now
-  #[cfg(not(target_os = "windows"))]
-=======
   #[cfg(not(windows))]
->>>>>>> 0591f1f9
   #[test]
   fn copy_dir_with_symlinks() {
     // Create a directory structure that looks like this:
