--- conflicted
+++ resolved
@@ -201,11 +201,7 @@
 
   let package_base_name = format!(
     "{}_{}_{}",
-<<<<<<< HEAD
-    settings.main_binary_name(),
-=======
     settings.main_binary_name().replace(".exe", ""),
->>>>>>> 9fc14302
     settings.version_string(),
     arch
   );
@@ -214,11 +210,7 @@
     settings
       .project_out_directory()
       .to_path_buf()
-<<<<<<< HEAD
-      .join(format!("bundle/wix/{}.msi", package_base_name)),
-=======
       .join(format!("bundle/msi/{}.msi", package_base_name)),
->>>>>>> 9fc14302
   )
 }
 
@@ -425,11 +417,7 @@
 
   let output_path = settings
     .project_out_directory()
-<<<<<<< HEAD
-    .join("bundle/wix")
-=======
     .join("bundle/msi")
->>>>>>> 9fc14302
     .join(arch);
 
   let mut data = BTreeMap::new();
