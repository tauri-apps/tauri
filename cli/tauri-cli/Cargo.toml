[package]
name = "tauri-cli"
version = "0.1.0"
authors = ["George Burton <burtonageo@gmail.com>", "Lucas Fernandes Gonçalves Nogueira <lucas@quasar.dev>", "Daniel Thompson-Yvetot <denjell@sfosc.org>"]
license = "MIT/Apache-2.0"
keywords = ["bundle", "cargo", "tauri"]
repository = "https://github.com/tauri-apps/tauri"
description = "Wrap rust executables in OS-specific app bundles for Tauri"
edition = "2018"

[dependencies]
ar = "0.8.0"
chrono = "0.4"
clap = "^2"
dirs = "2.0.2"
error-chain = "0.12"
glob = "0.3.0"
icns = "0.3"
image = "0.22.3"
libflate = "0.1"
md5 = "0.7.0"
msi = "0.2"

serde = "1.0"
serde_derive = "1.0"
strsim = "0.9.2"
tar = "0.4"
target_build_utils = "0.3"
term = "0.6.1"
toml = "0.5.5"
uuid = { version = "0.8", features = ["v5"] }
walkdir = "2"

sha2 = "0.8"
lazy_static = "1.4"
handlebars = "2.0"
reqwest = "0.9.22"
hex = "0.4"
zip = "0.5"

[dev-dependencies]
<<<<<<< HEAD
tempfile = "3"
winit = "0.11"

[[bin]]
name = "cargo-tauri-cli"
path = "src/main.rs"
=======
tempfile = "3"
>>>>>>> 50ef9127
<|MERGE_RESOLUTION|>--- conflicted
+++ resolved
@@ -39,13 +39,8 @@
 zip = "0.5"
 
 [dev-dependencies]
-<<<<<<< HEAD
 tempfile = "3"
-winit = "0.11"
 
 [[bin]]
 name = "cargo-tauri-cli"
-path = "src/main.rs"
-=======
-tempfile = "3"
->>>>>>> 50ef9127
+path = "src/main.rs"