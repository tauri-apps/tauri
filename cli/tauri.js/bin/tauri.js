#!/usr/bin/env node

<<<<<<< HEAD
const chalk = require('chalk')
const pkg = require('../package.json')
const updateNotifier = require('update-notifier')

const cmds = ['help', 'icon', 'deps']
=======
const cmds = ['icon', 'deps']
>>>>>>> c718bd23
const rustCliCmds = ['dev', 'build', 'init', 'info']

const cmd = process.argv[2]
/**
 * @description This is the bootstrapper that in turn calls subsequent
 * Tauri Commands
 *
 * @param {string|array} command
 */
const tauri = function (command) {
  // notifying updates.
  if (!(process.argv || []).some((arg) => arg === '--no-update-notifier')) {
    updateNotifier({
      pkg,
      updateCheckInterval: 0
    }).notify()
  }

  if (typeof command === 'object') {
    // technically we just care about an array
    command = command[0]
  }

  if (rustCliCmds.includes(command)) {
    const { runOnRustCli } = require('../dist/helpers/rust-cli')
    if (process.argv && !process.env.test) {
      process.argv.splice(0, 3)
    }
    runOnRustCli(
      command,
      (process.argv || []).filter((v) => v !== '--no-update-notifier')
    ).promise.then(() => {
      if (command === 'init') {
        const {
          installDependencies
        } = require('../dist/api/dependency-manager')
        return installDependencies()
      }
    })
  } else {
    if (
      !command ||
      command === '-h' ||
      command === '--help' ||
      command === 'help'
    ) {
      console.log(
        chalk.cyan(`
      :oooodddoooo;     ;oddl,      ,ol,       ,oc,  ,ldoooooooc,    ,oc,
      ';;;cxOx:;;;'    ;xOxxko'     :kx:       lkd,  :xkl;;;;:okx:   lkd,
          'dOo'       'oOd;:xkc     :kx:       lkd,  :xx:     ;xkc   lkd,
          'dOo'       ckx:  lkx;    :kx:       lkd,  :xx:     :xkc   lkd,
          'dOo'      ;xkl   ,dko'   :kx:       lkd,  :xx:.....xko,   lkd,
          'dOo'     'oOd,    :xkc   :kx:       lkd,  :xx:,;cokko'    lkd,
          'dOo'     ckk:      lkx;  :kx:       lkd,  :xx:    ckkc    lkd,
          'dOo'    ;xOl        lko; :xkl;,....;oOd,  :xx:     :xkl'  lkd,
          'okl'    'kd'        'xx'  'dxxxddddxxo'   :dd;      ;dxc  'xo'`)
      )
      console.log(
        ` ${chalk.yellow(
          'Description'
        )} \n This is the Tauri CLI \n ${chalk.yellow('Usage')} \n $ tauri ${[
          ...rustCliCmds,
          ...cmds
        ].join('|')} \n ${chalk.yellow(
          'Options'
        )} \n --help, -h     Displays this message \n --version, -v  Displays the Tauri CLI version`
      )

      process.exit(0)
      // eslint-disable-next-line no-unreachable
      return false // do this for node consumers and tests
    }

    if (command === '-v' || command === '--version') {
      console.log(`${pkg.version}`)
      return false // do this for node consumers and tests
    }

    if (cmds.includes(command)) {
      if (process.argv && !process.env.test) {
        process.argv.splice(2, 1)
      }
      console.log(`[tauri]: running ${command}`)
      require(`./tauri-${command}`)
    } else {
      console.log(`Invalid command ${command}. Use one of ${cmds.join(', ')}.`)
    }
  }
}

module.exports = {
  tauri
}

tauri(cmd)<|MERGE_RESOLUTION|>--- conflicted
+++ resolved
@@ -1,14 +1,10 @@
 #!/usr/bin/env node
 
-<<<<<<< HEAD
 const chalk = require('chalk')
 const pkg = require('../package.json')
 const updateNotifier = require('update-notifier')
 
-const cmds = ['help', 'icon', 'deps']
-=======
 const cmds = ['icon', 'deps']
->>>>>>> c718bd23
 const rustCliCmds = ['dev', 'build', 'init', 'info']
 
 const cmd = process.argv[2]
