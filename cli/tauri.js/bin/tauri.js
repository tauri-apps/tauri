--- conflicted
+++ resolved
@@ -1,12 +1,7 @@
 #!/usr/bin/env node
 
-<<<<<<< HEAD
-const cmds = ['help', 'icon', 'info', 'deps']
-const rustCliCmds = ['dev', 'build', 'init', 'sign']
-=======
 const cmds = ['help', 'icon', 'deps']
-const rustCliCmds = ['dev', 'build', 'init', 'info']
->>>>>>> 1318ffb4
+const rustCliCmds = ['dev', 'build', 'init', 'info', 'sign']
 
 const cmd = process.argv[2]
 
