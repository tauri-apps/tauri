{
  "name": "tauri",
  "version": "0.5.2",
  "description": "Multi-binding collection of libraries and templates for building Tauri apps",
  "bin": {
    "tauri": "./bin/tauri.js"
  },
  "funding": {
    "type": "opencollective",
    "url": "https://opencollective.com/tauri"
  },
  "scripts": {
    "build": "webpack --progress",
    "build-release": "yarn build --display none --progress false",
    "test": "jest --runInBand --no-cache --testPathIgnorePatterns=\"(build|dev)\"",
    "pretest": "yarn build",
    "prepublishOnly": "yarn build-release",
    "test:local": "jest --runInBand",
    "lint": "eslint --ext ts ./src/**/*.ts",
    "lint-fix": "eslint --fix --ext ts ./src/**/*.ts",
    "lint:lockfile": "lockfile-lint --path yarn.lock --type yarn --validate-https --allowed-hosts npm yarn",
    "build:tauri[rust]": "cd ../tauri && TAURI_DIST_DIR=../../test/fixture/dist TAURI_DIR=../test/fixture cargo publish --dry-run --allow-dirty"
  },
  "repository": {
    "type": "git",
    "url": "git+https://github.com/tauri-apps/tauri.git"
  },
  "contributors": [
    "Tauri Team <team@tauri-apps.org> (https://tauri.studio)",
    "Daniel Thompson-Yvetot <denjell@sfosc.org>",
    "Lucas Fernandes Gonçalves Nogueira <lucas@quasar.dev>"
  ],
  "license": "MIT",
  "bugs": {
    "url": "https://github.com/tauri-apps/tauri/issues"
  },
  "homepage": "https://github.com/tauri-apps/tauri#readme",
  "publishConfig": {
    "access": "public"
  },
  "engines": {
    "node": ">= 10.17.0",
    "npm": ">= 6.6.0",
    "yarn": ">= 1.19.1"
  },
  "dependencies": {
    "@tauri-apps/tauri-inliner": "1.14.1",
    "@tauri-apps/toml": "2.2.4",
    "chalk": "4.0.0",
    "chokidar": "3.3.1",
    "cross-spawn": "7.0.2",
    "fast-glob": "3.2.2",
    "fs-extra": "9.0.0",
    "imagemin": "7.0.1",
    "imagemin-optipng": "7.1.0",
    "imagemin-pngquant": "8.0.0",
    "imagemin-zopfli": "6.0.0",
    "is-png": "2.0.0",
    "isbinaryfile": "4.0.6",
    "jsdom": "16.2.2",
    "lodash": "4.17.15",
    "minimist": "1.2.5",
    "ms": "2.1.2",
    "png2icons": "2.0.1",
    "read-chunk": "3.2.0",
    "sharp": "0.25.2",
    "webpack-merge": "4.2.2",
    "webpack-shell-plugin": "0.5.0"
  },
  "devDependencies": {
    "@babel/core": "7.9.0",
    "@babel/preset-env": "7.9.5",
    "@babel/preset-typescript": "7.9.0",
    "@types/cross-spawn": "6.0.1",
    "@types/fs-extra": "8.1.0",
    "@types/imagemin": "7.0.0",
    "@types/imagemin-optipng": "5.2.0",
    "@types/jsdom": "16.2.1",
    "@types/lodash": "4.14.149",
    "@types/ms": "0.7.31",
    "@types/sharp": "0.24.0",
    "@types/webpack-merge": "4.1.5",
    "@typescript-eslint/eslint-plugin": "2.28.0",
    "@typescript-eslint/parser": "2.28.0",
    "babel-jest": "25.3.0",
    "dotenv": "8.2.0",
    "eslint": "6.8.0",
    "eslint-config-standard-with-typescript": "15.0.1",
    "eslint-plugin-import": "2.20.2",
    "eslint-plugin-lodash-template": "0.15.0",
    "eslint-plugin-node": "11.1.0",
    "eslint-plugin-promise": "4.2.1",
    "eslint-plugin-security": "1.4.0",
    "eslint-plugin-standard": "4.0.1",
    "husky": "4.2.5",
    "is-running": "2.1.0",
    "jest": "25.3.0",
    "jest-mock-process": "1.3.2",
    "lint-staged": "10.1.3",
    "lockfile-lint": "4.2.2",
    "promise": "8.1.0",
<<<<<<< HEAD
    "raw-loader": "4.0.1",
    "ts-loader": "6.2.2",
=======
    "raw-loader": "4.0.0",
    "ts-loader": "7.0.0",
>>>>>>> db673ccf
    "typescript": "3.8.3",
    "webpack": "4.42.1",
    "webpack-cli": "3.3.11",
    "webpack-node-externals": "1.7.2"
  },
  "husky": {
    "hooks": {
      "pre-commit": "lint-staged"
    }
  },
  "lint-staged": [
    "eslint --fix"
  ]
}<|MERGE_RESOLUTION|>--- conflicted
+++ resolved
@@ -99,13 +99,8 @@
     "lint-staged": "10.1.3",
     "lockfile-lint": "4.2.2",
     "promise": "8.1.0",
-<<<<<<< HEAD
     "raw-loader": "4.0.1",
     "ts-loader": "6.2.2",
-=======
-    "raw-loader": "4.0.0",
-    "ts-loader": "7.0.0",
->>>>>>> db673ccf
     "typescript": "3.8.3",
     "webpack": "4.42.1",
     "webpack-cli": "3.3.11",
