--- conflicted
+++ resolved
@@ -73,13 +73,8 @@
     "@babel/preset-env": "7.9.6",
     "@babel/preset-typescript": "7.9.0",
     "@types/cross-spawn": "6.0.1",
-<<<<<<< HEAD
     "@types/fs-extra": "9.0.1",
-    "@types/http-proxy": "^1.17.4",
-=======
-    "@types/fs-extra": "8.1.0",
     "@types/http-proxy": "1.17.4",
->>>>>>> 974cd3d8
     "@types/imagemin": "7.0.0",
     "@types/imagemin-optipng": "5.2.0",
     "@types/jsdom": "16.2.1",
