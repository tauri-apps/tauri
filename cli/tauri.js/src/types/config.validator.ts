--- conflicted
+++ resolved
@@ -230,82 +230,43 @@
           type: 'object'
         }
       },
-<<<<<<< HEAD
+      type: 'object'
+    },
+    TauriBuildConfig: {
+      additionalProperties: false,
+      defaultProperties: [],
+      properties: {
+        beforeBuildCommand: {
+          description: 'a shell command to run before `tauri build` kicks in',
+          type: 'string'
+        },
+        beforeDevCommand: {
+          description: 'a shell command to run before `tauri dev` kicks in',
+          type: 'string'
+        },
+        devPath: {
+          description:
+            "the app's dev server URL, or the path to the directory containing an index.html to open",
+          type: 'string'
+        },
+        distDir: {
+          description:
+            "the path to the app's dist dir\nthis path must contain your index.html file",
+          type: 'string'
+        },
+        withGlobalTauri: {
+          type: 'boolean'
+        }
+      },
+      required: ['devPath', 'distDir'],
       type: 'object'
     }
   },
   description: 'Tauri configuration',
   properties: {
     build: {
-      additionalProperties: false,
-      defaultProperties: [],
-      description: 'build/dev configuration',
-      properties: {
-        beforeBuildCommand: {
-          description: 'a shell command to run before `tauri build` kicks in',
-          type: 'string'
-        },
-        beforeDevCommand: {
-          description: 'a shell command to run before `tauri dev` kicks in',
-          type: 'string'
-        },
-        devPath: {
-          description:
-            "the app's dev server URL, or the path to the directory containing an index.html to open",
-          type: 'string'
-        },
-        distDir: {
-          description:
-            "the path to the app's dist dir\nthis path must contain your index.html file",
-          type: 'string'
-        },
-        withGlobalTauri: {
-          type: 'boolean'
-        }
-      },
-      required: ['devPath', 'distDir'],
-      type: 'object'
-=======
-      "type": "object"
-    },
-    "TauriBuildConfig": {
-      "additionalProperties": false,
-      "defaultProperties": [
-      ],
-      "properties": {
-        "beforeBuildCommand": {
-          "description": "a shell command to run before `tauri build` kicks in",
-          "type": "string"
-        },
-        "beforeDevCommand": {
-          "description": "a shell command to run before `tauri dev` kicks in",
-          "type": "string"
-        },
-        "devPath": {
-          "description": "the app's dev server URL, or the path to the directory containing an index.html to open",
-          "type": "string"
-        },
-        "distDir": {
-          "description": "the path to the app's dist dir\nthis path must contain your index.html file",
-          "type": "string"
-        },
-        "withGlobalTauri": {
-          "type": "boolean"
-        }
-      },
-      "required": [
-        "devPath",
-        "distDir"
-      ],
-      "type": "object"
-    }
-  },
-  "description": "Tauri configuration",
-  "properties": {
-    "build": {
-      "$ref": "#/definitions/TauriBuildConfig",
-      "description": "build/dev configuration"
->>>>>>> 43a8c4d2
+      $ref: '#/definitions/TauriBuildConfig',
+      description: 'build/dev configuration'
     },
     ctx: {
       additionalProperties: false,
