--- conflicted
+++ resolved
@@ -616,33 +616,6 @@
 
   <% if (ctx.dev) { %>
     /**
-<<<<<<< HEAD
-     * @name notification
-     * @description Display a desktop notification
-     * @param {Object|String} options the notifications options if an object, otherwise its body
-     * @param {String} [options.summary] the notification's summary
-     * @param {String} options.body the notification's body
-     * @param {String} [options.icon] the notifications's icon
-     * @returns {*|Promise<any>|Promise}
-     */
-  <% } %>
-  notification: function notification(options) {
-    <% if (tauri.whitelist.notification === true || tauri.whitelist.all === true) { %>
-
-      if (_typeof(options) === 'object') {
-        Object.freeze(options);
-      }
-
-      return this.promisified({
-        cmd: 'notification',
-        options: typeof options === 'string' ? {
-          body: options
-        } : options
-      });
-    <% } else { %>
-      <% if (ctx.dev) { %>
-        return __whitelistWarning('notification')
-=======
      * @name httpRequest
      * @description Makes an HTTP request
      * @param {Object} options
@@ -671,13 +644,42 @@
     <% } else { %>
       <% if (ctx.dev) { %>
           return __whitelistWarning('httpRequest')
->>>>>>> 618b673c
-          <% } %>
-        return __reject()
-        <% } %>
-  },
-
-<<<<<<< HEAD
+          <% } %>
+        return __reject()
+        <% } %>
+  },
+  <% if (ctx.dev) { %>
+    /**
+     * @name notification
+     * @description Display a desktop notification
+     * @param {Object|String} options the notifications options if an object, otherwise its body
+     * @param {String} [options.summary] the notification's summary
+     * @param {String} options.body the notification's body
+     * @param {String} [options.icon] the notifications's icon
+     * @returns {*|Promise<any>|Promise}
+     */
+  <% } %>
+  notification: function notification(options) {
+    <% if (tauri.whitelist.notification === true || tauri.whitelist.all === true) { %>
+
+      if (_typeof(options) === 'object') {
+        Object.freeze(options);
+      }
+
+      return this.promisified({
+        cmd: 'notification',
+        options: typeof options === 'string' ? {
+          body: options
+        } : options
+      });
+    <% } else { %>
+      <% if (ctx.dev) { %>
+        return __whitelistWarning('notification')
+          <% } %>
+        return __reject()
+        <% } %>
+  },
+
 loadAsset: function loadAsset(assetName, assetType) {
   return this.promisified({
     cmd: 'loadAsset',
@@ -685,15 +687,6 @@
     asset_type: assetType || 'unknown'
   })
 }
-=======
-  loadAsset: function loadAsset(assetName, assetType) {
-    return this.promisified({
-      cmd: 'loadAsset',
-      asset: assetName,
-      assetType: assetType || 'unknown'
-    })
-  }
->>>>>>> 618b673c
 };
 
 <% if (tauri.whitelist.notification === true || tauri.whitelist.all === true) { %>
