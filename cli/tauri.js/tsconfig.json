{
  "compilerOptions": {
    "outDir": "./dist/",
    "strict": true,
    "module": "commonjs",
    "target": "es5",
    "allowJs": true,
    "esModuleInterop": true,
    "resolveJsonModule": true,
    "moduleResolution": "node",
    "baseUrl": ".",
    "paths": {
      "types": ["src/types"]
    },
<<<<<<< HEAD
    "resolveJsonModule": true
=======
>>>>>>> 0d6235e4
  },
  "include": ["src", "api-src"]
}<|MERGE_RESOLUTION|>--- conflicted
+++ resolved
@@ -12,10 +12,6 @@
     "paths": {
       "types": ["src/types"]
     },
-<<<<<<< HEAD
-    "resolveJsonModule": true
-=======
->>>>>>> 0d6235e4
   },
   "include": ["src", "api-src"]
 }