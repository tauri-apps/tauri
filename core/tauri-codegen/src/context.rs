--- conflicted
+++ resolved
@@ -157,25 +157,13 @@
     options = options.with_csp();
   }
 
-<<<<<<< HEAD
-  let assets = match &config.build.frontend_dist {
-    Some(url) => match url {
-      FrontendDist::Url(_url) => Default::default(),
-      FrontendDist::Dir(path) => {
-        let assets_path = config_parent.join(path);
-        if !assets_path.exists() {
-          panic!(
-            "The `frontendDist` configuration is set to `{:?}` but this path doesn't exist",
-            path
-          )
-=======
   let assets = if dev && config.build.dev_url.is_some() {
     Default::default()
   } else {
     match &config.build.frontend_dist {
       Some(url) => match url {
         FrontendDist::Url(_url) => Default::default(),
-        FrontendDist::Dist(path) => {
+        FrontendDist::Dir(path) => {
           let assets_path = config_parent.join(path);
           if !assets_path.exists() {
             panic!(
@@ -184,7 +172,6 @@
             )
           }
           EmbeddedAssets::new(assets_path, &options, map_core_assets(&options, target))?
->>>>>>> 63d6d474
         }
         FrontendDist::Files(files) => EmbeddedAssets::new(
           files
