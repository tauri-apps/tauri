--- conflicted
+++ resolved
@@ -20,13 +20,8 @@
 quote = "1"
 syn = { version = "2", features = [ "full" ] }
 heck = "0.5"
-<<<<<<< HEAD
-tauri-codegen = { version = "2.0.0-beta.13", default-features = false, path = "../tauri-codegen" }
-tauri-utils = { version = "2.0.0-beta.13", path = "../tauri-utils" }
-=======
 tauri-codegen = { version = "2.0.0-beta.15", default-features = false, path = "../tauri-codegen" }
 tauri-utils = { version = "2.0.0-beta.15", path = "../tauri-utils" }
->>>>>>> 1bee4f27
 
 [features]
 custom-protocol = [ ]
