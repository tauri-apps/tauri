--- conflicted
+++ resolved
@@ -1,15 +1,6 @@
 [package]
 name = "tauri-macros"
-<<<<<<< HEAD
-version = "2.0.0-alpha.4"
-=======
 version = "2.0.0-alpha.5"
-authors = [ "Tauri Programme within The Commons Conservancy" ]
-categories = [ "gui", "os", "filesystem", "web-programming" ]
-license = "Apache-2.0 OR MIT"
-homepage = "https://tauri.app"
-repository = "https://github.com/tauri-apps/tauri"
->>>>>>> 16048945
 description = "Macros for the tauri crate."
 exclude = [ "CHANGELOG.md", "/target" ]
 readme = "README.md"
