// Copyright 2019-2023 Tauri Programme within The Commons Conservancy
// SPDX-License-Identifier: Apache-2.0
// SPDX-License-Identifier: MIT

use proc_macro2::{Ident, Span, TokenStream};
use quote::{quote, ToTokens};
use std::path::PathBuf;
use syn::{
  parse::{Parse, ParseBuffer},
  punctuated::Punctuated,
<<<<<<< HEAD
  Expr, Lit, LitStr, Meta, PathArguments, PathSegment, Token,
=======
  Expr, ExprLit, Lit, LitStr, Meta, PathArguments, PathSegment, Token,
>>>>>>> f284f9c5
};
use tauri_codegen::{context_codegen, get_config, Capabilities, CapabilityToken, ContextData};
use tauri_utils::{config::parse::does_supported_file_name_exist, platform::Target};

pub(crate) struct ContextItems {
  config_file: PathBuf,
  root: syn::Path,
<<<<<<< HEAD
  capabilities: Option<Vec<CapabilityToken>>,
=======
  capabilities: Option<Vec<PathBuf>>,
>>>>>>> f284f9c5
}

impl Parse for ContextItems {
  fn parse(input: &ParseBuffer<'_>) -> syn::parse::Result<Self> {
    let target = std::env::var("TARGET")
      .or_else(|_| std::env::var("TAURI_ENV_TARGET_TRIPLE"))
      .as_deref()
      .map(Target::from_triple)
      .unwrap_or_else(|_| Target::current());

    let mut root = None;
    let mut capabilities = None;
    let config_file = input.parse::<LitStr>().ok().map(|raw| {
      let _ = input.parse::<Token![,]>();
      let path = PathBuf::from(raw.value());
      if path.is_relative() {
        std::env::var("CARGO_MANIFEST_DIR")
          .map(|m| PathBuf::from(m).join(path))
          .map_err(|e| e.to_string())
      } else {
        Ok(path)
      }
      .and_then(|path| {
        if does_supported_file_name_exist(target, &path) {
          Ok(path)
        } else {
          Err(format!(
            "no file at path {} exists, expected tauri config file",
            path.display()
          ))
        }
      })
    });

    while let Ok(meta) = input.parse::<Meta>() {
      match meta {
        Meta::Path(p) => {
          root.replace(p);
        }
        Meta::NameValue(v) => {
          if *v.path.require_ident()? == "capabilities" {
            if let Expr::Array(array) = v.value {
              capabilities.replace(
                array
                  .elems
                  .into_iter()
                  .map(|e| {
<<<<<<< HEAD
                    if let Expr::Lit(lit) = e {
                      if let Lit::Str(s) = lit.lit {
                        Ok(CapabilityToken {
                          attrs: lit.attrs,
                          path: s.value(),
                        })
                      } else {
                        Err(syn::Error::new(
                          input.span(),
                          "unexpected literal type for capability",
                        ))
                      }
=======
                    if let Expr::Lit(ExprLit {
                      attrs: _,
                      lit: Lit::Str(s),
                    }) = e
                    {
                      Ok(s.value().into())
>>>>>>> f284f9c5
                    } else {
                      Err(syn::Error::new(
                        input.span(),
                        "unexpected expression for capability",
                      ))
                    }
                  })
                  .collect::<Result<Vec<_>, syn::Error>>()?,
              );
            } else {
              return Err(syn::Error::new(
                input.span(),
                "unexpected value for capabilities",
              ));
            }
          }
        }
        Meta::List(_) => {
          return Err(syn::Error::new(input.span(), "unexpected list input"));
        }
      }
    }

    Ok(Self {
      config_file: config_file
        .unwrap_or_else(|| {
          std::env::var("CARGO_MANIFEST_DIR")
            .map(|m| PathBuf::from(m).join("tauri.conf.json"))
            .map_err(|e| e.to_string())
        })
        .map_err(|e| input.error(e))?,
      root: root.unwrap_or_else(|| {
        let mut segments = Punctuated::new();
        segments.push(PathSegment {
          ident: Ident::new("tauri", Span::call_site()),
          arguments: PathArguments::None,
        });
        syn::Path {
          leading_colon: Some(Token![::](Span::call_site())),
          segments,
        }
      }),
      capabilities,
    })
  }
}

pub(crate) fn generate_context(context: ContextItems) -> TokenStream {
  let context = get_config(&context.config_file)
    .map_err(|e| e.to_string())
    .map(|(config, config_parent)| ContextData {
      dev: cfg!(not(feature = "custom-protocol")),
      config,
      config_parent,
      root: context.root.to_token_stream(),
<<<<<<< HEAD
      capabilities: context.capabilities.map(Capabilities::FromTokens),
=======
      capabilities: context.capabilities,
>>>>>>> f284f9c5
    })
    .and_then(|data| context_codegen(data).map_err(|e| e.to_string()));

  match context {
    Ok(code) => code,
    Err(error) => quote!(compile_error!(#error)),
  }
}<|MERGE_RESOLUTION|>--- conflicted
+++ resolved
@@ -8,23 +8,15 @@
 use syn::{
   parse::{Parse, ParseBuffer},
   punctuated::Punctuated,
-<<<<<<< HEAD
-  Expr, Lit, LitStr, Meta, PathArguments, PathSegment, Token,
-=======
   Expr, ExprLit, Lit, LitStr, Meta, PathArguments, PathSegment, Token,
->>>>>>> f284f9c5
 };
-use tauri_codegen::{context_codegen, get_config, Capabilities, CapabilityToken, ContextData};
+use tauri_codegen::{context_codegen, get_config, ContextData};
 use tauri_utils::{config::parse::does_supported_file_name_exist, platform::Target};
 
 pub(crate) struct ContextItems {
   config_file: PathBuf,
   root: syn::Path,
-<<<<<<< HEAD
-  capabilities: Option<Vec<CapabilityToken>>,
-=======
   capabilities: Option<Vec<PathBuf>>,
->>>>>>> f284f9c5
 }
 
 impl Parse for ContextItems {
@@ -72,27 +64,12 @@
                   .elems
                   .into_iter()
                   .map(|e| {
-<<<<<<< HEAD
-                    if let Expr::Lit(lit) = e {
-                      if let Lit::Str(s) = lit.lit {
-                        Ok(CapabilityToken {
-                          attrs: lit.attrs,
-                          path: s.value(),
-                        })
-                      } else {
-                        Err(syn::Error::new(
-                          input.span(),
-                          "unexpected literal type for capability",
-                        ))
-                      }
-=======
                     if let Expr::Lit(ExprLit {
                       attrs: _,
                       lit: Lit::Str(s),
                     }) = e
                     {
                       Ok(s.value().into())
->>>>>>> f284f9c5
                     } else {
                       Err(syn::Error::new(
                         input.span(),
@@ -148,11 +125,7 @@
       config,
       config_parent,
       root: context.root.to_token_stream(),
-<<<<<<< HEAD
-      capabilities: context.capabilities.map(Capabilities::FromTokens),
-=======
       capabilities: context.capabilities,
->>>>>>> f284f9c5
     })
     .and_then(|data| context_codegen(data).map_err(|e| e.to_string()));
 
