--- conflicted
+++ resolved
@@ -28,15 +28,9 @@
   features = [ "Win32_Foundation" ]
 
 [target."cfg(any(target_os = \"linux\", target_os = \"dragonfly\", target_os = \"freebsd\", target_os = \"openbsd\", target_os = \"netbsd\"))".dependencies]
-<<<<<<< HEAD
-gtk = { version = "0.15", features = [ "v3_20" ] }
-webkit2gtk = { version = "0.18", features = [ "v2_22" ] }
-percent-encoding = "2"
-=======
 gtk = { version = "0.16", features = [ "v3_24" ] }
 webkit2gtk = { version = "0.19.1", features = [ "v2_38" ] }
 percent-encoding = "2.1"
->>>>>>> 3065c8ae
 
 [target."cfg(any(target_os = \"ios\", target_os = \"macos\"))".dependencies]
 cocoa = "0.24"
