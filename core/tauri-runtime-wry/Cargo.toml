[package]
name = "tauri-runtime-wry"
version = "0.13.0-alpha.1"
authors = [ "Tauri Programme within The Commons Conservancy" ]
categories = [ "gui", "web-programming" ]
license = "Apache-2.0 OR MIT"
homepage = "https://tauri.app"
repository = "https://github.com/tauri-apps/tauri"
description = "Wry bindings to the Tauri runtime"
edition = "2021"
rust-version = "1.64"
exclude = [ "CHANGELOG.md", "/target" ]
readme = "README.md"

[dependencies]
<<<<<<< HEAD
wry = { git = "https://github.com/lucasfernog/wry", branch = "feat/android-plugins", default-features = false, features = [ "file-drop", "protocol" ] }
tauri-runtime = { version = "0.13.0-alpha.0", path = "../tauri-runtime" }
tauri-utils = { version = "2.0.0-alpha.0", path = "../tauri-utils" }
=======
wry = { version = "0.26.0", default-features = false, features = [ "file-drop", "protocol" ] }
tauri-runtime = { version = "0.13.0-alpha.1", path = "../tauri-runtime" }
tauri-utils = { version = "2.0.0-alpha.1", path = "../tauri-utils" }
>>>>>>> 7500a0e2
uuid = { version = "1", features = [ "v4" ] }
rand = "0.8"
raw-window-handle = "0.5"

[target."cfg(windows)".dependencies]
webview2-com = "0.19.1"

  [target."cfg(windows)".dependencies.windows]
  version = "0.39.0"
  features = [ "Win32_Foundation" ]

[target."cfg(any(target_os = \"linux\", target_os = \"dragonfly\", target_os = \"freebsd\", target_os = \"openbsd\", target_os = \"netbsd\"))".dependencies]
gtk = { version = "0.16", features = [ "v3_24" ] }
webkit2gtk = { version = "0.19.1", features = [ "v2_38" ] }
percent-encoding = "2.1"

[target."cfg(any(target_os = \"ios\", target_os = \"macos\"))".dependencies]
cocoa = "0.24"

[target."cfg(target_os = \"android\")".dependencies]
jni = "0.20"

[features]
dox = [ "wry/dox" ]
devtools = [ "wry/devtools", "tauri-runtime/devtools" ]
system-tray = [ "tauri-runtime/system-tray", "wry/tray" ]
macos-private-api = [
  "wry/fullscreen",
  "wry/transparent",
  "tauri-runtime/macos-private-api"
]
objc-exception = [ "wry/objc-exception" ]
global-shortcut = [ "tauri-runtime/global-shortcut" ]
clipboard = [ "tauri-runtime/clipboard" ]
linux-headers = [ "wry/linux-headers", "webkit2gtk/v2_36" ]<|MERGE_RESOLUTION|>--- conflicted
+++ resolved
@@ -13,15 +13,9 @@
 readme = "README.md"
 
 [dependencies]
-<<<<<<< HEAD
-wry = { git = "https://github.com/lucasfernog/wry", branch = "feat/android-plugins", default-features = false, features = [ "file-drop", "protocol" ] }
-tauri-runtime = { version = "0.13.0-alpha.0", path = "../tauri-runtime" }
-tauri-utils = { version = "2.0.0-alpha.0", path = "../tauri-utils" }
-=======
 wry = { version = "0.26.0", default-features = false, features = [ "file-drop", "protocol" ] }
 tauri-runtime = { version = "0.13.0-alpha.1", path = "../tauri-runtime" }
 tauri-utils = { version = "2.0.0-alpha.1", path = "../tauri-utils" }
->>>>>>> 7500a0e2
 uuid = { version = "1", features = [ "v4" ] }
 rand = "0.8"
 raw-window-handle = "0.5"
