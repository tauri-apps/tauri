[package]
name = "tauri-runtime-wry"
version = "2.0.0-beta.15"
description = "Wry bindings to the Tauri runtime"
exclude = [ "CHANGELOG.md", "/target" ]
readme = "README.md"
authors = { workspace = true }
homepage = { workspace = true }
repository = { workspace = true }
categories = { workspace = true }
license = { workspace = true }
edition = { workspace = true }
rust-version = { workspace = true }

[dependencies]
wry = { version = "0.39.3", default-features = false, features = [ "drag-drop", "protocol", "os-webview" ] }
<<<<<<< HEAD
tao = { version = "0.28", default-features = false, features = [ "rwh_06" ] }
tauri-runtime = { version = "2.0.0-beta.13", path = "../tauri-runtime" }
tauri-utils = { version = "2.0.0-beta.13", path = "../tauri-utils" }
=======
tao = { version = "0.27", default-features = false, features = [ "rwh_06" ] }
tauri-runtime = { version = "2.0.0-beta.15", path = "../tauri-runtime" }
tauri-utils = { version = "2.0.0-beta.14", path = "../tauri-utils" }
>>>>>>> 783ef0f2
raw-window-handle = "0.6"
http = "1.1"
url = "2"
tracing = { version = "0.1", optional = true }
log = "0.4"

[target."cfg(windows)".dependencies]
webview2-com = "0.30"
softbuffer = { version = "0.4", default-features = false }

  [target."cfg(windows)".dependencies.windows]
  version = "0.56"
  features = [ "Win32_Foundation", "Win32_Graphics_Dwm" ]

[target."cfg(any(target_os = \"linux\", target_os = \"dragonfly\", target_os = \"freebsd\", target_os = \"openbsd\", target_os = \"netbsd\"))".dependencies]
gtk = { version = "0.18", features = [ "v3_24" ] }
webkit2gtk = { version = "=2.0", features = [ "v2_38" ] }
percent-encoding = "2.1"

[target."cfg(any(target_os = \"ios\", target_os = \"macos\"))".dependencies]
cocoa = "0.25"

[target."cfg(target_os = \"android\")".dependencies]
jni = "0.21"

[features]
devtools = [ "wry/devtools", "tauri-runtime/devtools" ]
macos-private-api = [
  "wry/fullscreen",
  "wry/transparent",
  "tauri-runtime/macos-private-api"
]
objc-exception = [ "wry/objc-exception" ]
linux-protocol-body = [ "wry/linux-body", "webkit2gtk/v2_40" ]
tracing = [ "dep:tracing", "wry/tracing" ]
macos-proxy = [ "wry/mac-proxy" ]
unstable = [ ]<|MERGE_RESOLUTION|>--- conflicted
+++ resolved
@@ -14,15 +14,9 @@
 
 [dependencies]
 wry = { version = "0.39.3", default-features = false, features = [ "drag-drop", "protocol", "os-webview" ] }
-<<<<<<< HEAD
 tao = { version = "0.28", default-features = false, features = [ "rwh_06" ] }
-tauri-runtime = { version = "2.0.0-beta.13", path = "../tauri-runtime" }
-tauri-utils = { version = "2.0.0-beta.13", path = "../tauri-utils" }
-=======
-tao = { version = "0.27", default-features = false, features = [ "rwh_06" ] }
 tauri-runtime = { version = "2.0.0-beta.15", path = "../tauri-runtime" }
 tauri-utils = { version = "2.0.0-beta.14", path = "../tauri-utils" }
->>>>>>> 783ef0f2
 raw-window-handle = "0.6"
 http = "1.1"
 url = "2"
