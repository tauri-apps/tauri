[package]
name = "tauri-runtime-wry"
version = "2.0.0-beta.10"
description = "Wry bindings to the Tauri runtime"
exclude = [ "CHANGELOG.md", "/target" ]
readme = "README.md"
authors = { workspace = true }
homepage = { workspace = true }
repository = { workspace = true }
categories = { workspace = true }
license = { workspace = true }
edition = { workspace = true }
rust-version = { workspace = true }

[dependencies]
wry = { version = "0.39", default-features = false, features = [ "drag-drop", "protocol", "os-webview" ] }
tao = { version = "0.27", default-features = false, features = [ "rwh_06" ] }
tauri-runtime = { version = "2.0.0-beta.10", path = "../tauri-runtime" }
tauri-utils = { version = "2.0.0-beta.10", path = "../tauri-utils" }
raw-window-handle = "0.6"
http = "1.1"
url = "2"
tracing = { version = "0.1", optional = true }
log = "0.4"

[target."cfg(windows)".dependencies]
webview2-com = "0.29"
softbuffer = { version = "0.4", default-features = false }

  [target."cfg(windows)".dependencies.windows]
<<<<<<< HEAD
  version = "0.52"
  features = [ "Win32_Foundation", "Win32_Graphics_Dwm" ]
=======
  version = "0.54"
  features = [ "Win32_Foundation" ]
>>>>>>> dd07a367

[target."cfg(any(target_os = \"linux\", target_os = \"dragonfly\", target_os = \"freebsd\", target_os = \"openbsd\", target_os = \"netbsd\"))".dependencies]
gtk = { version = "0.18", features = [ "v3_24" ] }
webkit2gtk = { version = "=2.0", features = [ "v2_38" ] }
percent-encoding = "2.1"

[target."cfg(any(target_os = \"ios\", target_os = \"macos\"))".dependencies]
cocoa = "0.25"

[target."cfg(target_os = \"android\")".dependencies]
jni = "0.21"

[features]
devtools = [ "wry/devtools", "tauri-runtime/devtools" ]
macos-private-api = [
  "wry/fullscreen",
  "wry/transparent",
  "tauri-runtime/macos-private-api"
]
objc-exception = [ "wry/objc-exception" ]
linux-protocol-body = [ "wry/linux-body", "webkit2gtk/v2_40" ]
tracing = [ "dep:tracing", "wry/tracing" ]
macos-proxy = [ "wry/mac-proxy" ]
unstable = [ ]<|MERGE_RESOLUTION|>--- conflicted
+++ resolved
@@ -28,13 +28,8 @@
 softbuffer = { version = "0.4", default-features = false }
 
   [target."cfg(windows)".dependencies.windows]
-<<<<<<< HEAD
-  version = "0.52"
+  version = "0.54"
   features = [ "Win32_Foundation", "Win32_Graphics_Dwm" ]
-=======
-  version = "0.54"
-  features = [ "Win32_Foundation" ]
->>>>>>> dd07a367
 
 [target."cfg(any(target_os = \"linux\", target_os = \"dragonfly\", target_os = \"freebsd\", target_os = \"openbsd\", target_os = \"netbsd\"))".dependencies]
 gtk = { version = "0.18", features = [ "v3_24" ] }
