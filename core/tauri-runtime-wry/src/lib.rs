--- conflicted
+++ resolved
@@ -1736,10 +1736,6 @@
       context.clone(),
       pending,
     )?;
-
-    self
-      .webview_id_map
-      .insert(webview.inner.window().id(), window_id);
 
     let dispatcher = WryDispatcher { window_id, context };
 
@@ -2617,7 +2613,7 @@
     js_event_listeners,
     ..
   } = pending;
-  let proxy = context.proxy.clone();
+  let webview_id_map = context.webview_id_map.clone();
 
   let is_window_transparent = window_builder.inner.window.transparent;
   let menu_items = if let Some(menu) = window_builder.menu {
@@ -2643,19 +2639,6 @@
   }
   if let Some(handler) = ipc_handler {
     webview_builder = webview_builder.with_ipc_handler(create_ipc_handler(
-<<<<<<< HEAD
-      context.clone(),
-      label.clone(),
-      menu_ids.clone(),
-      js_event_listeners.clone(),
-      handler,
-    ));
-  }
-  let webview_id_map = context.webview_id_map.clone();
-  if let Some(handler) = file_drop_handler {
-    webview_builder = webview_builder.with_file_drop_handler(create_file_drop_handler(
-=======
->>>>>>> 4c84559e
       context,
       label.clone(),
       menu_ids,
@@ -2792,31 +2775,14 @@
   context: &Context,
 ) -> Box<dyn Fn(&Window, WryFileDropEvent) -> bool + 'static> {
   let window_event_listeners = context.window_event_listeners.clone();
+  let webview_id_map = context.webview_id_map.clone();
   Box::new(move |window, event| {
-<<<<<<< HEAD
-    handler(
-      FileDropEventWrapper(event).into(),
-      DetachedWindow {
-        dispatcher: WryDispatcher {
-          window_id: *context
-            .webview_id_map
-            .0
-            .lock()
-            .unwrap()
-            .get(&window.id())
-            .unwrap(),
-          context: context.clone(),
-        },
-        label: label.clone(),
-        menu_ids: menu_ids.clone(),
-        js_event_listeners: js_event_listeners.clone(),
-      },
-    )
-=======
     let event: FileDropEvent = FileDropEventWrapper(event).into();
     let window_event = WindowEvent::FileDrop(event);
     let listeners = window_event_listeners.lock().unwrap();
-    if let Some(window_listeners) = listeners.get(&window.id()) {
+    if let Some(window_listeners) =
+      listeners.get(webview_id_map.0.lock().unwrap().get(&window.id()).unwrap())
+    {
       let listeners_map = window_listeners.lock().unwrap();
       let has_listener = !listeners_map.is_empty();
       for listener in listeners_map.values() {
@@ -2827,6 +2793,5 @@
     } else {
       false
     }
->>>>>>> 4c84559e
   })
 }