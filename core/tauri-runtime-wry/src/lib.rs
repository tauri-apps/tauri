--- conflicted
+++ resolved
@@ -2082,7 +2082,6 @@
                 });
               }
               #[cfg(windows)]
-<<<<<<< HEAD
               {
                 f(Webview {
                   controller: w.controller(),
@@ -2091,36 +2090,6 @@
               #[cfg(target_os = "android")]
               {
                 f(w.handle())
-=======
-              window.set_undecorated_shadow(_enable);
-              #[cfg(target_os = "macos")]
-              window.set_has_shadow(_enable);
-            }
-            WindowMessage::SetAlwaysOnTop(always_on_top) => window.set_always_on_top(always_on_top),
-            WindowMessage::SetVisibleOnAllWorkspaces(visible_on_all_workspaces) => {
-              window.set_visible_on_all_workspaces(visible_on_all_workspaces)
-            }
-            WindowMessage::SetContentProtected(protected) => {
-              window.set_content_protection(protected)
-            }
-            WindowMessage::SetSize(size) => {
-              window.set_inner_size(SizeWrapper::from(size).0);
-            }
-            WindowMessage::SetMinSize(size) => {
-              window.set_min_inner_size(size.map(|s| SizeWrapper::from(s).0));
-            }
-            WindowMessage::SetMaxSize(size) => {
-              window.set_max_inner_size(size.map(|s| SizeWrapper::from(s).0));
-            }
-            WindowMessage::SetPosition(position) => {
-              window.set_outer_position(PositionWrapper::from(position).0)
-            }
-            WindowMessage::SetFullscreen(fullscreen) => {
-              if fullscreen {
-                window.set_fullscreen(Some(Fullscreen::Borderless(None)))
-              } else {
-                window.set_fullscreen(None)
->>>>>>> 4db363a0
               }
             }
           }
@@ -2149,6 +2118,7 @@
               tx.send(false).unwrap();
             }
           }
+
           // Getters
           WindowMessage::Url(tx) => {
             if let WindowHandle::Webview { inner: w, .. } = &window {
@@ -2242,6 +2212,9 @@
             window.set_has_shadow(_enable);
           }
           WindowMessage::SetAlwaysOnTop(always_on_top) => window.set_always_on_top(always_on_top),
+          WindowMessage::SetVisibleOnAllWorkspaces(visible_on_all_workspaces) => {
+            window.set_visible_on_all_workspaces(visible_on_all_workspaces)
+          }
           WindowMessage::SetContentProtected(protected) => window.set_content_protection(protected),
           WindowMessage::SetSize(size) => {
             window.set_inner_size(SizeWrapper::from(size).0);
