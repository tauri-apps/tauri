// Copyright 2019-2021 Tauri Programme within The Commons Conservancy
// SPDX-License-Identifier: Apache-2.0
// SPDX-License-Identifier: MIT

//! The [`wry`] Tauri [`Runtime`].

use tauri_runtime::{
  http::{
    Request as HttpRequest, RequestParts as HttpRequestParts, Response as HttpResponse,
    ResponseParts as HttpResponseParts,
  },
  menu::{AboutMetadata, CustomMenuItem, Menu, MenuEntry, MenuHash, MenuId, MenuItem, MenuUpdate},
  monitor::Monitor,
  webview::{WebviewIpcHandler, WindowBuilder, WindowBuilderBase},
  window::{
    dpi::{LogicalPosition, LogicalSize, PhysicalPosition, PhysicalSize, Position, Size},
    CursorIcon, DetachedWindow, FileDropEvent, JsEventListenerKey, PendingWindow, WindowEvent,
  },
  Dispatch, Error, EventLoopProxy, ExitRequestedEventAction, Icon, Result, RunEvent, RunIteration,
  Runtime, RuntimeHandle, UserAttentionType, UserEvent,
};

use tauri_runtime::window::MenuEvent;
#[cfg(feature = "system-tray")]
use tauri_runtime::{SystemTray, SystemTrayEvent};
#[cfg(windows)]
use webview2_com::FocusChangedEventHandler;
#[cfg(windows)]
use windows::Win32::{Foundation::HWND, System::WinRT::EventRegistrationToken};
#[cfg(target_os = "macos")]
use wry::application::platform::macos::WindowBuilderExtMacOS;
#[cfg(all(feature = "system-tray", target_os = "macos"))]
use wry::application::platform::macos::{SystemTrayBuilderExtMacOS, SystemTrayExtMacOS};
#[cfg(target_os = "linux")]
use wry::application::platform::unix::{WindowBuilderExtUnix, WindowExtUnix};
#[cfg(windows)]
use wry::application::platform::windows::{WindowBuilderExtWindows, WindowExtWindows};

#[cfg(feature = "system-tray")]
use wry::application::system_tray::{SystemTray as WrySystemTray, SystemTrayBuilder};

use tauri_utils::{config::WindowConfig, debug_eprintln, Theme};
use uuid::Uuid;
use wry::{
  application::{
    dpi::{
      LogicalPosition as WryLogicalPosition, LogicalSize as WryLogicalSize,
      PhysicalPosition as WryPhysicalPosition, PhysicalSize as WryPhysicalSize,
      Position as WryPosition, Size as WrySize,
    },
    event::{Event, StartCause, WindowEvent as WryWindowEvent},
    event_loop::{
      ControlFlow, EventLoop, EventLoopProxy as WryEventLoopProxy, EventLoopWindowTarget,
    },
    menu::{
      AboutMetadata as WryAboutMetadata, CustomMenuItem as WryCustomMenuItem, MenuBar,
      MenuId as WryMenuId, MenuItem as WryMenuItem, MenuItemAttributes as WryMenuItemAttributes,
      MenuType,
    },
    monitor::MonitorHandle,
    window::{
      CursorIcon as WryCursorIcon, Fullscreen, Icon as WryWindowIcon, Theme as WryTheme,
      UserAttentionType as WryUserAttentionType,
    },
  },
  http::{
    Request as WryHttpRequest, RequestParts as WryRequestParts, Response as WryHttpResponse,
    ResponseParts as WryResponseParts,
  },
  webview::{FileDropEvent as WryFileDropEvent, WebContext, WebView, WebViewBuilder},
};

pub use wry;
pub use wry::application::window::{Window, WindowBuilder as WryWindowBuilder, WindowId};

#[cfg(windows)]
use wry::webview::WebviewExtWindows;

#[cfg(target_os = "macos")]
use tauri_runtime::{menu::NativeImage, ActivationPolicy};
#[cfg(target_os = "macos")]
pub use wry::application::platform::macos::{
  ActivationPolicy as WryActivationPolicy, CustomMenuItemExtMacOS, EventLoopExtMacOS,
  NativeImage as WryNativeImage, WindowExtMacOS,
};

use std::{
  collections::{
    hash_map::Entry::{Occupied, Vacant},
    HashMap, HashSet,
  },
  fmt,
  ops::Deref,
  path::PathBuf,
  sync::{
    mpsc::{channel, Sender},
    Arc, Mutex, MutexGuard, Weak,
  },
  thread::{current as current_thread, ThreadId},
};

pub type WebviewId = u64;

mod webview;
pub use webview::Webview;

#[cfg(feature = "system-tray")]
mod system_tray;
#[cfg(feature = "system-tray")]
use system_tray::*;

#[cfg(feature = "global-shortcut")]
mod global_shortcut;
#[cfg(feature = "global-shortcut")]
use global_shortcut::*;

#[cfg(feature = "clipboard")]
mod clipboard;
#[cfg(feature = "clipboard")]
use clipboard::*;

pub type WebContextStore = Arc<Mutex<HashMap<Option<PathBuf>, WebContext>>>;
// window
type WindowEventHandler = Box<dyn Fn(&WindowEvent) + Send>;
type WindowEventListenersMap = Arc<Mutex<HashMap<Uuid, WindowEventHandler>>>;
pub type WindowEventListeners = Arc<Mutex<HashMap<WebviewId, WindowEventListenersMap>>>;
// menu
pub type MenuEventHandler = Box<dyn Fn(&MenuEvent) + Send>;
pub type MenuEventListeners = Arc<Mutex<HashMap<WebviewId, WindowMenuEventListeners>>>;
pub type WindowMenuEventListeners = Arc<Mutex<HashMap<Uuid, MenuEventHandler>>>;

#[derive(Debug, Clone, Default)]
pub struct WebviewIdStore(Arc<Mutex<HashMap<WindowId, WebviewId>>>);

impl WebviewIdStore {
  pub fn insert(&self, w: WindowId, id: WebviewId) {
    self.0.lock().unwrap().insert(w, id);
  }

  pub fn get(&self, w: &WindowId) -> WebviewId {
    *self.0.lock().unwrap().get(w).unwrap()
  }

  fn try_get(&self, w: &WindowId) -> Option<WebviewId> {
    self.0.lock().unwrap().get(w).copied()
  }
}

#[macro_export]
macro_rules! getter {
  ($self: ident, $rx: expr, $message: expr) => {{
    $crate::send_user_message(&$self.context, $message)?;
    $rx
      .recv()
      .map_err(|_| $crate::Error::FailedToReceiveMessage)
  }};
}

macro_rules! window_getter {
  ($self: ident, $message: expr) => {{
    let (tx, rx) = channel();
    getter!($self, rx, Message::Window($self.window_id, $message(tx)))
  }};
}

fn send_user_message<T: UserEvent>(context: &Context<T>, message: Message<T>) -> Result<()> {
  if current_thread().id() == context.main_thread_id {
    handle_user_message(
      &context.main_thread.window_target,
      message,
      UserMessageContext {
        webview_id_map: context.webview_id_map.clone(),
        window_event_listeners: &context.window_event_listeners,
        #[cfg(feature = "global-shortcut")]
        global_shortcut_manager: context.main_thread.global_shortcut_manager.clone(),
        #[cfg(feature = "clipboard")]
        clipboard_manager: context.main_thread.clipboard_manager.clone(),
        menu_event_listeners: &context.menu_event_listeners,
        windows: context.main_thread.windows.clone(),
        #[cfg(feature = "system-tray")]
        tray_context: &context.main_thread.tray_context,
      },
      &context.main_thread.web_context,
    );
    Ok(())
  } else {
    context
      .proxy
      .send_event(message)
      .map_err(|_| Error::FailedToSendMessage)
  }
}

#[derive(Clone)]
pub struct Context<T: UserEvent> {
  pub webview_id_map: WebviewIdStore,
  main_thread_id: ThreadId,
  proxy: WryEventLoopProxy<Message<T>>,
  window_event_listeners: WindowEventListeners,
  menu_event_listeners: MenuEventListeners,
  main_thread: DispatcherMainThreadContext<T>,
}

impl<T: UserEvent> Context<T> {
  fn prepare_window(&self, window_id: WebviewId) {
    self
      .window_event_listeners
      .lock()
      .unwrap()
      .insert(window_id, WindowEventListenersMap::default());

    self
      .menu_event_listeners
      .lock()
      .unwrap()
      .insert(window_id, WindowMenuEventListeners::default());
  }

  fn create_webview(&self, pending: PendingWindow<T, Wry<T>>) -> Result<DetachedWindow<T, Wry<T>>> {
    let label = pending.label.clone();
    let menu_ids = pending.menu_ids.clone();
    let js_event_listeners = pending.js_event_listeners.clone();
    let context = self.clone();
    let window_id = rand::random();

    self.prepare_window(window_id);

    send_user_message(
      self,
      Message::CreateWebview(
        window_id,
        Box::new(move |event_loop, web_context| {
          create_webview(window_id, event_loop, web_context, context, pending)
        }),
      ),
    )?;

    let dispatcher = WryDispatcher {
      window_id,
      context: self.clone(),
    };
    Ok(DetachedWindow {
      label,
      dispatcher,
      menu_ids,
      js_event_listeners,
    })
  }
}

#[derive(Debug, Clone)]
struct DispatcherMainThreadContext<T: UserEvent> {
  window_target: EventLoopWindowTarget<Message<T>>,
  web_context: WebContextStore,
  #[cfg(feature = "global-shortcut")]
  global_shortcut_manager: Arc<Mutex<WryShortcutManager>>,
  #[cfg(feature = "clipboard")]
  clipboard_manager: Arc<Mutex<Clipboard>>,
  windows: Arc<Mutex<HashMap<WebviewId, WindowWrapper>>>,
  #[cfg(feature = "system-tray")]
  tray_context: TrayContext,
}

// SAFETY: we ensure this type is only used on the main thread.
#[allow(clippy::non_send_fields_in_send_ty)]
unsafe impl<T: UserEvent> Send for DispatcherMainThreadContext<T> {}

impl<T: UserEvent> fmt::Debug for Context<T> {
  fn fmt(&self, f: &mut fmt::Formatter<'_>) -> fmt::Result {
    f.debug_struct("Context")
      .field("main_thread_id", &self.main_thread_id)
      .field("proxy", &self.proxy)
      .field("main_thread", &self.main_thread)
      .finish()
  }
}

struct HttpRequestPartsWrapper(HttpRequestParts);

impl From<HttpRequestPartsWrapper> for HttpRequestParts {
  fn from(parts: HttpRequestPartsWrapper) -> Self {
    Self {
      method: parts.0.method,
      uri: parts.0.uri,
      headers: parts.0.headers,
    }
  }
}

impl From<HttpRequestParts> for HttpRequestPartsWrapper {
  fn from(request: HttpRequestParts) -> Self {
    Self(HttpRequestParts {
      method: request.method,
      uri: request.uri,
      headers: request.headers,
    })
  }
}

impl From<WryRequestParts> for HttpRequestPartsWrapper {
  fn from(request: WryRequestParts) -> Self {
    Self(HttpRequestParts {
      method: request.method,
      uri: request.uri,
      headers: request.headers,
    })
  }
}

struct HttpRequestWrapper(HttpRequest);

impl From<&WryHttpRequest> for HttpRequestWrapper {
  fn from(req: &WryHttpRequest) -> Self {
    Self(HttpRequest::new_internal(
      HttpRequestPartsWrapper::from(req.head.clone()).0,
      req.body.clone(),
    ))
  }
}

// response
struct HttpResponsePartsWrapper(WryResponseParts);
impl From<HttpResponseParts> for HttpResponsePartsWrapper {
  fn from(response: HttpResponseParts) -> Self {
    Self(WryResponseParts {
      mimetype: response.mimetype,
      status: response.status,
      version: response.version,
      headers: response.headers,
    })
  }
}

struct HttpResponseWrapper(WryHttpResponse);
impl From<HttpResponse> for HttpResponseWrapper {
  fn from(response: HttpResponse) -> Self {
    let (parts, body) = response.into_parts();
    Self(WryHttpResponse {
      body,
      head: HttpResponsePartsWrapper::from(parts).0,
    })
  }
}

pub struct MenuItemAttributesWrapper<'a>(pub WryMenuItemAttributes<'a>);

impl<'a> From<&'a CustomMenuItem> for MenuItemAttributesWrapper<'a> {
  fn from(item: &'a CustomMenuItem) -> Self {
    let mut attributes = WryMenuItemAttributes::new(&item.title)
      .with_enabled(item.enabled)
      .with_selected(item.selected)
      .with_id(WryMenuId(item.id));
    if let Some(accelerator) = item.keyboard_accelerator.as_ref() {
      attributes = attributes.with_accelerators(&accelerator.parse().expect("invalid accelerator"));
    }
    Self(attributes)
  }
}

pub struct AboutMetadataWrapper(pub WryAboutMetadata);

impl From<AboutMetadata> for AboutMetadataWrapper {
  fn from(metadata: AboutMetadata) -> Self {
    Self(WryAboutMetadata {
      version: metadata.version,
      authors: metadata.authors,
      comments: metadata.comments,
      copyright: metadata.copyright,
      license: metadata.license,
      website: metadata.website,
      website_label: metadata.website_label,
    })
  }
}

pub struct MenuItemWrapper(pub WryMenuItem);

impl From<MenuItem> for MenuItemWrapper {
  fn from(item: MenuItem) -> Self {
    match item {
      MenuItem::About(name, metadata) => Self(WryMenuItem::About(
        name,
        AboutMetadataWrapper::from(metadata).0,
      )),
      MenuItem::Hide => Self(WryMenuItem::Hide),
      MenuItem::Services => Self(WryMenuItem::Services),
      MenuItem::HideOthers => Self(WryMenuItem::HideOthers),
      MenuItem::ShowAll => Self(WryMenuItem::ShowAll),
      MenuItem::CloseWindow => Self(WryMenuItem::CloseWindow),
      MenuItem::Quit => Self(WryMenuItem::Quit),
      MenuItem::Copy => Self(WryMenuItem::Copy),
      MenuItem::Cut => Self(WryMenuItem::Cut),
      MenuItem::Undo => Self(WryMenuItem::Undo),
      MenuItem::Redo => Self(WryMenuItem::Redo),
      MenuItem::SelectAll => Self(WryMenuItem::SelectAll),
      MenuItem::Paste => Self(WryMenuItem::Paste),
      MenuItem::EnterFullScreen => Self(WryMenuItem::EnterFullScreen),
      MenuItem::Minimize => Self(WryMenuItem::Minimize),
      MenuItem::Zoom => Self(WryMenuItem::Zoom),
      MenuItem::Separator => Self(WryMenuItem::Separator),
      _ => unimplemented!(),
    }
  }
}

#[cfg(target_os = "macos")]
pub struct NativeImageWrapper(pub WryNativeImage);

#[cfg(target_os = "macos")]
impl std::fmt::Debug for NativeImageWrapper {
  fn fmt(&self, f: &mut std::fmt::Formatter<'_>) -> std::fmt::Result {
    f.debug_struct("NativeImageWrapper").finish()
  }
}

#[cfg(target_os = "macos")]
impl From<NativeImage> for NativeImageWrapper {
  fn from(image: NativeImage) -> NativeImageWrapper {
    let wry_image = match image {
      NativeImage::Add => WryNativeImage::Add,
      NativeImage::Advanced => WryNativeImage::Advanced,
      NativeImage::Bluetooth => WryNativeImage::Bluetooth,
      NativeImage::Bookmarks => WryNativeImage::Bookmarks,
      NativeImage::Caution => WryNativeImage::Caution,
      NativeImage::ColorPanel => WryNativeImage::ColorPanel,
      NativeImage::ColumnView => WryNativeImage::ColumnView,
      NativeImage::Computer => WryNativeImage::Computer,
      NativeImage::EnterFullScreen => WryNativeImage::EnterFullScreen,
      NativeImage::Everyone => WryNativeImage::Everyone,
      NativeImage::ExitFullScreen => WryNativeImage::ExitFullScreen,
      NativeImage::FlowView => WryNativeImage::FlowView,
      NativeImage::Folder => WryNativeImage::Folder,
      NativeImage::FolderBurnable => WryNativeImage::FolderBurnable,
      NativeImage::FolderSmart => WryNativeImage::FolderSmart,
      NativeImage::FollowLinkFreestanding => WryNativeImage::FollowLinkFreestanding,
      NativeImage::FontPanel => WryNativeImage::FontPanel,
      NativeImage::GoLeft => WryNativeImage::GoLeft,
      NativeImage::GoRight => WryNativeImage::GoRight,
      NativeImage::Home => WryNativeImage::Home,
      NativeImage::IChatTheater => WryNativeImage::IChatTheater,
      NativeImage::IconView => WryNativeImage::IconView,
      NativeImage::Info => WryNativeImage::Info,
      NativeImage::InvalidDataFreestanding => WryNativeImage::InvalidDataFreestanding,
      NativeImage::LeftFacingTriangle => WryNativeImage::LeftFacingTriangle,
      NativeImage::ListView => WryNativeImage::ListView,
      NativeImage::LockLocked => WryNativeImage::LockLocked,
      NativeImage::LockUnlocked => WryNativeImage::LockUnlocked,
      NativeImage::MenuMixedState => WryNativeImage::MenuMixedState,
      NativeImage::MenuOnState => WryNativeImage::MenuOnState,
      NativeImage::MobileMe => WryNativeImage::MobileMe,
      NativeImage::MultipleDocuments => WryNativeImage::MultipleDocuments,
      NativeImage::Network => WryNativeImage::Network,
      NativeImage::Path => WryNativeImage::Path,
      NativeImage::PreferencesGeneral => WryNativeImage::PreferencesGeneral,
      NativeImage::QuickLook => WryNativeImage::QuickLook,
      NativeImage::RefreshFreestanding => WryNativeImage::RefreshFreestanding,
      NativeImage::Refresh => WryNativeImage::Refresh,
      NativeImage::Remove => WryNativeImage::Remove,
      NativeImage::RevealFreestanding => WryNativeImage::RevealFreestanding,
      NativeImage::RightFacingTriangle => WryNativeImage::RightFacingTriangle,
      NativeImage::Share => WryNativeImage::Share,
      NativeImage::Slideshow => WryNativeImage::Slideshow,
      NativeImage::SmartBadge => WryNativeImage::SmartBadge,
      NativeImage::StatusAvailable => WryNativeImage::StatusAvailable,
      NativeImage::StatusNone => WryNativeImage::StatusNone,
      NativeImage::StatusPartiallyAvailable => WryNativeImage::StatusPartiallyAvailable,
      NativeImage::StatusUnavailable => WryNativeImage::StatusUnavailable,
      NativeImage::StopProgressFreestanding => WryNativeImage::StopProgressFreestanding,
      NativeImage::StopProgress => WryNativeImage::StopProgress,

      NativeImage::TrashEmpty => WryNativeImage::TrashEmpty,
      NativeImage::TrashFull => WryNativeImage::TrashFull,
      NativeImage::User => WryNativeImage::User,
      NativeImage::UserAccounts => WryNativeImage::UserAccounts,
      NativeImage::UserGroup => WryNativeImage::UserGroup,
      NativeImage::UserGuest => WryNativeImage::UserGuest,
    };
    Self(wry_image)
  }
}

/// Wrapper around a [`wry::application::window::Icon`] that can be created from an [`WindowIcon`].
pub struct WryIcon(WryWindowIcon);

fn icon_err<E: std::error::Error + Send + Sync + 'static>(e: E) -> Error {
  Error::InvalidIcon(Box::new(e))
}

impl TryFrom<Icon> for WryIcon {
  type Error = Error;
  fn try_from(icon: Icon) -> std::result::Result<Self, Self::Error> {
    WryWindowIcon::from_rgba(icon.rgba, icon.width, icon.height)
      .map(Self)
      .map_err(icon_err)
  }
}

pub struct WindowEventWrapper(pub Option<WindowEvent>);

impl WindowEventWrapper {
  fn parse(webview: &Option<WindowHandle>, event: &WryWindowEvent<'_>) -> Self {
    match event {
      // resized event from tao doesn't include a reliable size on macOS
      // because wry replaces the NSView
      WryWindowEvent::Resized(_) => {
        if let Some(webview) = webview {
          Self(Some(WindowEvent::Resized(
            PhysicalSizeWrapper(webview.inner_size()).into(),
          )))
        } else {
          Self(None)
        }
      }
      e => e.into(),
    }
  }
}

fn map_theme(theme: &WryTheme) -> Theme {
  match theme {
    WryTheme::Light => Theme::Light,
    WryTheme::Dark => Theme::Dark,
    _ => Theme::Light,
  }
}

impl<'a> From<&WryWindowEvent<'a>> for WindowEventWrapper {
  fn from(event: &WryWindowEvent<'a>) -> Self {
    let event = match event {
      WryWindowEvent::Resized(size) => WindowEvent::Resized(PhysicalSizeWrapper(*size).into()),
      WryWindowEvent::Moved(position) => {
        WindowEvent::Moved(PhysicalPositionWrapper(*position).into())
      }
      WryWindowEvent::Destroyed => WindowEvent::Destroyed,
      WryWindowEvent::ScaleFactorChanged {
        scale_factor,
        new_inner_size,
      } => WindowEvent::ScaleFactorChanged {
        scale_factor: *scale_factor,
        new_inner_size: PhysicalSizeWrapper(**new_inner_size).into(),
      },
      #[cfg(any(target_os = "linux", target_os = "macos"))]
      WryWindowEvent::Focused(focused) => WindowEvent::Focused(*focused),
      WryWindowEvent::ThemeChanged(theme) => WindowEvent::ThemeChanged(map_theme(theme)),
      _ => return Self(None),
    };
    Self(Some(event))
  }
}

impl From<&WebviewEvent> for WindowEventWrapper {
  fn from(event: &WebviewEvent) -> Self {
    let event = match event {
      WebviewEvent::Focused(focused) => WindowEvent::Focused(*focused),
    };
    Self(Some(event))
  }
}

pub struct MonitorHandleWrapper(MonitorHandle);

impl From<MonitorHandleWrapper> for Monitor {
  fn from(monitor: MonitorHandleWrapper) -> Monitor {
    Self {
      name: monitor.0.name(),
      position: PhysicalPositionWrapper(monitor.0.position()).into(),
      size: PhysicalSizeWrapper(monitor.0.size()).into(),
      scale_factor: monitor.0.scale_factor(),
    }
  }
}

struct PhysicalPositionWrapper<T>(WryPhysicalPosition<T>);

impl<T> From<PhysicalPositionWrapper<T>> for PhysicalPosition<T> {
  fn from(position: PhysicalPositionWrapper<T>) -> Self {
    Self {
      x: position.0.x,
      y: position.0.y,
    }
  }
}

impl<T> From<PhysicalPosition<T>> for PhysicalPositionWrapper<T> {
  fn from(position: PhysicalPosition<T>) -> Self {
    Self(WryPhysicalPosition {
      x: position.x,
      y: position.y,
    })
  }
}

struct LogicalPositionWrapper<T>(WryLogicalPosition<T>);

impl<T> From<LogicalPosition<T>> for LogicalPositionWrapper<T> {
  fn from(position: LogicalPosition<T>) -> Self {
    Self(WryLogicalPosition {
      x: position.x,
      y: position.y,
    })
  }
}

struct PhysicalSizeWrapper<T>(WryPhysicalSize<T>);

impl<T> From<PhysicalSizeWrapper<T>> for PhysicalSize<T> {
  fn from(size: PhysicalSizeWrapper<T>) -> Self {
    Self {
      width: size.0.width,
      height: size.0.height,
    }
  }
}

impl<T> From<PhysicalSize<T>> for PhysicalSizeWrapper<T> {
  fn from(size: PhysicalSize<T>) -> Self {
    Self(WryPhysicalSize {
      width: size.width,
      height: size.height,
    })
  }
}

struct LogicalSizeWrapper<T>(WryLogicalSize<T>);

impl<T> From<LogicalSize<T>> for LogicalSizeWrapper<T> {
  fn from(size: LogicalSize<T>) -> Self {
    Self(WryLogicalSize {
      width: size.width,
      height: size.height,
    })
  }
}

struct SizeWrapper(WrySize);

impl From<Size> for SizeWrapper {
  fn from(size: Size) -> Self {
    match size {
      Size::Logical(s) => Self(WrySize::Logical(LogicalSizeWrapper::from(s).0)),
      Size::Physical(s) => Self(WrySize::Physical(PhysicalSizeWrapper::from(s).0)),
    }
  }
}

struct PositionWrapper(WryPosition);

impl From<Position> for PositionWrapper {
  fn from(position: Position) -> Self {
    match position {
      Position::Logical(s) => Self(WryPosition::Logical(LogicalPositionWrapper::from(s).0)),
      Position::Physical(s) => Self(WryPosition::Physical(PhysicalPositionWrapper::from(s).0)),
    }
  }
}

#[derive(Debug, Clone)]
pub struct UserAttentionTypeWrapper(WryUserAttentionType);

impl From<UserAttentionType> for UserAttentionTypeWrapper {
  fn from(request_type: UserAttentionType) -> Self {
    let o = match request_type {
      UserAttentionType::Critical => WryUserAttentionType::Critical,
      UserAttentionType::Informational => WryUserAttentionType::Informational,
    };
    Self(o)
  }
}

#[derive(Debug)]
pub struct CursorIconWrapper(WryCursorIcon);

impl From<CursorIcon> for CursorIconWrapper {
  fn from(icon: CursorIcon) -> Self {
    use CursorIcon::*;
    let i = match icon {
      Default => WryCursorIcon::Default,
      Crosshair => WryCursorIcon::Crosshair,
      Hand => WryCursorIcon::Hand,
      Arrow => WryCursorIcon::Arrow,
      Move => WryCursorIcon::Move,
      Text => WryCursorIcon::Text,
      Wait => WryCursorIcon::Wait,
      Help => WryCursorIcon::Help,
      Progress => WryCursorIcon::Progress,
      NotAllowed => WryCursorIcon::NotAllowed,
      ContextMenu => WryCursorIcon::ContextMenu,
      Cell => WryCursorIcon::Cell,
      VerticalText => WryCursorIcon::VerticalText,
      Alias => WryCursorIcon::Alias,
      Copy => WryCursorIcon::Copy,
      NoDrop => WryCursorIcon::NoDrop,
      Grab => WryCursorIcon::Grab,
      Grabbing => WryCursorIcon::Grabbing,
      AllScroll => WryCursorIcon::AllScroll,
      ZoomIn => WryCursorIcon::ZoomIn,
      ZoomOut => WryCursorIcon::ZoomOut,
      EResize => WryCursorIcon::EResize,
      NResize => WryCursorIcon::NResize,
      NeResize => WryCursorIcon::NeResize,
      NwResize => WryCursorIcon::NwResize,
      SResize => WryCursorIcon::SResize,
      SeResize => WryCursorIcon::SeResize,
      SwResize => WryCursorIcon::SwResize,
      WResize => WryCursorIcon::WResize,
      EwResize => WryCursorIcon::EwResize,
      NsResize => WryCursorIcon::NsResize,
      NeswResize => WryCursorIcon::NeswResize,
      NwseResize => WryCursorIcon::NwseResize,
      ColResize => WryCursorIcon::ColResize,
      RowResize => WryCursorIcon::RowResize,
      _ => WryCursorIcon::Default,
    };
    Self(i)
  }
}

#[derive(Debug, Clone, Default)]
pub struct WindowBuilderWrapper {
  inner: WryWindowBuilder,
  center: bool,
  menu: Option<Menu>,
}

// SAFETY: this type is `Send` since `menu_items` are read only here
#[allow(clippy::non_send_fields_in_send_ty)]
unsafe impl Send for WindowBuilderWrapper {}

impl WindowBuilderBase for WindowBuilderWrapper {}
impl WindowBuilder for WindowBuilderWrapper {
  fn new() -> Self {
    Default::default()
  }

  fn with_config(config: WindowConfig) -> Self {
    let mut window = WindowBuilderWrapper::new()
      .title(config.title.to_string())
      .inner_size(config.width, config.height)
      .visible(config.visible)
      .resizable(config.resizable)
      .fullscreen(config.fullscreen)
      .decorations(config.decorations)
      .maximized(config.maximized)
      .always_on_top(config.always_on_top)
      .skip_taskbar(config.skip_taskbar)
      .theme(config.theme);

    #[cfg(any(not(target_os = "macos"), feature = "macos-private-api"))]
    {
      window = window.transparent(config.transparent);
    }
    #[cfg(all(
      target_os = "macos",
      not(feature = "macos-private-api"),
      debug_assertions
    ))]
    if config.transparent {
      eprintln!(
        "The window is set to be transparent but the `macos-private-api` is not enabled.
        This can be enabled via the `tauri.macOSPrivateApi` configuration property <https://tauri.app/docs/api/config#tauri.macOSPrivateApi>
      ");
    }

    if let (Some(min_width), Some(min_height)) = (config.min_width, config.min_height) {
      window = window.min_inner_size(min_width, min_height);
    }
    if let (Some(max_width), Some(max_height)) = (config.max_width, config.max_height) {
      window = window.max_inner_size(max_width, max_height);
    }
    if let (Some(x), Some(y)) = (config.x, config.y) {
      window = window.position(x, y);
    }

    if config.center {
      window = window.center();
    }

    window
  }

  fn menu(mut self, menu: Menu) -> Self {
    self.menu.replace(menu);
    self
  }

  fn center(mut self) -> Self {
    self.center = true;
    self
  }

  fn position(mut self, x: f64, y: f64) -> Self {
    self.inner = self.inner.with_position(WryLogicalPosition::new(x, y));
    self
  }

  fn inner_size(mut self, width: f64, height: f64) -> Self {
    self.inner = self
      .inner
      .with_inner_size(WryLogicalSize::new(width, height));
    self
  }

  fn min_inner_size(mut self, min_width: f64, min_height: f64) -> Self {
    self.inner = self
      .inner
      .with_min_inner_size(WryLogicalSize::new(min_width, min_height));
    self
  }

  fn max_inner_size(mut self, max_width: f64, max_height: f64) -> Self {
    self.inner = self
      .inner
      .with_max_inner_size(WryLogicalSize::new(max_width, max_height));
    self
  }

  fn resizable(mut self, resizable: bool) -> Self {
    self.inner = self.inner.with_resizable(resizable);
    self
  }

  fn title<S: Into<String>>(mut self, title: S) -> Self {
    self.inner = self.inner.with_title(title.into());
    self
  }

  fn fullscreen(mut self, fullscreen: bool) -> Self {
    self.inner = if fullscreen {
      self
        .inner
        .with_fullscreen(Some(Fullscreen::Borderless(None)))
    } else {
      self.inner.with_fullscreen(None)
    };
    self
  }

  /// Deprecated since 0.1.4 (noop)
  /// Windows is automatically focused when created.
  fn focus(self) -> Self {
    self
  }

  fn maximized(mut self, maximized: bool) -> Self {
    self.inner = self.inner.with_maximized(maximized);
    self
  }

  fn visible(mut self, visible: bool) -> Self {
    self.inner = self.inner.with_visible(visible);
    self
  }

  #[cfg(any(not(target_os = "macos"), feature = "macos-private-api"))]
  fn transparent(mut self, transparent: bool) -> Self {
    self.inner = self.inner.with_transparent(transparent);
    self
  }

  fn decorations(mut self, decorations: bool) -> Self {
    self.inner = self.inner.with_decorations(decorations);
    self
  }

  fn always_on_top(mut self, always_on_top: bool) -> Self {
    self.inner = self.inner.with_always_on_top(always_on_top);
    self
  }

  #[cfg(windows)]
  fn parent_window(mut self, parent: HWND) -> Self {
    self.inner = self.inner.with_parent_window(parent);
    self
  }

  #[cfg(target_os = "macos")]
  fn parent_window(mut self, parent: *mut std::ffi::c_void) -> Self {
    self.inner = self.inner.with_parent_window(parent);
    self
  }

  #[cfg(windows)]
  fn owner_window(mut self, owner: HWND) -> Self {
    self.inner = self.inner.with_owner_window(owner);
    self
  }

<<<<<<< HEAD
  #[cfg(target_os = "macos")]
  fn transparent_titlebar(mut self, transparent: bool) -> Self {
    self.inner = self.inner.with_titlebar_transparent(transparent);
    self
  }

  #[cfg(target_os = "macos")]
  fn hidden_title(mut self, hidden: bool) -> Self {
    self.inner = self.inner.with_title_hidden(hidden);
    self
  }

  #[cfg(target_os = "macos")]
  fn fullsize_content_view(mut self, fullsize: bool) -> Self {
    self.inner = self.inner.with_fullsize_content_view(fullsize);
    self
  }

  fn icon(mut self, icon: WindowIcon) -> Result<Self> {
=======
  fn icon(mut self, icon: Icon) -> Result<Self> {
>>>>>>> 9d33d093
    self.inner = self
      .inner
      .with_window_icon(Some(WryIcon::try_from(icon)?.0));
    Ok(self)
  }

  #[cfg(any(windows, target_os = "linux"))]
  fn skip_taskbar(mut self, skip: bool) -> Self {
    self.inner = self.inner.with_skip_taskbar(skip);
    self
  }

  #[cfg(target_os = "macos")]
  fn skip_taskbar(self, _skip: bool) -> Self {
    self
  }

  #[allow(unused_variables, unused_mut)]
  fn theme(mut self, theme: Option<Theme>) -> Self {
    #[cfg(any(windows, target_os = "macos"))]
    {
      self.inner = self.inner.with_theme(if let Some(t) = theme {
        match t {
          Theme::Dark => Some(WryTheme::Dark),
          _ => Some(WryTheme::Light),
        }
      } else {
        None
      });
    }

    self
  }

  fn has_icon(&self) -> bool {
    self.inner.window.window_icon.is_some()
  }

  fn get_menu(&self) -> Option<&Menu> {
    self.menu.as_ref()
  }
}

pub struct FileDropEventWrapper(WryFileDropEvent);

// on Linux, the paths are percent-encoded
#[cfg(any(
  target_os = "linux",
  target_os = "dragonfly",
  target_os = "freebsd",
  target_os = "netbsd",
  target_os = "openbsd"
))]
fn decode_path(path: PathBuf) -> PathBuf {
  percent_encoding::percent_decode(path.display().to_string().as_bytes())
    .decode_utf8_lossy()
    .into_owned()
    .into()
}

// on Windows and macOS, we do not need to decode the path
#[cfg(not(any(
  target_os = "linux",
  target_os = "dragonfly",
  target_os = "freebsd",
  target_os = "netbsd",
  target_os = "openbsd"
)))]
fn decode_path(path: PathBuf) -> PathBuf {
  path
}

impl From<FileDropEventWrapper> for FileDropEvent {
  fn from(event: FileDropEventWrapper) -> Self {
    match event.0 {
      WryFileDropEvent::Hovered(paths) => {
        FileDropEvent::Hovered(paths.into_iter().map(decode_path).collect())
      }
      WryFileDropEvent::Dropped(paths) => {
        FileDropEvent::Dropped(paths.into_iter().map(decode_path).collect())
      }
      // default to cancelled
      // FIXME(maybe): Add `FileDropEvent::Unknown` event?
      _ => FileDropEvent::Cancelled,
    }
  }
}

#[cfg(target_os = "macos")]
pub struct NSWindow(*mut std::ffi::c_void);
#[cfg(target_os = "macos")]
#[allow(clippy::non_send_fields_in_send_ty)]
unsafe impl Send for NSWindow {}

#[cfg(windows)]
pub struct Hwnd(HWND);
#[cfg(windows)]
#[allow(clippy::non_send_fields_in_send_ty)]
unsafe impl Send for Hwnd {}

#[cfg(any(
  target_os = "linux",
  target_os = "dragonfly",
  target_os = "freebsd",
  target_os = "netbsd",
  target_os = "openbsd"
))]
pub struct GtkWindow(gtk::ApplicationWindow);
#[cfg(any(
  target_os = "linux",
  target_os = "dragonfly",
  target_os = "freebsd",
  target_os = "netbsd",
  target_os = "openbsd"
))]
#[allow(clippy::non_send_fields_in_send_ty)]
unsafe impl Send for GtkWindow {}

pub enum WindowMessage {
  WithWebview(Box<dyn FnOnce(Webview) + Send>),
  // Devtools
  #[cfg(any(debug_assertions, feature = "devtools"))]
  OpenDevTools,
  #[cfg(any(debug_assertions, feature = "devtools"))]
  CloseDevTools,
  #[cfg(any(debug_assertions, feature = "devtools"))]
  IsDevToolsOpen(Sender<bool>),
  // Getters
  ScaleFactor(Sender<f64>),
  InnerPosition(Sender<Result<PhysicalPosition<i32>>>),
  OuterPosition(Sender<Result<PhysicalPosition<i32>>>),
  InnerSize(Sender<PhysicalSize<u32>>),
  OuterSize(Sender<PhysicalSize<u32>>),
  IsFullscreen(Sender<bool>),
  IsMaximized(Sender<bool>),
  IsDecorated(Sender<bool>),
  IsResizable(Sender<bool>),
  IsVisible(Sender<bool>),
  IsMenuVisible(Sender<bool>),
  CurrentMonitor(Sender<Option<MonitorHandle>>),
  PrimaryMonitor(Sender<Option<MonitorHandle>>),
  AvailableMonitors(Sender<Vec<MonitorHandle>>),
  #[cfg(target_os = "macos")]
  NSWindow(Sender<NSWindow>),
  #[cfg(windows)]
  Hwnd(Sender<Hwnd>),
  #[cfg(any(
    target_os = "linux",
    target_os = "dragonfly",
    target_os = "freebsd",
    target_os = "netbsd",
    target_os = "openbsd"
  ))]
  GtkWindow(Sender<GtkWindow>),
  Theme(Sender<Theme>),
  // Setters
  Center(Sender<Result<()>>),
  RequestUserAttention(Option<UserAttentionTypeWrapper>),
  SetResizable(bool),
  SetTitle(String),
  Maximize,
  Unmaximize,
  Minimize,
  Unminimize,
  ShowMenu,
  HideMenu,
  Show,
  Hide,
  Close,
  SetDecorations(bool),
  SetAlwaysOnTop(bool),
  SetSize(Size),
  SetMinSize(Option<Size>),
  SetMaxSize(Option<Size>),
  SetPosition(Position),
  SetFullscreen(bool),
  SetFocus,
  SetIcon(WryWindowIcon),
  SetSkipTaskbar(bool),
  SetCursorGrab(bool),
  SetCursorVisible(bool),
  SetCursorIcon(CursorIcon),
  SetCursorPosition(Position),
  DragWindow,
  UpdateMenuItem(u16, MenuUpdate),
  RequestRedraw,
}

#[derive(Debug, Clone)]
pub enum WebviewMessage {
  EvaluateScript(String),
  #[allow(dead_code)]
  WebviewEvent(WebviewEvent),
  Print,
}

#[allow(dead_code)]
#[derive(Debug, Clone)]
pub enum WebviewEvent {
  Focused(bool),
}

#[cfg(feature = "system-tray")]
#[derive(Debug, Clone)]
pub enum TrayMessage {
  UpdateItem(u16, MenuUpdate),
  UpdateMenu(SystemTrayMenu),
  UpdateIcon(Icon),
  #[cfg(target_os = "macos")]
  UpdateIconAsTemplate(bool),
  Close,
}

pub type CreateWebviewClosure<T> = Box<
  dyn FnOnce(&EventLoopWindowTarget<Message<T>>, &WebContextStore) -> Result<WindowWrapper> + Send,
>;

pub enum Message<T: 'static> {
  Task(Box<dyn FnOnce() + Send>),
  Window(WebviewId, WindowMessage),
  Webview(WebviewId, WebviewMessage),
  #[cfg(feature = "system-tray")]
  Tray(TrayMessage),
  CreateWebview(WebviewId, CreateWebviewClosure<T>),
  CreateWindow(
    WebviewId,
    Box<dyn FnOnce() -> (String, WryWindowBuilder) + Send>,
    Sender<Result<Weak<Window>>>,
  ),
  #[cfg(feature = "global-shortcut")]
  GlobalShortcut(GlobalShortcutMessage),
  #[cfg(feature = "clipboard")]
  Clipboard(ClipboardMessage),
  UserEvent(T),
}

impl<T: UserEvent> Clone for Message<T> {
  fn clone(&self) -> Self {
    match self {
      Self::Webview(i, m) => Self::Webview(*i, m.clone()),
      #[cfg(feature = "system-tray")]
      Self::Tray(m) => Self::Tray(m.clone()),
      #[cfg(feature = "global-shortcut")]
      Self::GlobalShortcut(m) => Self::GlobalShortcut(m.clone()),
      #[cfg(feature = "clipboard")]
      Self::Clipboard(m) => Self::Clipboard(m.clone()),
      Self::UserEvent(t) => Self::UserEvent(t.clone()),
      _ => unimplemented!(),
    }
  }
}

/// The Tauri [`Dispatch`] for [`Wry`].
#[derive(Debug, Clone)]
pub struct WryDispatcher<T: UserEvent> {
  window_id: WebviewId,
  context: Context<T>,
}

// SAFETY: this is safe since the `Context` usage is guarded on `send_user_message`.
#[allow(clippy::non_send_fields_in_send_ty)]
unsafe impl<T: UserEvent> Sync for WryDispatcher<T> {}

impl<T: UserEvent> WryDispatcher<T> {
  pub fn with_webview<F: FnOnce(Webview) + Send + 'static>(&self, f: F) -> Result<()> {
    send_user_message(
      &self.context,
      Message::Window(self.window_id, WindowMessage::WithWebview(Box::new(f))),
    )
  }
}

impl<T: UserEvent> Dispatch<T> for WryDispatcher<T> {
  type Runtime = Wry<T>;
  type WindowBuilder = WindowBuilderWrapper;

  fn run_on_main_thread<F: FnOnce() + Send + 'static>(&self, f: F) -> Result<()> {
    send_user_message(&self.context, Message::Task(Box::new(f)))
  }

  fn on_window_event<F: Fn(&WindowEvent) + Send + 'static>(&self, f: F) -> Uuid {
    let id = Uuid::new_v4();
    self
      .context
      .window_event_listeners
      .lock()
      .unwrap()
      .get(&self.window_id)
      .unwrap()
      .lock()
      .unwrap()
      .insert(id, Box::new(f));
    id
  }

  fn on_menu_event<F: Fn(&MenuEvent) + Send + 'static>(&self, f: F) -> Uuid {
    let id = Uuid::new_v4();
    self
      .context
      .menu_event_listeners
      .lock()
      .unwrap()
      .get(&self.window_id)
      .unwrap()
      .lock()
      .unwrap()
      .insert(id, Box::new(f));
    id
  }

  #[cfg(any(debug_assertions, feature = "devtools"))]
  fn open_devtools(&self) {
    let _ = send_user_message(
      &self.context,
      Message::Window(self.window_id, WindowMessage::OpenDevTools),
    );
  }

  #[cfg(any(debug_assertions, feature = "devtools"))]
  fn close_devtools(&self) {
    let _ = send_user_message(
      &self.context,
      Message::Window(self.window_id, WindowMessage::CloseDevTools),
    );
  }

  /// Gets the devtools window's current open state.
  #[cfg(any(debug_assertions, feature = "devtools"))]
  fn is_devtools_open(&self) -> Result<bool> {
    window_getter!(self, WindowMessage::IsDevToolsOpen)
  }

  // Getters

  fn scale_factor(&self) -> Result<f64> {
    window_getter!(self, WindowMessage::ScaleFactor)
  }

  fn inner_position(&self) -> Result<PhysicalPosition<i32>> {
    window_getter!(self, WindowMessage::InnerPosition)?
  }

  fn outer_position(&self) -> Result<PhysicalPosition<i32>> {
    window_getter!(self, WindowMessage::OuterPosition)?
  }

  fn inner_size(&self) -> Result<PhysicalSize<u32>> {
    window_getter!(self, WindowMessage::InnerSize)
  }

  fn outer_size(&self) -> Result<PhysicalSize<u32>> {
    window_getter!(self, WindowMessage::OuterSize)
  }

  fn is_fullscreen(&self) -> Result<bool> {
    window_getter!(self, WindowMessage::IsFullscreen)
  }

  fn is_maximized(&self) -> Result<bool> {
    window_getter!(self, WindowMessage::IsMaximized)
  }

  /// Gets the window’s current decoration state.
  fn is_decorated(&self) -> Result<bool> {
    window_getter!(self, WindowMessage::IsDecorated)
  }

  /// Gets the window’s current resizable state.
  fn is_resizable(&self) -> Result<bool> {
    window_getter!(self, WindowMessage::IsResizable)
  }

  fn is_visible(&self) -> Result<bool> {
    window_getter!(self, WindowMessage::IsVisible)
  }

  fn is_menu_visible(&self) -> Result<bool> {
    window_getter!(self, WindowMessage::IsMenuVisible)
  }

  fn current_monitor(&self) -> Result<Option<Monitor>> {
    Ok(window_getter!(self, WindowMessage::CurrentMonitor)?.map(|m| MonitorHandleWrapper(m).into()))
  }

  fn primary_monitor(&self) -> Result<Option<Monitor>> {
    Ok(window_getter!(self, WindowMessage::PrimaryMonitor)?.map(|m| MonitorHandleWrapper(m).into()))
  }

  fn available_monitors(&self) -> Result<Vec<Monitor>> {
    Ok(
      window_getter!(self, WindowMessage::AvailableMonitors)?
        .into_iter()
        .map(|m| MonitorHandleWrapper(m).into())
        .collect(),
    )
  }

  #[cfg(target_os = "macos")]
  fn ns_window(&self) -> Result<*mut std::ffi::c_void> {
    window_getter!(self, WindowMessage::NSWindow).map(|w| w.0)
  }

  #[cfg(windows)]
  fn hwnd(&self) -> Result<HWND> {
    window_getter!(self, WindowMessage::Hwnd).map(|w| w.0)
  }

  fn theme(&self) -> Result<Theme> {
    window_getter!(self, WindowMessage::Theme)
  }

  /// Returns the `ApplicationWindow` from gtk crate that is used by this window.
  #[cfg(any(
    target_os = "linux",
    target_os = "dragonfly",
    target_os = "freebsd",
    target_os = "netbsd",
    target_os = "openbsd"
  ))]
  fn gtk_window(&self) -> Result<gtk::ApplicationWindow> {
    window_getter!(self, WindowMessage::GtkWindow).map(|w| w.0)
  }

  // Setters

  fn center(&self) -> Result<()> {
    window_getter!(self, WindowMessage::Center)?
  }

  fn print(&self) -> Result<()> {
    send_user_message(
      &self.context,
      Message::Webview(self.window_id, WebviewMessage::Print),
    )
  }

  fn request_user_attention(&self, request_type: Option<UserAttentionType>) -> Result<()> {
    send_user_message(
      &self.context,
      Message::Window(
        self.window_id,
        WindowMessage::RequestUserAttention(request_type.map(Into::into)),
      ),
    )
  }

  // Creates a window by dispatching a message to the event loop.
  // Note that this must be called from a separate thread, otherwise the channel will introduce a deadlock.
  fn create_window(
    &mut self,
    pending: PendingWindow<T, Self::Runtime>,
  ) -> Result<DetachedWindow<T, Self::Runtime>> {
    self.context.create_webview(pending)
  }

  fn set_resizable(&self, resizable: bool) -> Result<()> {
    send_user_message(
      &self.context,
      Message::Window(self.window_id, WindowMessage::SetResizable(resizable)),
    )
  }

  fn set_title<S: Into<String>>(&self, title: S) -> Result<()> {
    send_user_message(
      &self.context,
      Message::Window(self.window_id, WindowMessage::SetTitle(title.into())),
    )
  }

  fn maximize(&self) -> Result<()> {
    send_user_message(
      &self.context,
      Message::Window(self.window_id, WindowMessage::Maximize),
    )
  }

  fn unmaximize(&self) -> Result<()> {
    send_user_message(
      &self.context,
      Message::Window(self.window_id, WindowMessage::Unmaximize),
    )
  }

  fn minimize(&self) -> Result<()> {
    send_user_message(
      &self.context,
      Message::Window(self.window_id, WindowMessage::Minimize),
    )
  }

  fn unminimize(&self) -> Result<()> {
    send_user_message(
      &self.context,
      Message::Window(self.window_id, WindowMessage::Unminimize),
    )
  }

  fn show_menu(&self) -> Result<()> {
    send_user_message(
      &self.context,
      Message::Window(self.window_id, WindowMessage::ShowMenu),
    )
  }

  fn hide_menu(&self) -> Result<()> {
    send_user_message(
      &self.context,
      Message::Window(self.window_id, WindowMessage::HideMenu),
    )
  }

  fn show(&self) -> Result<()> {
    send_user_message(
      &self.context,
      Message::Window(self.window_id, WindowMessage::Show),
    )
  }

  fn hide(&self) -> Result<()> {
    send_user_message(
      &self.context,
      Message::Window(self.window_id, WindowMessage::Hide),
    )
  }

  fn close(&self) -> Result<()> {
    // NOTE: close cannot use the `send_user_message` function because it accesses the event loop callback
    self
      .context
      .proxy
      .send_event(Message::Window(self.window_id, WindowMessage::Close))
      .map_err(|_| Error::FailedToSendMessage)
  }

  fn set_decorations(&self, decorations: bool) -> Result<()> {
    send_user_message(
      &self.context,
      Message::Window(self.window_id, WindowMessage::SetDecorations(decorations)),
    )
  }

  fn set_always_on_top(&self, always_on_top: bool) -> Result<()> {
    send_user_message(
      &self.context,
      Message::Window(self.window_id, WindowMessage::SetAlwaysOnTop(always_on_top)),
    )
  }

  fn set_size(&self, size: Size) -> Result<()> {
    send_user_message(
      &self.context,
      Message::Window(self.window_id, WindowMessage::SetSize(size)),
    )
  }

  fn set_min_size(&self, size: Option<Size>) -> Result<()> {
    send_user_message(
      &self.context,
      Message::Window(self.window_id, WindowMessage::SetMinSize(size)),
    )
  }

  fn set_max_size(&self, size: Option<Size>) -> Result<()> {
    send_user_message(
      &self.context,
      Message::Window(self.window_id, WindowMessage::SetMaxSize(size)),
    )
  }

  fn set_position(&self, position: Position) -> Result<()> {
    send_user_message(
      &self.context,
      Message::Window(self.window_id, WindowMessage::SetPosition(position)),
    )
  }

  fn set_fullscreen(&self, fullscreen: bool) -> Result<()> {
    send_user_message(
      &self.context,
      Message::Window(self.window_id, WindowMessage::SetFullscreen(fullscreen)),
    )
  }

  fn set_focus(&self) -> Result<()> {
    send_user_message(
      &self.context,
      Message::Window(self.window_id, WindowMessage::SetFocus),
    )
  }

  fn set_icon(&self, icon: Icon) -> Result<()> {
    send_user_message(
      &self.context,
      Message::Window(
        self.window_id,
        WindowMessage::SetIcon(WryIcon::try_from(icon)?.0),
      ),
    )
  }

  fn set_skip_taskbar(&self, skip: bool) -> Result<()> {
    send_user_message(
      &self.context,
      Message::Window(self.window_id, WindowMessage::SetSkipTaskbar(skip)),
    )
  }

  fn set_cursor_grab(&self, grab: bool) -> crate::Result<()> {
    send_user_message(
      &self.context,
      Message::Window(self.window_id, WindowMessage::SetCursorGrab(grab)),
    )
  }

  fn set_cursor_visible(&self, visible: bool) -> crate::Result<()> {
    send_user_message(
      &self.context,
      Message::Window(self.window_id, WindowMessage::SetCursorVisible(visible)),
    )
  }

  fn set_cursor_icon(&self, icon: CursorIcon) -> crate::Result<()> {
    send_user_message(
      &self.context,
      Message::Window(self.window_id, WindowMessage::SetCursorIcon(icon)),
    )
  }

  fn set_cursor_position<Pos: Into<Position>>(&self, position: Pos) -> crate::Result<()> {
    send_user_message(
      &self.context,
      Message::Window(
        self.window_id,
        WindowMessage::SetCursorPosition(position.into()),
      ),
    )
  }

  fn start_dragging(&self) -> Result<()> {
    send_user_message(
      &self.context,
      Message::Window(self.window_id, WindowMessage::DragWindow),
    )
  }

  fn eval_script<S: Into<String>>(&self, script: S) -> Result<()> {
    send_user_message(
      &self.context,
      Message::Webview(
        self.window_id,
        WebviewMessage::EvaluateScript(script.into()),
      ),
    )
  }

  fn update_menu_item(&self, id: u16, update: MenuUpdate) -> Result<()> {
    send_user_message(
      &self.context,
      Message::Window(self.window_id, WindowMessage::UpdateMenuItem(id, update)),
    )
  }
}

#[cfg(feature = "system-tray")]
#[derive(Clone, Default)]
pub struct TrayContext {
  tray: Arc<Mutex<Option<Arc<Mutex<WrySystemTray>>>>>,
  listeners: SystemTrayEventListeners,
  items: SystemTrayItems,
}

#[cfg(feature = "system-tray")]
impl fmt::Debug for TrayContext {
  fn fmt(&self, f: &mut fmt::Formatter<'_>) -> fmt::Result {
    f.debug_struct("TrayContext")
      .field("items", &self.items)
      .finish()
  }
}

#[derive(Clone)]
enum WindowHandle {
  Webview(Arc<WebView>),
  Window(Arc<Window>),
}

impl fmt::Debug for WindowHandle {
  fn fmt(&self, _f: &mut fmt::Formatter<'_>) -> fmt::Result {
    Ok(())
  }
}

impl Deref for WindowHandle {
  type Target = Window;

  #[inline(always)]
  fn deref(&self) -> &Window {
    match self {
      Self::Webview(w) => w.window(),
      Self::Window(w) => w,
    }
  }
}

impl WindowHandle {
  fn inner_size(&self) -> WryPhysicalSize<u32> {
    match self {
      WindowHandle::Window(w) => w.inner_size(),
      WindowHandle::Webview(w) => w.inner_size(),
    }
  }
}

#[derive(Debug)]
pub struct WindowWrapper {
  label: String,
  inner: Option<WindowHandle>,
  menu_items: Option<HashMap<u16, WryCustomMenuItem>>,
}

#[derive(Debug, Clone)]
pub struct EventProxy<T: UserEvent>(WryEventLoopProxy<Message<T>>);

impl<T: UserEvent> EventLoopProxy<T> for EventProxy<T> {
  fn send_event(&self, event: T) -> Result<()> {
    self
      .0
      .send_event(Message::UserEvent(event))
      .map_err(|_| Error::EventLoopClosed)
  }
}

pub trait Plugin<T: UserEvent> {
  fn on_event(
    &mut self,
    event: &Event<Message<T>>,
    event_loop: &EventLoopWindowTarget<Message<T>>,
    proxy: &WryEventLoopProxy<Message<T>>,
    control_flow: &mut ControlFlow,
    context: EventLoopIterationContext<'_, T>,
    web_context: &WebContextStore,
  ) -> bool;
}

/// A Tauri [`Runtime`] wrapper around wry.
pub struct Wry<T: UserEvent> {
  main_thread_id: ThreadId,

  plugins: Vec<Box<dyn Plugin<T>>>,

  #[cfg(feature = "global-shortcut")]
  global_shortcut_manager: Arc<Mutex<WryShortcutManager>>,
  #[cfg(feature = "global-shortcut")]
  global_shortcut_manager_handle: GlobalShortcutManagerHandle<T>,

  #[cfg(feature = "clipboard")]
  clipboard_manager: Arc<Mutex<Clipboard>>,
  #[cfg(feature = "clipboard")]
  clipboard_manager_handle: ClipboardManagerWrapper<T>,

  event_loop: EventLoop<Message<T>>,
  windows: Arc<Mutex<HashMap<WebviewId, WindowWrapper>>>,
  webview_id_map: WebviewIdStore,
  web_context: WebContextStore,
  window_event_listeners: WindowEventListeners,
  menu_event_listeners: MenuEventListeners,
  #[cfg(feature = "system-tray")]
  tray_context: TrayContext,
}

impl<T: UserEvent> fmt::Debug for Wry<T> {
  fn fmt(&self, f: &mut fmt::Formatter<'_>) -> fmt::Result {
    let mut d = f.debug_struct("Wry");
    d.field("main_thread_id", &self.main_thread_id)
      .field("event_loop", &self.event_loop)
      .field("windows", &self.windows)
      .field("web_context", &self.web_context);

    #[cfg(feature = "system-tray")]
    d.field("tray_context", &self.tray_context);

    #[cfg(feature = "global-shortcut")]
    d.field("global_shortcut_manager", &self.global_shortcut_manager)
      .field(
        "global_shortcut_manager_handle",
        &self.global_shortcut_manager_handle,
      );

    #[cfg(feature = "clipboard")]
    d.field("clipboard_manager", &self.clipboard_manager)
      .field("clipboard_manager_handle", &self.clipboard_manager_handle);

    d.finish()
  }
}

/// A handle to the Wry runtime.
#[derive(Debug, Clone)]
pub struct WryHandle<T: UserEvent> {
  context: Context<T>,
}

// SAFETY: this is safe since the `Context` usage is guarded on `send_user_message`.
#[allow(clippy::non_send_fields_in_send_ty)]
unsafe impl<T: UserEvent> Sync for WryHandle<T> {}

impl<T: UserEvent> WryHandle<T> {
  /// Creates a new tao window using a callback, and returns its window id.
  pub fn create_tao_window<F: FnOnce() -> (String, WryWindowBuilder) + Send + 'static>(
    &self,
    f: F,
  ) -> Result<Weak<Window>> {
    let (tx, rx) = channel();
    send_user_message(
      &self.context,
      Message::CreateWindow(rand::random(), Box::new(f), tx),
    )?;
    rx.recv().unwrap()
  }

  /// Gets the [`WebviewId'] associated with the given [`WindowId`].
  pub fn window_id(&self, window_id: WindowId) -> WebviewId {
    *self
      .context
      .webview_id_map
      .0
      .lock()
      .unwrap()
      .get(&window_id)
      .unwrap()
  }

  /// Send a message to the event loop.
  pub fn send_event(&self, message: Message<T>) -> Result<()> {
    self
      .context
      .proxy
      .send_event(message)
      .map_err(|_| Error::FailedToSendMessage)?;
    Ok(())
  }
}

impl<T: UserEvent> RuntimeHandle<T> for WryHandle<T> {
  type Runtime = Wry<T>;

  fn create_proxy(&self) -> EventProxy<T> {
    EventProxy(self.context.proxy.clone())
  }

  // Creates a window by dispatching a message to the event loop.
  // Note that this must be called from a separate thread, otherwise the channel will introduce a deadlock.
  fn create_window(
    &self,
    pending: PendingWindow<T, Self::Runtime>,
  ) -> Result<DetachedWindow<T, Self::Runtime>> {
    self.context.create_webview(pending)
  }

  fn run_on_main_thread<F: FnOnce() + Send + 'static>(&self, f: F) -> Result<()> {
    send_user_message(&self.context, Message::Task(Box::new(f)))
  }

  #[cfg(all(windows, feature = "system-tray"))]
  fn remove_system_tray(&self) -> Result<()> {
    send_user_message(&self.context, Message::Tray(TrayMessage::Close))
  }
}

impl<T: UserEvent> Wry<T> {
  fn init(event_loop: EventLoop<Message<T>>) -> Result<Self> {
    let main_thread_id = current_thread().id();
    let web_context = WebContextStore::default();

    #[cfg(feature = "global-shortcut")]
    let global_shortcut_manager = Arc::new(Mutex::new(WryShortcutManager::new(&event_loop)));

    #[cfg(feature = "clipboard")]
    let clipboard_manager = Arc::new(Mutex::new(Clipboard::new()));

    let windows = Arc::new(Mutex::new(HashMap::default()));
    let webview_id_map = WebviewIdStore::default();
    let window_event_listeners = WindowEventListeners::default();
    let menu_event_listeners = MenuEventListeners::default();

    #[cfg(feature = "system-tray")]
    let tray_context = TrayContext::default();

    #[allow(unused_variables)]
    let event_loop_context = Context {
      webview_id_map: webview_id_map.clone(),
      main_thread_id,
      proxy: event_loop.create_proxy(),
      window_event_listeners: window_event_listeners.clone(),
      menu_event_listeners: menu_event_listeners.clone(),
      main_thread: DispatcherMainThreadContext {
        window_target: event_loop.deref().clone(),
        web_context: web_context.clone(),
        #[cfg(feature = "global-shortcut")]
        global_shortcut_manager: global_shortcut_manager.clone(),
        #[cfg(feature = "clipboard")]
        clipboard_manager: clipboard_manager.clone(),
        windows: windows.clone(),
        #[cfg(feature = "system-tray")]
        tray_context: tray_context.clone(),
      },
    };

    #[cfg(feature = "global-shortcut")]
    let global_shortcut_listeners = GlobalShortcutListeners::default();

    #[cfg(feature = "clipboard")]
    #[allow(clippy::redundant_clone)]
    let clipboard_manager_handle = ClipboardManagerWrapper {
      context: event_loop_context.clone(),
    };

    Ok(Self {
      main_thread_id,

      plugins: Default::default(),

      #[cfg(feature = "global-shortcut")]
      global_shortcut_manager,
      #[cfg(feature = "global-shortcut")]
      global_shortcut_manager_handle: GlobalShortcutManagerHandle {
        context: event_loop_context,
        shortcuts: Default::default(),
        listeners: global_shortcut_listeners,
      },

      #[cfg(feature = "clipboard")]
      clipboard_manager,
      #[cfg(feature = "clipboard")]
      clipboard_manager_handle,

      event_loop,
      windows,
      webview_id_map,
      web_context,
      window_event_listeners,
      menu_event_listeners,
      #[cfg(feature = "system-tray")]
      tray_context,
    })
  }

  pub fn plugin<P: Plugin<T> + 'static>(&mut self, plugin: P) {
    self.plugins.push(Box::new(plugin));
  }
}

impl<T: UserEvent> Runtime<T> for Wry<T> {
  type Dispatcher = WryDispatcher<T>;
  type Handle = WryHandle<T>;

  #[cfg(feature = "global-shortcut")]
  type GlobalShortcutManager = GlobalShortcutManagerHandle<T>;

  #[cfg(feature = "clipboard")]
  type ClipboardManager = ClipboardManagerWrapper<T>;

  #[cfg(feature = "system-tray")]
  type TrayHandler = SystemTrayHandle<T>;

  type EventLoopProxy = EventProxy<T>;

  fn new() -> Result<Self> {
    let event_loop = EventLoop::<Message<T>>::with_user_event();
    Self::init(event_loop)
  }

  #[cfg(any(windows, target_os = "linux"))]
  fn new_any_thread() -> Result<Self> {
    #[cfg(target_os = "linux")]
    use wry::application::platform::unix::EventLoopExtUnix;
    #[cfg(windows)]
    use wry::application::platform::windows::EventLoopExtWindows;
    let event_loop = EventLoop::<Message<T>>::new_any_thread();
    Self::init(event_loop)
  }

  fn create_proxy(&self) -> EventProxy<T> {
    EventProxy(self.event_loop.create_proxy())
  }

  fn handle(&self) -> Self::Handle {
    WryHandle {
      context: Context {
        webview_id_map: self.webview_id_map.clone(),
        main_thread_id: self.main_thread_id,
        proxy: self.event_loop.create_proxy(),
        window_event_listeners: self.window_event_listeners.clone(),
        menu_event_listeners: self.menu_event_listeners.clone(),
        main_thread: DispatcherMainThreadContext {
          window_target: self.event_loop.deref().clone(),
          web_context: self.web_context.clone(),
          #[cfg(feature = "global-shortcut")]
          global_shortcut_manager: self.global_shortcut_manager.clone(),
          #[cfg(feature = "clipboard")]
          clipboard_manager: self.clipboard_manager.clone(),
          windows: self.windows.clone(),
          #[cfg(feature = "system-tray")]
          tray_context: self.tray_context.clone(),
        },
      },
    }
  }

  #[cfg(feature = "global-shortcut")]
  fn global_shortcut_manager(&self) -> Self::GlobalShortcutManager {
    self.global_shortcut_manager_handle.clone()
  }

  #[cfg(feature = "clipboard")]
  fn clipboard_manager(&self) -> Self::ClipboardManager {
    self.clipboard_manager_handle.clone()
  }

  fn create_window(&self, pending: PendingWindow<T, Self>) -> Result<DetachedWindow<T, Self>> {
    let label = pending.label.clone();
    let menu_ids = pending.menu_ids.clone();
    let js_event_listeners = pending.js_event_listeners.clone();
    let proxy = self.event_loop.create_proxy();
    let window_id = rand::random();

    let context = Context {
      webview_id_map: self.webview_id_map.clone(),
      main_thread_id: self.main_thread_id,
      proxy,
      window_event_listeners: self.window_event_listeners.clone(),
      menu_event_listeners: self.menu_event_listeners.clone(),
      main_thread: DispatcherMainThreadContext {
        window_target: self.event_loop.deref().clone(),
        web_context: self.web_context.clone(),
        #[cfg(feature = "global-shortcut")]
        global_shortcut_manager: self.global_shortcut_manager.clone(),
        #[cfg(feature = "clipboard")]
        clipboard_manager: self.clipboard_manager.clone(),
        windows: self.windows.clone(),
        #[cfg(feature = "system-tray")]
        tray_context: self.tray_context.clone(),
      },
    };

    context.prepare_window(window_id);

    let webview = create_webview(
      window_id,
      &self.event_loop,
      &self.web_context,
      context.clone(),
      pending,
    )?;

    let dispatcher = WryDispatcher { window_id, context };

    self.windows.lock().unwrap().insert(window_id, webview);

    Ok(DetachedWindow {
      label,
      dispatcher,
      menu_ids,
      js_event_listeners,
    })
  }

  #[cfg(feature = "system-tray")]
  fn system_tray(&self, system_tray: SystemTray) -> Result<Self::TrayHandler> {
    let icon = TrayIcon::try_from(system_tray.icon.expect("tray icon not set"))?;

    let mut items = HashMap::new();

    #[allow(unused_mut)]
    let mut tray_builder = SystemTrayBuilder::new(
      icon.0,
      system_tray
        .menu
        .map(|menu| to_wry_context_menu(&mut items, menu)),
    );

    #[cfg(target_os = "macos")]
    {
      tray_builder = tray_builder.with_icon_as_template(system_tray.icon_as_template);
    }

    let tray = tray_builder
      .build(&self.event_loop)
      .map_err(|e| Error::SystemTray(Box::new(e)))?;

    *self.tray_context.items.lock().unwrap() = items;
    *self.tray_context.tray.lock().unwrap() = Some(Arc::new(Mutex::new(tray)));

    Ok(SystemTrayHandle {
      proxy: self.event_loop.create_proxy(),
    })
  }

  #[cfg(feature = "system-tray")]
  fn on_system_tray_event<F: Fn(&SystemTrayEvent) + Send + 'static>(&mut self, f: F) -> Uuid {
    let id = Uuid::new_v4();
    self
      .tray_context
      .listeners
      .lock()
      .unwrap()
      .insert(id, Arc::new(Box::new(f)));
    id
  }

  #[cfg(target_os = "macos")]
  fn set_activation_policy(&mut self, activation_policy: ActivationPolicy) {
    self
      .event_loop
      .set_activation_policy(match activation_policy {
        ActivationPolicy::Regular => WryActivationPolicy::Regular,
        ActivationPolicy::Accessory => WryActivationPolicy::Accessory,
        ActivationPolicy::Prohibited => WryActivationPolicy::Prohibited,
        _ => unimplemented!(),
      });
  }

  fn run_iteration<F: FnMut(RunEvent<T>) + 'static>(&mut self, mut callback: F) -> RunIteration {
    use wry::application::platform::run_return::EventLoopExtRunReturn;
    let windows = self.windows.clone();
    let webview_id_map = self.webview_id_map.clone();
    let web_context = &self.web_context;
    let plugins = &mut self.plugins;
    let window_event_listeners = self.window_event_listeners.clone();
    let menu_event_listeners = self.menu_event_listeners.clone();
    #[cfg(feature = "system-tray")]
    let tray_context = self.tray_context.clone();

    #[cfg(feature = "global-shortcut")]
    let global_shortcut_manager = self.global_shortcut_manager.clone();
    #[cfg(feature = "global-shortcut")]
    let global_shortcut_manager_handle = self.global_shortcut_manager_handle.clone();

    #[cfg(feature = "clipboard")]
    let clipboard_manager = self.clipboard_manager.clone();
    let mut iteration = RunIteration::default();

    let proxy = self.event_loop.create_proxy();

    self
      .event_loop
      .run_return(|event, event_loop, control_flow| {
        *control_flow = ControlFlow::Wait;
        if let Event::MainEventsCleared = &event {
          *control_flow = ControlFlow::Exit;
        }

        for p in plugins.iter_mut() {
          let prevent_default = p.on_event(
            &event,
            event_loop,
            &proxy,
            control_flow,
            EventLoopIterationContext {
              callback: &mut callback,
              webview_id_map: webview_id_map.clone(),
              windows: windows.clone(),
              window_event_listeners: &window_event_listeners,
              #[cfg(feature = "global-shortcut")]
              global_shortcut_manager: global_shortcut_manager.clone(),
              #[cfg(feature = "global-shortcut")]
              global_shortcut_manager_handle: &global_shortcut_manager_handle,
              #[cfg(feature = "clipboard")]
              clipboard_manager: clipboard_manager.clone(),
              menu_event_listeners: &menu_event_listeners,
              #[cfg(feature = "system-tray")]
              tray_context: &tray_context,
            },
            web_context,
          );
          if prevent_default {
            return;
          }
        }

        iteration = handle_event_loop(
          event,
          event_loop,
          control_flow,
          EventLoopIterationContext {
            callback: &mut callback,
            windows: windows.clone(),
            webview_id_map: webview_id_map.clone(),
            window_event_listeners: &window_event_listeners,
            #[cfg(feature = "global-shortcut")]
            global_shortcut_manager: global_shortcut_manager.clone(),
            #[cfg(feature = "global-shortcut")]
            global_shortcut_manager_handle: &global_shortcut_manager_handle,
            #[cfg(feature = "clipboard")]
            clipboard_manager: clipboard_manager.clone(),
            menu_event_listeners: &menu_event_listeners,
            #[cfg(feature = "system-tray")]
            tray_context: &tray_context,
          },
          web_context,
        );
      });

    iteration
  }

  fn run<F: FnMut(RunEvent<T>) + 'static>(self, mut callback: F) {
    let windows = self.windows.clone();
    let webview_id_map = self.webview_id_map.clone();
    let web_context = self.web_context;
    let mut plugins = self.plugins;
    let window_event_listeners = self.window_event_listeners.clone();
    let menu_event_listeners = self.menu_event_listeners.clone();

    #[cfg(feature = "system-tray")]
    let tray_context = self.tray_context;

    #[cfg(feature = "global-shortcut")]
    let global_shortcut_manager = self.global_shortcut_manager.clone();
    #[cfg(feature = "global-shortcut")]
    let global_shortcut_manager_handle = self.global_shortcut_manager_handle.clone();

    #[cfg(feature = "clipboard")]
    let clipboard_manager = self.clipboard_manager.clone();

    let proxy = self.event_loop.create_proxy();

    self.event_loop.run(move |event, event_loop, control_flow| {
      for p in &mut plugins {
        let prevent_default = p.on_event(
          &event,
          event_loop,
          &proxy,
          control_flow,
          EventLoopIterationContext {
            callback: &mut callback,
            webview_id_map: webview_id_map.clone(),
            windows: windows.clone(),
            window_event_listeners: &window_event_listeners,
            #[cfg(feature = "global-shortcut")]
            global_shortcut_manager: global_shortcut_manager.clone(),
            #[cfg(feature = "global-shortcut")]
            global_shortcut_manager_handle: &global_shortcut_manager_handle,
            #[cfg(feature = "clipboard")]
            clipboard_manager: clipboard_manager.clone(),
            menu_event_listeners: &menu_event_listeners,
            #[cfg(feature = "system-tray")]
            tray_context: &tray_context,
          },
          &web_context,
        );
        if prevent_default {
          return;
        }
      }
      handle_event_loop(
        event,
        event_loop,
        control_flow,
        EventLoopIterationContext {
          callback: &mut callback,
          webview_id_map: webview_id_map.clone(),
          windows: windows.clone(),
          window_event_listeners: &window_event_listeners,
          #[cfg(feature = "global-shortcut")]
          global_shortcut_manager: global_shortcut_manager.clone(),
          #[cfg(feature = "global-shortcut")]
          global_shortcut_manager_handle: &global_shortcut_manager_handle,
          #[cfg(feature = "clipboard")]
          clipboard_manager: clipboard_manager.clone(),
          menu_event_listeners: &menu_event_listeners,
          #[cfg(feature = "system-tray")]
          tray_context: &tray_context,
        },
        &web_context,
      );
    })
  }
}

pub struct EventLoopIterationContext<'a, T: UserEvent> {
  pub callback: &'a mut (dyn FnMut(RunEvent<T>) + 'static),
  pub webview_id_map: WebviewIdStore,
  pub windows: Arc<Mutex<HashMap<WebviewId, WindowWrapper>>>,
  pub window_event_listeners: &'a WindowEventListeners,
  #[cfg(feature = "global-shortcut")]
  pub global_shortcut_manager: Arc<Mutex<WryShortcutManager>>,
  #[cfg(feature = "global-shortcut")]
  pub global_shortcut_manager_handle: &'a GlobalShortcutManagerHandle<T>,
  #[cfg(feature = "clipboard")]
  pub clipboard_manager: Arc<Mutex<Clipboard>>,
  pub menu_event_listeners: &'a MenuEventListeners,
  #[cfg(feature = "system-tray")]
  pub tray_context: &'a TrayContext,
}

struct UserMessageContext<'a> {
  webview_id_map: WebviewIdStore,
  window_event_listeners: &'a WindowEventListeners,
  #[cfg(feature = "global-shortcut")]
  global_shortcut_manager: Arc<Mutex<WryShortcutManager>>,
  #[cfg(feature = "clipboard")]
  clipboard_manager: Arc<Mutex<Clipboard>>,
  menu_event_listeners: &'a MenuEventListeners,
  windows: Arc<Mutex<HashMap<WebviewId, WindowWrapper>>>,
  #[cfg(feature = "system-tray")]
  tray_context: &'a TrayContext,
}

fn handle_user_message<T: UserEvent>(
  event_loop: &EventLoopWindowTarget<Message<T>>,
  message: Message<T>,
  context: UserMessageContext<'_>,
  web_context: &WebContextStore,
) -> RunIteration {
  let UserMessageContext {
    webview_id_map,
    window_event_listeners,
    menu_event_listeners,
    #[cfg(feature = "global-shortcut")]
    global_shortcut_manager,
    #[cfg(feature = "clipboard")]
    clipboard_manager,
    windows,
    #[cfg(feature = "system-tray")]
    tray_context,
  } = context;
  match message {
    Message::Task(task) => task(),
    Message::Window(id, window_message) => {
      if let WindowMessage::UpdateMenuItem(item_id, update) = window_message {
        if let Some(menu_items) = windows
          .lock()
          .expect("poisoned webview collection")
          .get_mut(&id)
          .map(|w| &mut w.menu_items)
        {
          if let Some(menu_items) = menu_items.as_mut() {
            let item = menu_items.get_mut(&item_id).expect("menu item not found");
            match update {
              MenuUpdate::SetEnabled(enabled) => item.set_enabled(enabled),
              MenuUpdate::SetTitle(title) => item.set_title(&title),
              MenuUpdate::SetSelected(selected) => item.set_selected(selected),
              #[cfg(target_os = "macos")]
              MenuUpdate::SetNativeImage(image) => {
                item.set_native_image(NativeImageWrapper::from(image).0)
              }
            }
          }
        }
      } else {
        let windows_lock = windows.lock().expect("poisoned webview collection");
        if let Some(window) = windows_lock.get(&id).and_then(|w| w.inner.clone()) {
          drop(windows_lock);
          match window_message {
            WindowMessage::WithWebview(f) => {
              if let WindowHandle::Webview(w) = window {
                #[cfg(any(
                  target_os = "linux",
                  target_os = "dragonfly",
                  target_os = "freebsd",
                  target_os = "netbsd",
                  target_os = "openbsd"
                ))]
                {
                  use wry::webview::WebviewExtUnix;
                  f(w.webview());
                }
                #[cfg(target_os = "macos")]
                {
                  use wry::webview::WebviewExtMacOS;
                  f(Webview {
                    webview: w.webview(),
                    manager: w.manager(),
                    ns_window: w.ns_window(),
                  });
                }

                #[cfg(windows)]
                {
                  f(Webview {
                    controller: w.controller(),
                  });
                }
              }
            }

            #[cfg(any(debug_assertions, feature = "devtools"))]
            WindowMessage::OpenDevTools => {
              if let WindowHandle::Webview(w) = &window {
                w.open_devtools();
              }
            }
            #[cfg(any(debug_assertions, feature = "devtools"))]
            WindowMessage::CloseDevTools => {
              if let WindowHandle::Webview(w) = &window {
                w.close_devtools();
              }
            }
            #[cfg(any(debug_assertions, feature = "devtools"))]
            WindowMessage::IsDevToolsOpen(tx) => {
              if let WindowHandle::Webview(w) = &window {
                tx.send(w.is_devtools_open()).unwrap();
              } else {
                tx.send(false).unwrap();
              }
            }
            // Getters
            WindowMessage::ScaleFactor(tx) => tx.send(window.scale_factor()).unwrap(),
            WindowMessage::InnerPosition(tx) => tx
              .send(
                window
                  .inner_position()
                  .map(|p| PhysicalPositionWrapper(p).into())
                  .map_err(|_| Error::FailedToSendMessage),
              )
              .unwrap(),
            WindowMessage::OuterPosition(tx) => tx
              .send(
                window
                  .outer_position()
                  .map(|p| PhysicalPositionWrapper(p).into())
                  .map_err(|_| Error::FailedToSendMessage),
              )
              .unwrap(),
            WindowMessage::InnerSize(tx) => tx
              .send(PhysicalSizeWrapper(window.inner_size()).into())
              .unwrap(),
            WindowMessage::OuterSize(tx) => tx
              .send(PhysicalSizeWrapper(window.outer_size()).into())
              .unwrap(),
            WindowMessage::IsFullscreen(tx) => tx.send(window.fullscreen().is_some()).unwrap(),
            WindowMessage::IsMaximized(tx) => tx.send(window.is_maximized()).unwrap(),
            WindowMessage::IsDecorated(tx) => tx.send(window.is_decorated()).unwrap(),
            WindowMessage::IsResizable(tx) => tx.send(window.is_resizable()).unwrap(),
            WindowMessage::IsVisible(tx) => tx.send(window.is_visible()).unwrap(),
            WindowMessage::IsMenuVisible(tx) => tx.send(window.is_menu_visible()).unwrap(),
            WindowMessage::CurrentMonitor(tx) => tx.send(window.current_monitor()).unwrap(),
            WindowMessage::PrimaryMonitor(tx) => tx.send(window.primary_monitor()).unwrap(),
            WindowMessage::AvailableMonitors(tx) => {
              tx.send(window.available_monitors().collect()).unwrap()
            }
            #[cfg(target_os = "macos")]
            WindowMessage::NSWindow(tx) => tx.send(NSWindow(window.ns_window())).unwrap(),
            #[cfg(windows)]
            WindowMessage::Hwnd(tx) => tx.send(Hwnd(HWND(window.hwnd() as _))).unwrap(),
            #[cfg(any(
              target_os = "linux",
              target_os = "dragonfly",
              target_os = "freebsd",
              target_os = "netbsd",
              target_os = "openbsd"
            ))]
            WindowMessage::GtkWindow(tx) => {
              tx.send(GtkWindow(window.gtk_window().clone())).unwrap()
            }
            WindowMessage::Theme(tx) => {
              #[cfg(any(windows, target_os = "macos"))]
              tx.send(map_theme(&window.theme())).unwrap();
              #[cfg(not(windows))]
              tx.send(Theme::Light).unwrap();
            }
            // Setters
            WindowMessage::Center(tx) => {
              tx.send(center_window(&window, window.inner_size()))
                .unwrap();
            }
            WindowMessage::RequestUserAttention(request_type) => {
              window.request_user_attention(request_type.map(|r| r.0));
            }
            WindowMessage::SetResizable(resizable) => window.set_resizable(resizable),
            WindowMessage::SetTitle(title) => window.set_title(&title),
            WindowMessage::Maximize => window.set_maximized(true),
            WindowMessage::Unmaximize => window.set_maximized(false),
            WindowMessage::Minimize => window.set_minimized(true),
            WindowMessage::Unminimize => window.set_minimized(false),
            WindowMessage::ShowMenu => window.show_menu(),
            WindowMessage::HideMenu => window.hide_menu(),
            WindowMessage::Show => window.set_visible(true),
            WindowMessage::Hide => window.set_visible(false),
            WindowMessage::Close => {
              panic!("cannot handle `WindowMessage::Close` on the main thread")
            }
            WindowMessage::SetDecorations(decorations) => window.set_decorations(decorations),
            WindowMessage::SetAlwaysOnTop(always_on_top) => window.set_always_on_top(always_on_top),
            WindowMessage::SetSize(size) => {
              window.set_inner_size(SizeWrapper::from(size).0);
            }
            WindowMessage::SetMinSize(size) => {
              window.set_min_inner_size(size.map(|s| SizeWrapper::from(s).0));
            }
            WindowMessage::SetMaxSize(size) => {
              window.set_max_inner_size(size.map(|s| SizeWrapper::from(s).0));
            }
            WindowMessage::SetPosition(position) => {
              window.set_outer_position(PositionWrapper::from(position).0)
            }
            WindowMessage::SetFullscreen(fullscreen) => {
              if fullscreen {
                window.set_fullscreen(Some(Fullscreen::Borderless(None)))
              } else {
                window.set_fullscreen(None)
              }
            }
            WindowMessage::SetFocus => {
              window.set_focus();
            }
            WindowMessage::SetIcon(icon) => {
              window.set_window_icon(Some(icon));
            }
            #[allow(unused_variables)]
            WindowMessage::SetSkipTaskbar(skip) => {
              #[cfg(any(windows, target_os = "linux"))]
              window.set_skip_taskbar(skip);
            }
            WindowMessage::SetCursorGrab(grab) => {
              let _ = window.set_cursor_grab(grab);
            }
            WindowMessage::SetCursorVisible(visible) => {
              window.set_cursor_visible(visible);
            }
            WindowMessage::SetCursorIcon(icon) => {
              window.set_cursor_icon(CursorIconWrapper::from(icon).0);
            }
            WindowMessage::SetCursorPosition(position) => {
              let _ = window.set_cursor_position(PositionWrapper::from(position).0);
            }
            WindowMessage::DragWindow => {
              let _ = window.drag_window();
            }
            WindowMessage::UpdateMenuItem(_id, _update) => {
              // already handled
            }
            WindowMessage::RequestRedraw => {
              window.request_redraw();
            }
          }
        }
      }
    }
    Message::Webview(id, webview_message) => match webview_message {
      WebviewMessage::EvaluateScript(script) => {
        if let Some(WindowHandle::Webview(webview)) = windows
          .lock()
          .expect("poisoned webview collection")
          .get(&id)
          .and_then(|w| w.inner.as_ref())
        {
          if let Err(e) = webview.evaluate_script(&script) {
            debug_eprintln!("{}", e);
          }
        }
      }
      WebviewMessage::Print => {
        if let Some(WindowHandle::Webview(webview)) = windows
          .lock()
          .expect("poisoned webview collection")
          .get(&id)
          .and_then(|w| w.inner.as_ref())
        {
          let _ = webview.print();
        }
      }
      WebviewMessage::WebviewEvent(event) => {
        if let Some(event) = WindowEventWrapper::from(&event).0 {
          let shared_listeners = window_event_listeners
            .lock()
            .unwrap()
            .get(&id)
            .unwrap()
            .clone();
          let listeners = shared_listeners.lock().unwrap();
          let handlers = listeners.values();
          for handler in handlers {
            handler(&event);
          }
        }
      }
    },
    Message::CreateWebview(window_id, handler) => match handler(event_loop, web_context) {
      Ok(webview) => {
        windows
          .lock()
          .expect("poisoned webview collection")
          .insert(window_id, webview);
      }
      Err(e) => {
        debug_eprintln!("{}", e);
      }
    },
    Message::CreateWindow(window_id, handler, sender) => {
      let (label, builder) = handler();
      if let Ok(window) = builder.build(event_loop) {
        window_event_listeners
          .lock()
          .unwrap()
          .insert(window_id, WindowEventListenersMap::default());

        menu_event_listeners
          .lock()
          .unwrap()
          .insert(window_id, WindowMenuEventListeners::default());

        webview_id_map.insert(window.id(), window_id);

        let w = Arc::new(window);

        windows.lock().expect("poisoned webview collection").insert(
          window_id,
          WindowWrapper {
            label,
            inner: Some(WindowHandle::Window(w.clone())),
            menu_items: Default::default(),
          },
        );
        sender.send(Ok(Arc::downgrade(&w))).unwrap();
      } else {
        sender.send(Err(Error::CreateWindow)).unwrap();
      }
    }

    #[cfg(feature = "system-tray")]
    Message::Tray(tray_message) => match tray_message {
      TrayMessage::UpdateItem(menu_id, update) => {
        let mut tray = tray_context.items.as_ref().lock().unwrap();
        let item = tray.get_mut(&menu_id).expect("menu item not found");
        match update {
          MenuUpdate::SetEnabled(enabled) => item.set_enabled(enabled),
          MenuUpdate::SetTitle(title) => item.set_title(&title),
          MenuUpdate::SetSelected(selected) => item.set_selected(selected),
          #[cfg(target_os = "macos")]
          MenuUpdate::SetNativeImage(image) => {
            item.set_native_image(NativeImageWrapper::from(image).0)
          }
        }
      }
      TrayMessage::UpdateMenu(menu) => {
        if let Some(tray) = &*tray_context.tray.lock().unwrap() {
          let mut items = HashMap::new();
          tray
            .lock()
            .unwrap()
            .set_menu(&to_wry_context_menu(&mut items, menu));
          *tray_context.items.lock().unwrap() = items;
        }
      }
      TrayMessage::UpdateIcon(icon) => {
        if let Some(tray) = &*tray_context.tray.lock().unwrap() {
          if let Ok(icon) = TrayIcon::try_from(icon) {
            tray.lock().unwrap().set_icon(icon.0);
          }
        }
      }
      #[cfg(target_os = "macos")]
      TrayMessage::UpdateIconAsTemplate(is_template) => {
        if let Some(tray) = &*tray_context.tray.lock().unwrap() {
          tray.lock().unwrap().set_icon_as_template(is_template);
        }
      }
      TrayMessage::Close => {
        *tray_context.tray.lock().unwrap() = None;
        tray_context.listeners.lock().unwrap().clear();
        tray_context.items.lock().unwrap().clear();
      }
    },
    #[cfg(feature = "global-shortcut")]
    Message::GlobalShortcut(message) => {
      handle_global_shortcut_message(message, &global_shortcut_manager)
    }
    #[cfg(feature = "clipboard")]
    Message::Clipboard(message) => handle_clipboard_message(message, &clipboard_manager),
    Message::UserEvent(_) => (),
  }

  let it = RunIteration {
    window_count: windows.lock().expect("poisoned webview collection").len(),
  };
  it
}

fn handle_event_loop<T: UserEvent>(
  event: Event<'_, Message<T>>,
  event_loop: &EventLoopWindowTarget<Message<T>>,
  control_flow: &mut ControlFlow,
  context: EventLoopIterationContext<'_, T>,
  web_context: &WebContextStore,
) -> RunIteration {
  let EventLoopIterationContext {
    callback,
    webview_id_map,
    windows,
    window_event_listeners,
    #[cfg(feature = "global-shortcut")]
    global_shortcut_manager,
    #[cfg(feature = "global-shortcut")]
    global_shortcut_manager_handle,
    #[cfg(feature = "clipboard")]
    clipboard_manager,
    menu_event_listeners,
    #[cfg(feature = "system-tray")]
    tray_context,
  } = context;
  if *control_flow != ControlFlow::Exit {
    *control_flow = ControlFlow::Wait;
  }

  match event {
    Event::NewEvents(StartCause::Init) => {
      callback(RunEvent::Ready);
    }

    Event::NewEvents(StartCause::Poll) => {
      callback(RunEvent::Resumed);
    }

    Event::MainEventsCleared => {
      callback(RunEvent::MainEventsCleared);
    }

    Event::LoopDestroyed => {
      callback(RunEvent::Exit);
    }

    #[cfg(feature = "global-shortcut")]
    Event::GlobalShortcutEvent(accelerator_id) => {
      for (id, handler) in &*global_shortcut_manager_handle.listeners.lock().unwrap() {
        if accelerator_id == *id {
          handler();
        }
      }
    }
    Event::MenuEvent {
      window_id,
      menu_id,
      origin: MenuType::MenuBar,
      ..
    } => {
      #[allow(unused_mut)]
      let mut window_id = window_id.unwrap(); // always Some on MenuBar event

      #[cfg(target_os = "macos")]
      {
        // safety: we're only checking to see if the window_id is 0
        // which is the value sent by macOS when the window is minimized (NSApplication::sharedApplication::mainWindow is null)
        if window_id == unsafe { WindowId::dummy() } {
          window_id = *webview_id_map.0.lock().unwrap().keys().next().unwrap();
        }
      }

      let event = MenuEvent {
        menu_item_id: menu_id.0,
      };
      let window_menu_event_listeners = {
        // on macOS the window id might be the inspector window if it is detached
        let window_id = if let Some(window_id) = webview_id_map.try_get(&window_id) {
          window_id
        } else {
          *webview_id_map.0.lock().unwrap().values().next().unwrap()
        };
        let listeners = menu_event_listeners.lock().unwrap();
        listeners.get(&window_id).cloned().unwrap_or_default()
      };
      let listeners = window_menu_event_listeners.lock().unwrap();
      let handlers = listeners.values();
      for handler in handlers {
        handler(&event);
      }
    }
    #[cfg(feature = "system-tray")]
    Event::MenuEvent {
      window_id: _,
      menu_id,
      origin: MenuType::ContextMenu,
      ..
    } => {
      let event = SystemTrayEvent::MenuItemClick(menu_id.0);
      let listeners = tray_context.listeners.lock().unwrap().clone();
      for handler in listeners.values() {
        handler(&event);
      }
    }
    #[cfg(feature = "system-tray")]
    Event::TrayEvent {
      bounds,
      event,
      position: _cursor_position,
      ..
    } => {
      let (position, size) = (
        PhysicalPositionWrapper(bounds.position).into(),
        PhysicalSizeWrapper(bounds.size).into(),
      );
      let event = match event {
        TrayEvent::RightClick => SystemTrayEvent::RightClick { position, size },
        TrayEvent::DoubleClick => SystemTrayEvent::DoubleClick { position, size },
        // default to left click
        _ => SystemTrayEvent::LeftClick { position, size },
      };
      let listeners = tray_context.listeners.lock().unwrap();
      let handlers = listeners.values();
      for handler in handlers {
        handler(&event);
      }
    }
    Event::WindowEvent {
      event, window_id, ..
    } => {
      let window_id = webview_id_map.get(&window_id);
      // NOTE(amrbashir): we handle this event here instead of `match` statement below because
      // we want to focus the webview as soon as possible, especially on windows.
      if event == WryWindowEvent::Focused(true) {
        if let Some(WindowHandle::Webview(webview)) = windows
          .lock()
          .expect("poisoned webview collection")
          .get(&window_id)
          .and_then(|w| w.inner.as_ref())
        {
          // only focus the webview if the window is visible
          // somehow tao is sending a Focused(true) event even when the window is invisible,
          // which causes a deadlock: https://github.com/tauri-apps/tauri/issues/3534
          if webview.window().is_visible() {
            webview.focus();
          }
        }
      }

      {
        let windows_lock = windows.lock().expect("poisoned webview collection");
        if let Some((label, window_handle)) =
          windows_lock.get(&window_id).map(|w| (&w.label, &w.inner))
        {
          if let Some(event) = WindowEventWrapper::parse(window_handle, &event).0 {
            let label = label.clone();
            drop(windows_lock);
            callback(RunEvent::WindowEvent {
              label,
              event: event.clone(),
            });
            let shared_listeners = window_event_listeners
              .lock()
              .unwrap()
              .get(&window_id)
              .unwrap()
              .clone();
            let listeners = shared_listeners.lock().unwrap();
            let handlers = listeners.values();
            for handler in handlers {
              handler(&event);
            }
          }
        }
      }

      match event {
        WryWindowEvent::CloseRequested => {
          on_close_requested(callback, window_id, windows.clone(), window_event_listeners);
        }
        WryWindowEvent::Destroyed => {
          if windows.lock().unwrap().remove(&window_id).is_some() {
            menu_event_listeners.lock().unwrap().remove(&window_id);
            window_event_listeners.lock().unwrap().remove(&window_id);

            let is_empty = windows.lock().unwrap().is_empty();
            if is_empty {
              let (tx, rx) = channel();
              callback(RunEvent::ExitRequested { tx });

              let recv = rx.try_recv();
              let should_prevent = matches!(recv, Ok(ExitRequestedEventAction::Prevent));

              if !should_prevent {
                *control_flow = ControlFlow::Exit;
              }
            }
          }
        }
        WryWindowEvent::Resized(_) => {
          if let Some(WindowHandle::Webview(webview)) = windows
            .lock()
            .expect("poisoned webview collection")
            .get(&window_id)
            .and_then(|w| w.inner.as_ref())
          {
            if let Err(e) = webview.resize() {
              debug_eprintln!("{}", e);
            }
          }
        }
        _ => {}
      }
    }
    Event::UserEvent(message) => match message {
      Message::Window(id, WindowMessage::Close) => {
        on_window_close(id, windows.lock().expect("poisoned webview collection"));
      }
      Message::UserEvent(t) => callback(RunEvent::UserEvent(t)),
      message => {
        return handle_user_message(
          event_loop,
          message,
          UserMessageContext {
            webview_id_map,
            window_event_listeners,
            #[cfg(feature = "global-shortcut")]
            global_shortcut_manager,
            #[cfg(feature = "clipboard")]
            clipboard_manager,
            menu_event_listeners,
            windows,
            #[cfg(feature = "system-tray")]
            tray_context,
          },
          web_context,
        );
      }
    },
    _ => (),
  }

  let it = RunIteration {
    window_count: windows.lock().expect("poisoned webview collection").len(),
  };
  it
}

fn on_close_requested<'a, T: UserEvent>(
  callback: &'a mut (dyn FnMut(RunEvent<T>) + 'static),
  window_id: WebviewId,
  windows: Arc<Mutex<HashMap<WebviewId, WindowWrapper>>>,
  window_event_listeners: &WindowEventListeners,
) {
  let (tx, rx) = channel();
  let windows_guard = windows.lock().expect("poisoned webview collection");
  if let Some(w) = windows_guard.get(&window_id) {
    let label = w.label.clone();
    drop(windows_guard);
    let shared_listeners = window_event_listeners
      .lock()
      .unwrap()
      .get(&window_id)
      .unwrap()
      .clone();
    let listeners = shared_listeners.lock().unwrap();
    let handlers = listeners.values();
    for handler in handlers {
      handler(&WindowEvent::CloseRequested {
        signal_tx: tx.clone(),
      });
    }
    callback(RunEvent::WindowEvent {
      label,
      event: WindowEvent::CloseRequested { signal_tx: tx },
    });
    if let Ok(true) = rx.try_recv() {
    } else {
      on_window_close(
        window_id,
        windows.lock().expect("poisoned webview collection"),
      );
    }
  }
}

fn on_window_close(
  window_id: WebviewId,
  mut windows: MutexGuard<'_, HashMap<WebviewId, WindowWrapper>>,
) {
  if let Some(mut window_wrapper) = windows.get_mut(&window_id) {
    window_wrapper.inner = None;
  }
}

fn center_window(window: &Window, window_size: WryPhysicalSize<u32>) -> Result<()> {
  if let Some(monitor) = window.current_monitor() {
    let screen_size = monitor.size();
    let monitor_pos = monitor.position();
    let x = (screen_size.width as i32 - window_size.width as i32) / 2;
    let y = (screen_size.height as i32 - window_size.height as i32) / 2;
    window.set_outer_position(WryPhysicalPosition::new(
      monitor_pos.x + x,
      monitor_pos.y + y,
    ));
    Ok(())
  } else {
    Err(Error::FailedToGetMonitor)
  }
}

fn to_wry_menu(
  custom_menu_items: &mut HashMap<MenuHash, WryCustomMenuItem>,
  menu: Menu,
) -> MenuBar {
  let mut wry_menu = MenuBar::new();
  for item in menu.items {
    match item {
      MenuEntry::CustomItem(c) => {
        let mut attributes = MenuItemAttributesWrapper::from(&c).0;
        attributes = attributes.with_id(WryMenuId(c.id));
        #[allow(unused_mut)]
        let mut item = wry_menu.add_item(attributes);
        #[cfg(target_os = "macos")]
        if let Some(native_image) = c.native_image {
          item.set_native_image(NativeImageWrapper::from(native_image).0);
        }
        custom_menu_items.insert(c.id, item);
      }
      MenuEntry::NativeItem(i) => {
        wry_menu.add_native_item(MenuItemWrapper::from(i).0);
      }
      MenuEntry::Submenu(submenu) => {
        wry_menu.add_submenu(
          &submenu.title,
          submenu.enabled,
          to_wry_menu(custom_menu_items, submenu.inner),
        );
      }
    }
  }
  wry_menu
}

fn create_webview<T: UserEvent>(
  window_id: WebviewId,
  event_loop: &EventLoopWindowTarget<Message<T>>,
  web_context: &WebContextStore,
  context: Context<T>,
  pending: PendingWindow<T, Wry<T>>,
) -> Result<WindowWrapper> {
  #[allow(unused_mut)]
  let PendingWindow {
    webview_attributes,
    uri_scheme_protocols,
    mut window_builder,
    ipc_handler,
    label,
    url,
    menu_ids,
    js_event_listeners,
    ..
  } = pending;
  let webview_id_map = context.webview_id_map.clone();
  #[cfg(windows)]
  let proxy = context.proxy.clone();

  #[cfg(target_os = "macos")]
  {
    window_builder.inner = window_builder.inner.with_fullsize_content_view(true);
  }

  let is_window_transparent = window_builder.inner.window.transparent;
  let menu_items = if let Some(menu) = window_builder.menu {
    let mut menu_items = HashMap::new();
    let menu = to_wry_menu(&mut menu_items, menu);
    window_builder.inner = window_builder.inner.with_menu(menu);
    Some(menu_items)
  } else {
    None
  };
  let window = window_builder.inner.build(event_loop).unwrap();

  webview_id_map.insert(window.id(), window_id);

  if window_builder.center {
    let _ = center_window(&window, window.inner_size());
  }
  let mut webview_builder = WebViewBuilder::new(window)
    .map_err(|e| Error::CreateWebview(Box::new(e)))?
    .with_url(&url)
    .unwrap() // safe to unwrap because we validate the URL beforehand
    .with_transparent(is_window_transparent);
  if webview_attributes.file_drop_handler_enabled {
    webview_builder = webview_builder.with_file_drop_handler(create_file_drop_handler(&context));
  }
  if let Some(handler) = ipc_handler {
    webview_builder = webview_builder.with_ipc_handler(create_ipc_handler(
      context,
      label.clone(),
      menu_ids,
      js_event_listeners,
      handler,
    ));
  }
  for (scheme, protocol) in uri_scheme_protocols {
    webview_builder = webview_builder.with_custom_protocol(scheme, move |wry_request| {
      protocol(&HttpRequestWrapper::from(wry_request).0)
        .map(|tauri_response| HttpResponseWrapper::from(tauri_response).0)
        .map_err(|_| wry::Error::InitScriptError)
    });
  }

  for script in webview_attributes.initialization_scripts {
    webview_builder = webview_builder.with_initialization_script(&script);
  }

  let mut web_context = web_context.lock().expect("poisoned WebContext store");
  let is_first_context = web_context.is_empty();
  let automation_enabled = std::env::var("TAURI_AUTOMATION").as_deref() == Ok("true");
  let entry = web_context.entry(
    // force a unique WebContext when automation is false;
    // the context must be stored on the HashMap because it must outlive the WebView on macOS
    if automation_enabled {
      webview_attributes.data_directory.clone()
    } else {
      // random unique key
      Some(Uuid::new_v4().as_hyphenated().to_string().into())
    },
  );
  let web_context = match entry {
    Occupied(occupied) => occupied.into_mut(),
    Vacant(vacant) => {
      let mut web_context = WebContext::new(webview_attributes.data_directory);
      web_context.set_allows_automation(if automation_enabled {
        is_first_context
      } else {
        false
      });
      vacant.insert(web_context)
    }
  };

  if webview_attributes.clipboard {
    webview_builder.webview.clipboard = true;
  }

  #[cfg(any(debug_assertions, feature = "devtools"))]
  {
    webview_builder = webview_builder.with_devtools(true);
  }

  let webview = webview_builder
    .with_web_context(web_context)
    .build()
    .map_err(|e| Error::CreateWebview(Box::new(e)))?;

  #[cfg(windows)]
  {
    let controller = webview.controller();
    let proxy_ = proxy.clone();
    let mut token = EventRegistrationToken::default();
    unsafe {
      controller.add_GotFocus(
        FocusChangedEventHandler::create(Box::new(move |_, _| {
          let _ = proxy_.send_event(Message::Webview(
            window_id,
            WebviewMessage::WebviewEvent(WebviewEvent::Focused(true)),
          ));
          Ok(())
        })),
        &mut token,
      )
    }
    .unwrap();
    unsafe {
      controller.add_LostFocus(
        FocusChangedEventHandler::create(Box::new(move |_, _| {
          let _ = proxy.send_event(Message::Webview(
            window_id,
            WebviewMessage::WebviewEvent(WebviewEvent::Focused(false)),
          ));
          Ok(())
        })),
        &mut token,
      )
    }
    .unwrap();
  }

  Ok(WindowWrapper {
    label,
    inner: Some(WindowHandle::Webview(Arc::new(webview))),
    menu_items,
  })
}

/// Create a wry ipc handler from a tauri ipc handler.
fn create_ipc_handler<T: UserEvent>(
  context: Context<T>,
  label: String,
  menu_ids: Arc<Mutex<HashMap<MenuHash, MenuId>>>,
  js_event_listeners: Arc<Mutex<HashMap<JsEventListenerKey, HashSet<u64>>>>,
  handler: WebviewIpcHandler<T, Wry<T>>,
) -> Box<dyn Fn(&Window, String) + 'static> {
  Box::new(move |window, request| {
    let window_id = context.webview_id_map.get(&window.id());
    handler(
      DetachedWindow {
        dispatcher: WryDispatcher {
          window_id,
          context: context.clone(),
        },
        label: label.clone(),
        menu_ids: menu_ids.clone(),
        js_event_listeners: js_event_listeners.clone(),
      },
      request,
    );
  })
}

/// Create a wry file drop handler.
fn create_file_drop_handler<T: UserEvent>(
  context: &Context<T>,
) -> Box<dyn Fn(&Window, WryFileDropEvent) -> bool + 'static> {
  let window_event_listeners = context.window_event_listeners.clone();
  let webview_id_map = context.webview_id_map.clone();
  Box::new(move |window, event| {
    let event: FileDropEvent = FileDropEventWrapper(event).into();
    let window_event = WindowEvent::FileDrop(event);
    let listeners = window_event_listeners.lock().unwrap();
    if let Some(window_listeners) = listeners.get(&webview_id_map.get(&window.id())) {
      let listeners_map = window_listeners.lock().unwrap();
      let has_listener = !listeners_map.is_empty();
      let handlers = listeners_map.values();
      for listener in handlers {
        listener(&window_event);
      }
      // block the default OS action on file drop if we had a listener
      has_listener
    } else {
      false
    }
  })
}<|MERGE_RESOLUTION|>--- conflicted
+++ resolved
@@ -885,7 +885,6 @@
     self
   }
 
-<<<<<<< HEAD
   #[cfg(target_os = "macos")]
   fn transparent_titlebar(mut self, transparent: bool) -> Self {
     self.inner = self.inner.with_titlebar_transparent(transparent);
@@ -904,10 +903,7 @@
     self
   }
 
-  fn icon(mut self, icon: WindowIcon) -> Result<Self> {
-=======
   fn icon(mut self, icon: Icon) -> Result<Self> {
->>>>>>> 9d33d093
     self.inner = self
       .inner
       .with_window_icon(Some(WryIcon::try_from(icon)?.0));
