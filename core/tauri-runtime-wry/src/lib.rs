// Copyright 2019-2023 Tauri Programme within The Commons Conservancy
// SPDX-License-Identifier: Apache-2.0
// SPDX-License-Identifier: MIT

//! The [`wry`] Tauri [`Runtime`].

use raw_window_handle::{HasRawDisplayHandle, HasRawWindowHandle, RawDisplayHandle};
use std::{collections::BTreeMap, rc::Rc};
use tauri_runtime::{
  http::{header::CONTENT_TYPE, Request as HttpRequest, RequestParts, Response as HttpResponse},
  menu::{AboutMetadata, CustomMenuItem, Menu, MenuEntry, MenuHash, MenuId, MenuItem, MenuUpdate},
  monitor::Monitor,
  webview::{WebviewIpcHandler, WindowBuilder, WindowBuilderBase},
  window::{
    dpi::{LogicalPosition, LogicalSize, PhysicalPosition, PhysicalSize, Position, Size},
    CursorIcon, DetachedWindow, FileDropEvent, JsEventListenerKey, PendingWindow, WindowEvent,
  },
  DeviceEventFilter, Dispatch, Error, EventLoopProxy, ExitRequestedEventAction, Icon, Result,
  RunEvent, RunIteration, Runtime, RuntimeHandle, UserAttentionType, UserEvent,
};

use tauri_runtime::window::MenuEvent;
#[cfg(all(desktop, feature = "system-tray"))]
use tauri_runtime::{SystemTray, SystemTrayEvent};
#[cfg(windows)]
use webview2_com::FocusChangedEventHandler;
#[cfg(windows)]
use windows::Win32::{Foundation::HWND, System::WinRT::EventRegistrationToken};
#[cfg(target_os = "macos")]
use wry::application::platform::macos::EventLoopWindowTargetExtMacOS;
#[cfg(target_os = "macos")]
use wry::application::platform::macos::WindowBuilderExtMacOS;
#[cfg(target_os = "linux")]
use wry::application::platform::unix::{WindowBuilderExtUnix, WindowExtUnix};
#[cfg(windows)]
use wry::application::platform::windows::{WindowBuilderExtWindows, WindowExtWindows};
#[cfg(windows)]
use wry::webview::WebViewBuilderExtWindows;

#[cfg(target_os = "macos")]
use tauri_utils::TitleBarStyle;
use tauri_utils::{config::WindowConfig, debug_eprintln, Theme};
use uuid::Uuid;
use wry::{
  application::{
    dpi::{
      LogicalPosition as WryLogicalPosition, LogicalSize as WryLogicalSize,
      PhysicalPosition as WryPhysicalPosition, PhysicalSize as WryPhysicalSize,
      Position as WryPosition, Size as WrySize,
    },
    event::{Event, StartCause, WindowEvent as WryWindowEvent},
    event_loop::{
      ControlFlow, DeviceEventFilter as WryDeviceEventFilter, EventLoop,
      EventLoopProxy as WryEventLoopProxy, EventLoopWindowTarget,
    },
    menu::{
      AboutMetadata as WryAboutMetadata, CustomMenuItem as WryCustomMenuItem, MenuBar,
      MenuId as WryMenuId, MenuItem as WryMenuItem, MenuItemAttributes as WryMenuItemAttributes,
      MenuType,
    },
    monitor::MonitorHandle,
    window::{
      CursorIcon as WryCursorIcon, Fullscreen, Icon as WryWindowIcon, Theme as WryTheme,
      UserAttentionType as WryUserAttentionType,
    },
  },
  http::{Request as WryRequest, Response as WryResponse},
  webview::{FileDropEvent as WryFileDropEvent, Url, WebContext, WebView, WebViewBuilder},
};

pub use wry::application::window::{Window, WindowBuilder as WryWindowBuilder, WindowId};
pub use wry::webview::webview_version;

#[cfg(windows)]
use wry::webview::WebviewExtWindows;

#[cfg(target_os = "macos")]
use tauri_runtime::{menu::NativeImage, ActivationPolicy};
#[cfg(target_os = "macos")]
pub use wry::application::platform::macos::{
  ActivationPolicy as WryActivationPolicy, CustomMenuItemExtMacOS, EventLoopExtMacOS,
  NativeImage as WryNativeImage, WindowExtMacOS,
};

use std::{
  borrow::Cow,
  cell::RefCell,
  collections::{
    hash_map::Entry::{Occupied, Vacant},
    HashMap, HashSet,
  },
  fmt,
  ops::Deref,
  path::PathBuf,
  sync::{
    mpsc::{channel, Sender},
    Arc, Mutex, Weak,
  },
  thread::{current as current_thread, ThreadId},
};

pub type WebviewId = u64;
type IpcHandler = dyn Fn(&Window, String) + 'static;
type FileDropHandler = dyn Fn(&Window, WryFileDropEvent) -> bool + 'static;
#[cfg(all(desktop, feature = "system-tray"))]
pub use tauri_runtime::TrayId;

#[cfg(desktop)]
mod webview;
#[cfg(desktop)]
pub use webview::Webview;

#[cfg(all(desktop, feature = "system-tray"))]
mod system_tray;
#[cfg(all(desktop, feature = "system-tray"))]
use system_tray::*;

#[cfg(all(desktop, feature = "global-shortcut"))]
mod global_shortcut;
#[cfg(all(desktop, feature = "global-shortcut"))]
use global_shortcut::*;

#[cfg(feature = "clipboard")]
mod clipboard;
#[cfg(feature = "clipboard")]
use clipboard::*;

pub type WebContextStore = Arc<Mutex<HashMap<Option<PathBuf>, WebContext>>>;
// window
pub type WindowEventHandler = Box<dyn Fn(&WindowEvent) + Send>;
pub type WindowEventListeners = Arc<Mutex<HashMap<Uuid, WindowEventHandler>>>;
// menu
pub type MenuEventHandler = Box<dyn Fn(&MenuEvent) + Send>;
pub type WindowMenuEventListeners = Arc<Mutex<HashMap<Uuid, MenuEventHandler>>>;

#[derive(Debug, Clone, Default)]
pub struct WebviewIdStore(Arc<Mutex<HashMap<WindowId, WebviewId>>>);

impl WebviewIdStore {
  pub fn insert(&self, w: WindowId, id: WebviewId) {
    self.0.lock().unwrap().insert(w, id);
  }

  fn get(&self, w: &WindowId) -> Option<WebviewId> {
    self.0.lock().unwrap().get(w).copied()
  }
}

#[macro_export]
macro_rules! getter {
  ($self: ident, $rx: expr, $message: expr) => {{
    $crate::send_user_message(&$self.context, $message)?;
    $rx
      .recv()
      .map_err(|_| $crate::Error::FailedToReceiveMessage)
  }};
}

macro_rules! window_getter {
  ($self: ident, $message: expr) => {{
    let (tx, rx) = channel();
    getter!($self, rx, Message::Window($self.window_id, $message(tx)))
  }};
}

pub(crate) fn send_user_message<T: UserEvent>(
  context: &Context<T>,
  message: Message<T>,
) -> Result<()> {
  if current_thread().id() == context.main_thread_id {
    handle_user_message(
      &context.main_thread.window_target,
      message,
      UserMessageContext {
        webview_id_map: context.webview_id_map.clone(),
        #[cfg(all(desktop, feature = "global-shortcut"))]
        global_shortcut_manager: context.main_thread.global_shortcut_manager.clone(),
        windows: context.main_thread.windows.clone(),
        #[cfg(all(desktop, feature = "system-tray"))]
        system_tray_manager: context.main_thread.system_tray_manager.clone(),
      },
      &context.main_thread.web_context,
    );
    Ok(())
  } else {
    context
      .proxy
      .send_event(message)
      .map_err(|_| Error::FailedToSendMessage)
  }
}

#[derive(Clone)]
pub struct Context<T: UserEvent> {
  pub webview_id_map: WebviewIdStore,
  main_thread_id: ThreadId,
  pub proxy: WryEventLoopProxy<Message<T>>,
  main_thread: DispatcherMainThreadContext<T>,
}

impl<T: UserEvent> Context<T> {
  pub fn run_threaded<R, F>(&self, f: F) -> R
  where
    F: FnOnce(Option<&DispatcherMainThreadContext<T>>) -> R,
  {
    f(if current_thread().id() == self.main_thread_id {
      Some(&self.main_thread)
    } else {
      None
    })
  }
}

impl<T: UserEvent> Context<T> {
  fn create_webview(&self, pending: PendingWindow<T, Wry<T>>) -> Result<DetachedWindow<T, Wry<T>>> {
    let label = pending.label.clone();
    let menu_ids = pending.menu_ids.clone();
    let js_event_listeners = pending.js_event_listeners.clone();
    let context = self.clone();
    let window_id = rand::random();

    send_user_message(
      self,
      Message::CreateWebview(
        window_id,
        Box::new(move |event_loop, web_context| {
          create_webview(window_id, event_loop, web_context, context, pending)
        }),
      ),
    )?;

    let dispatcher = WryDispatcher {
      window_id,
      context: self.clone(),
    };
    Ok(DetachedWindow {
      label,
      dispatcher,
      menu_ids,
      js_event_listeners,
    })
  }
}

#[cfg(feature = "tracing")]
#[derive(Debug, Clone, Default)]
pub struct ActiveTraceSpanStore(Rc<RefCell<Vec<ActiveTracingSpan>>>);

#[cfg(feature = "tracing")]
impl ActiveTraceSpanStore {
  pub fn remove_window_draw(&self, window_id: WindowId) {
    let mut store = self.0.borrow_mut();
    if let Some(index) = store
      .iter()
      .position(|t| matches!(t, ActiveTracingSpan::WindowDraw { id, span: _ } if id == &window_id))
    {
      store.remove(index);
    }
  }
}

#[cfg(feature = "tracing")]
#[derive(Debug)]
pub enum ActiveTracingSpan {
  WindowDraw {
    id: WindowId,
    span: tracing::span::EnteredSpan,
  },
}

#[derive(Debug)]
pub struct WindowsStore(RefCell<HashMap<WebviewId, WindowWrapper>>);

// SAFETY: we ensure this type is only used on the main thread.
#[allow(clippy::non_send_fields_in_send_ty)]
unsafe impl Send for WindowsStore {}

// SAFETY: we ensure this type is only used on the main thread.
#[allow(clippy::non_send_fields_in_send_ty)]
unsafe impl Sync for WindowsStore {}

#[derive(Debug, Clone)]
pub struct DispatcherMainThreadContext<T: UserEvent> {
  pub window_target: EventLoopWindowTarget<Message<T>>,
  pub web_context: WebContextStore,
  #[cfg(all(desktop, feature = "global-shortcut"))]
  pub global_shortcut_manager: Rc<Mutex<WryShortcutManager>>,
<<<<<<< HEAD
  #[cfg(feature = "clipboard")]
  pub clipboard_manager: Arc<Mutex<Clipboard>>,
  pub windows: Arc<RefCell<BTreeMap<WebviewId, WindowWrapper>>>,
=======
  // changing this to an Rc will cause frequent app crashes.
  pub windows: Arc<WindowsStore>,
>>>>>>> cc3d8e77
  #[cfg(all(desktop, feature = "system-tray"))]
  system_tray_manager: SystemTrayManager,
  #[cfg(feature = "tracing")]
  pub active_tracing_spans: ActiveTraceSpanStore,
}

// SAFETY: we ensure this type is only used on the main thread.
#[allow(clippy::non_send_fields_in_send_ty)]
unsafe impl<T: UserEvent> Send for DispatcherMainThreadContext<T> {}

// SAFETY: we ensure this type is only used on the main thread.
#[allow(clippy::non_send_fields_in_send_ty)]
unsafe impl<T: UserEvent> Sync for DispatcherMainThreadContext<T> {}

impl<T: UserEvent> fmt::Debug for Context<T> {
  fn fmt(&self, f: &mut fmt::Formatter<'_>) -> fmt::Result {
    f.debug_struct("Context")
      .field("main_thread_id", &self.main_thread_id)
      .field("proxy", &self.proxy)
      .field("main_thread", &self.main_thread)
      .finish()
  }
}

struct HttpRequestWrapper(HttpRequest);

impl From<&WryRequest<Vec<u8>>> for HttpRequestWrapper {
  fn from(req: &WryRequest<Vec<u8>>) -> Self {
    let parts = RequestParts {
      uri: req.uri().to_string(),
      method: req.method().clone(),
      headers: req.headers().clone(),
    };
    Self(HttpRequest::new_internal(parts, req.body().clone()))
  }
}

// response
struct HttpResponseWrapper(WryResponse<Cow<'static, [u8]>>);
impl From<HttpResponse> for HttpResponseWrapper {
  fn from(response: HttpResponse) -> Self {
    let (parts, body) = response.into_parts();
    let mut res_builder = WryResponse::builder()
      .status(parts.status)
      .version(parts.version);
    if let Some(mime) = parts.mimetype {
      res_builder = res_builder.header(CONTENT_TYPE, mime);
    }
    for (name, val) in parts.headers.iter() {
      res_builder = res_builder.header(name, val);
    }

    let res = res_builder.body(Cow::Owned(body)).unwrap();
    Self(res)
  }
}

pub struct MenuItemAttributesWrapper<'a>(pub WryMenuItemAttributes<'a>);

impl<'a> From<&'a CustomMenuItem> for MenuItemAttributesWrapper<'a> {
  fn from(item: &'a CustomMenuItem) -> Self {
    let mut attributes = WryMenuItemAttributes::new(&item.title)
      .with_enabled(item.enabled)
      .with_selected(item.selected)
      .with_id(WryMenuId(item.id));
    if let Some(accelerator) = item.keyboard_accelerator.as_ref() {
      attributes = attributes.with_accelerators(&accelerator.parse().expect("invalid accelerator"));
    }
    Self(attributes)
  }
}

pub struct AboutMetadataWrapper(pub WryAboutMetadata);

impl From<AboutMetadata> for AboutMetadataWrapper {
  fn from(metadata: AboutMetadata) -> Self {
    Self(WryAboutMetadata {
      version: metadata.version,
      authors: metadata.authors,
      comments: metadata.comments,
      copyright: metadata.copyright,
      license: metadata.license,
      website: metadata.website,
      website_label: metadata.website_label,
    })
  }
}

pub struct MenuItemWrapper(pub WryMenuItem);

impl From<MenuItem> for MenuItemWrapper {
  fn from(item: MenuItem) -> Self {
    match item {
      MenuItem::About(name, metadata) => Self(WryMenuItem::About(
        name,
        AboutMetadataWrapper::from(metadata).0,
      )),
      MenuItem::Hide => Self(WryMenuItem::Hide),
      MenuItem::Services => Self(WryMenuItem::Services),
      MenuItem::HideOthers => Self(WryMenuItem::HideOthers),
      MenuItem::ShowAll => Self(WryMenuItem::ShowAll),
      MenuItem::CloseWindow => Self(WryMenuItem::CloseWindow),
      MenuItem::Quit => Self(WryMenuItem::Quit),
      MenuItem::Copy => Self(WryMenuItem::Copy),
      MenuItem::Cut => Self(WryMenuItem::Cut),
      MenuItem::Undo => Self(WryMenuItem::Undo),
      MenuItem::Redo => Self(WryMenuItem::Redo),
      MenuItem::SelectAll => Self(WryMenuItem::SelectAll),
      MenuItem::Paste => Self(WryMenuItem::Paste),
      MenuItem::EnterFullScreen => Self(WryMenuItem::EnterFullScreen),
      MenuItem::Minimize => Self(WryMenuItem::Minimize),
      MenuItem::Zoom => Self(WryMenuItem::Zoom),
      MenuItem::Separator => Self(WryMenuItem::Separator),
      _ => unimplemented!(),
    }
  }
}

pub struct DeviceEventFilterWrapper(pub WryDeviceEventFilter);

impl From<DeviceEventFilter> for DeviceEventFilterWrapper {
  fn from(item: DeviceEventFilter) -> Self {
    match item {
      DeviceEventFilter::Always => Self(WryDeviceEventFilter::Always),
      DeviceEventFilter::Never => Self(WryDeviceEventFilter::Never),
      DeviceEventFilter::Unfocused => Self(WryDeviceEventFilter::Unfocused),
    }
  }
}

#[cfg(target_os = "macos")]
pub struct NativeImageWrapper(pub WryNativeImage);

#[cfg(target_os = "macos")]
impl std::fmt::Debug for NativeImageWrapper {
  fn fmt(&self, f: &mut std::fmt::Formatter<'_>) -> std::fmt::Result {
    f.debug_struct("NativeImageWrapper").finish()
  }
}

#[cfg(target_os = "macos")]
impl From<NativeImage> for NativeImageWrapper {
  fn from(image: NativeImage) -> NativeImageWrapper {
    let wry_image = match image {
      NativeImage::Add => WryNativeImage::Add,
      NativeImage::Advanced => WryNativeImage::Advanced,
      NativeImage::Bluetooth => WryNativeImage::Bluetooth,
      NativeImage::Bookmarks => WryNativeImage::Bookmarks,
      NativeImage::Caution => WryNativeImage::Caution,
      NativeImage::ColorPanel => WryNativeImage::ColorPanel,
      NativeImage::ColumnView => WryNativeImage::ColumnView,
      NativeImage::Computer => WryNativeImage::Computer,
      NativeImage::EnterFullScreen => WryNativeImage::EnterFullScreen,
      NativeImage::Everyone => WryNativeImage::Everyone,
      NativeImage::ExitFullScreen => WryNativeImage::ExitFullScreen,
      NativeImage::FlowView => WryNativeImage::FlowView,
      NativeImage::Folder => WryNativeImage::Folder,
      NativeImage::FolderBurnable => WryNativeImage::FolderBurnable,
      NativeImage::FolderSmart => WryNativeImage::FolderSmart,
      NativeImage::FollowLinkFreestanding => WryNativeImage::FollowLinkFreestanding,
      NativeImage::FontPanel => WryNativeImage::FontPanel,
      NativeImage::GoLeft => WryNativeImage::GoLeft,
      NativeImage::GoRight => WryNativeImage::GoRight,
      NativeImage::Home => WryNativeImage::Home,
      NativeImage::IChatTheater => WryNativeImage::IChatTheater,
      NativeImage::IconView => WryNativeImage::IconView,
      NativeImage::Info => WryNativeImage::Info,
      NativeImage::InvalidDataFreestanding => WryNativeImage::InvalidDataFreestanding,
      NativeImage::LeftFacingTriangle => WryNativeImage::LeftFacingTriangle,
      NativeImage::ListView => WryNativeImage::ListView,
      NativeImage::LockLocked => WryNativeImage::LockLocked,
      NativeImage::LockUnlocked => WryNativeImage::LockUnlocked,
      NativeImage::MenuMixedState => WryNativeImage::MenuMixedState,
      NativeImage::MenuOnState => WryNativeImage::MenuOnState,
      NativeImage::MobileMe => WryNativeImage::MobileMe,
      NativeImage::MultipleDocuments => WryNativeImage::MultipleDocuments,
      NativeImage::Network => WryNativeImage::Network,
      NativeImage::Path => WryNativeImage::Path,
      NativeImage::PreferencesGeneral => WryNativeImage::PreferencesGeneral,
      NativeImage::QuickLook => WryNativeImage::QuickLook,
      NativeImage::RefreshFreestanding => WryNativeImage::RefreshFreestanding,
      NativeImage::Refresh => WryNativeImage::Refresh,
      NativeImage::Remove => WryNativeImage::Remove,
      NativeImage::RevealFreestanding => WryNativeImage::RevealFreestanding,
      NativeImage::RightFacingTriangle => WryNativeImage::RightFacingTriangle,
      NativeImage::Share => WryNativeImage::Share,
      NativeImage::Slideshow => WryNativeImage::Slideshow,
      NativeImage::SmartBadge => WryNativeImage::SmartBadge,
      NativeImage::StatusAvailable => WryNativeImage::StatusAvailable,
      NativeImage::StatusNone => WryNativeImage::StatusNone,
      NativeImage::StatusPartiallyAvailable => WryNativeImage::StatusPartiallyAvailable,
      NativeImage::StatusUnavailable => WryNativeImage::StatusUnavailable,
      NativeImage::StopProgressFreestanding => WryNativeImage::StopProgressFreestanding,
      NativeImage::StopProgress => WryNativeImage::StopProgress,

      NativeImage::TrashEmpty => WryNativeImage::TrashEmpty,
      NativeImage::TrashFull => WryNativeImage::TrashFull,
      NativeImage::User => WryNativeImage::User,
      NativeImage::UserAccounts => WryNativeImage::UserAccounts,
      NativeImage::UserGroup => WryNativeImage::UserGroup,
      NativeImage::UserGuest => WryNativeImage::UserGuest,
    };
    Self(wry_image)
  }
}

/// Wrapper around a [`wry::application::window::Icon`] that can be created from an [`Icon`].
pub struct WryIcon(pub WryWindowIcon);

fn icon_err<E: std::error::Error + Send + Sync + 'static>(e: E) -> Error {
  Error::InvalidIcon(Box::new(e))
}

impl TryFrom<Icon> for WryIcon {
  type Error = Error;
  fn try_from(icon: Icon) -> std::result::Result<Self, Self::Error> {
    WryWindowIcon::from_rgba(icon.rgba, icon.width, icon.height)
      .map(Self)
      .map_err(icon_err)
  }
}

pub struct WindowEventWrapper(pub Option<WindowEvent>);

impl WindowEventWrapper {
  fn parse(webview: &Option<WindowHandle>, event: &WryWindowEvent<'_>) -> Self {
    match event {
      // resized event from tao doesn't include a reliable size on macOS
      // because wry replaces the NSView
      WryWindowEvent::Resized(_) => {
        if let Some(webview) = webview {
          Self(Some(WindowEvent::Resized(
            PhysicalSizeWrapper(webview.inner_size()).into(),
          )))
        } else {
          Self(None)
        }
      }
      e => e.into(),
    }
  }
}

pub fn map_theme(theme: &WryTheme) -> Theme {
  match theme {
    WryTheme::Light => Theme::Light,
    WryTheme::Dark => Theme::Dark,
    _ => Theme::Light,
  }
}

impl<'a> From<&WryWindowEvent<'a>> for WindowEventWrapper {
  fn from(event: &WryWindowEvent<'a>) -> Self {
    let event = match event {
      WryWindowEvent::Resized(size) => WindowEvent::Resized(PhysicalSizeWrapper(*size).into()),
      WryWindowEvent::Moved(position) => {
        WindowEvent::Moved(PhysicalPositionWrapper(*position).into())
      }
      WryWindowEvent::Destroyed => WindowEvent::Destroyed,
      WryWindowEvent::ScaleFactorChanged {
        scale_factor,
        new_inner_size,
      } => WindowEvent::ScaleFactorChanged {
        scale_factor: *scale_factor,
        new_inner_size: PhysicalSizeWrapper(**new_inner_size).into(),
      },
      #[cfg(any(target_os = "linux", target_os = "macos"))]
      WryWindowEvent::Focused(focused) => WindowEvent::Focused(*focused),
      WryWindowEvent::ThemeChanged(theme) => WindowEvent::ThemeChanged(map_theme(theme)),
      _ => return Self(None),
    };
    Self(Some(event))
  }
}

impl From<&WebviewEvent> for WindowEventWrapper {
  fn from(event: &WebviewEvent) -> Self {
    let event = match event {
      WebviewEvent::Focused(focused) => WindowEvent::Focused(*focused),
    };
    Self(Some(event))
  }
}

pub struct MonitorHandleWrapper(pub MonitorHandle);

impl From<MonitorHandleWrapper> for Monitor {
  fn from(monitor: MonitorHandleWrapper) -> Monitor {
    Self {
      name: monitor.0.name(),
      position: PhysicalPositionWrapper(monitor.0.position()).into(),
      size: PhysicalSizeWrapper(monitor.0.size()).into(),
      scale_factor: monitor.0.scale_factor(),
    }
  }
}

pub struct PhysicalPositionWrapper<T>(pub WryPhysicalPosition<T>);

impl<T> From<PhysicalPositionWrapper<T>> for PhysicalPosition<T> {
  fn from(position: PhysicalPositionWrapper<T>) -> Self {
    Self {
      x: position.0.x,
      y: position.0.y,
    }
  }
}

impl<T> From<PhysicalPosition<T>> for PhysicalPositionWrapper<T> {
  fn from(position: PhysicalPosition<T>) -> Self {
    Self(WryPhysicalPosition {
      x: position.x,
      y: position.y,
    })
  }
}

struct LogicalPositionWrapper<T>(WryLogicalPosition<T>);

impl<T> From<LogicalPosition<T>> for LogicalPositionWrapper<T> {
  fn from(position: LogicalPosition<T>) -> Self {
    Self(WryLogicalPosition {
      x: position.x,
      y: position.y,
    })
  }
}

pub struct PhysicalSizeWrapper<T>(pub WryPhysicalSize<T>);

impl<T> From<PhysicalSizeWrapper<T>> for PhysicalSize<T> {
  fn from(size: PhysicalSizeWrapper<T>) -> Self {
    Self {
      width: size.0.width,
      height: size.0.height,
    }
  }
}

impl<T> From<PhysicalSize<T>> for PhysicalSizeWrapper<T> {
  fn from(size: PhysicalSize<T>) -> Self {
    Self(WryPhysicalSize {
      width: size.width,
      height: size.height,
    })
  }
}

struct LogicalSizeWrapper<T>(WryLogicalSize<T>);

impl<T> From<LogicalSize<T>> for LogicalSizeWrapper<T> {
  fn from(size: LogicalSize<T>) -> Self {
    Self(WryLogicalSize {
      width: size.width,
      height: size.height,
    })
  }
}

pub struct SizeWrapper(pub WrySize);

impl From<Size> for SizeWrapper {
  fn from(size: Size) -> Self {
    match size {
      Size::Logical(s) => Self(WrySize::Logical(LogicalSizeWrapper::from(s).0)),
      Size::Physical(s) => Self(WrySize::Physical(PhysicalSizeWrapper::from(s).0)),
    }
  }
}

pub struct PositionWrapper(pub WryPosition);

impl From<Position> for PositionWrapper {
  fn from(position: Position) -> Self {
    match position {
      Position::Logical(s) => Self(WryPosition::Logical(LogicalPositionWrapper::from(s).0)),
      Position::Physical(s) => Self(WryPosition::Physical(PhysicalPositionWrapper::from(s).0)),
    }
  }
}

#[derive(Debug, Clone)]
pub struct UserAttentionTypeWrapper(pub WryUserAttentionType);

impl From<UserAttentionType> for UserAttentionTypeWrapper {
  fn from(request_type: UserAttentionType) -> Self {
    let o = match request_type {
      UserAttentionType::Critical => WryUserAttentionType::Critical,
      UserAttentionType::Informational => WryUserAttentionType::Informational,
    };
    Self(o)
  }
}

#[derive(Debug)]
pub struct CursorIconWrapper(pub WryCursorIcon);

impl From<CursorIcon> for CursorIconWrapper {
  fn from(icon: CursorIcon) -> Self {
    use CursorIcon::*;
    let i = match icon {
      Default => WryCursorIcon::Default,
      Crosshair => WryCursorIcon::Crosshair,
      Hand => WryCursorIcon::Hand,
      Arrow => WryCursorIcon::Arrow,
      Move => WryCursorIcon::Move,
      Text => WryCursorIcon::Text,
      Wait => WryCursorIcon::Wait,
      Help => WryCursorIcon::Help,
      Progress => WryCursorIcon::Progress,
      NotAllowed => WryCursorIcon::NotAllowed,
      ContextMenu => WryCursorIcon::ContextMenu,
      Cell => WryCursorIcon::Cell,
      VerticalText => WryCursorIcon::VerticalText,
      Alias => WryCursorIcon::Alias,
      Copy => WryCursorIcon::Copy,
      NoDrop => WryCursorIcon::NoDrop,
      Grab => WryCursorIcon::Grab,
      Grabbing => WryCursorIcon::Grabbing,
      AllScroll => WryCursorIcon::AllScroll,
      ZoomIn => WryCursorIcon::ZoomIn,
      ZoomOut => WryCursorIcon::ZoomOut,
      EResize => WryCursorIcon::EResize,
      NResize => WryCursorIcon::NResize,
      NeResize => WryCursorIcon::NeResize,
      NwResize => WryCursorIcon::NwResize,
      SResize => WryCursorIcon::SResize,
      SeResize => WryCursorIcon::SeResize,
      SwResize => WryCursorIcon::SwResize,
      WResize => WryCursorIcon::WResize,
      EwResize => WryCursorIcon::EwResize,
      NsResize => WryCursorIcon::NsResize,
      NeswResize => WryCursorIcon::NeswResize,
      NwseResize => WryCursorIcon::NwseResize,
      ColResize => WryCursorIcon::ColResize,
      RowResize => WryCursorIcon::RowResize,
      _ => WryCursorIcon::Default,
    };
    Self(i)
  }
}

#[derive(Debug, Clone, Default)]
pub struct WindowBuilderWrapper {
  inner: WryWindowBuilder,
  center: bool,
  #[cfg(target_os = "macos")]
  tabbing_identifier: Option<String>,
  menu: Option<Menu>,
}

// SAFETY: this type is `Send` since `menu_items` are read only here
#[allow(clippy::non_send_fields_in_send_ty)]
unsafe impl Send for WindowBuilderWrapper {}

impl WindowBuilderBase for WindowBuilderWrapper {}
impl WindowBuilder for WindowBuilderWrapper {
  fn new() -> Self {
    Self::default().focused(true)
  }

  fn with_config(config: WindowConfig) -> Self {
    let mut window = WindowBuilderWrapper::new()
      .title(config.title.to_string())
      .inner_size(config.width, config.height)
      .visible(config.visible)
      .resizable(config.resizable)
      .maximizable(config.maximizable)
      .minimizable(config.minimizable)
      .closable(config.closable)
      .fullscreen(config.fullscreen)
      .decorations(config.decorations)
      .maximized(config.maximized)
      .always_on_top(config.always_on_top)
      .content_protected(config.content_protected)
      .skip_taskbar(config.skip_taskbar)
      .theme(config.theme);

    #[cfg(target_os = "macos")]
    {
      window = window
        .hidden_title(config.hidden_title)
        .title_bar_style(config.title_bar_style);
      if let Some(identifier) = &config.tabbing_identifier {
        window = window.tabbing_identifier(identifier);
      }
    }

    #[cfg(any(not(target_os = "macos"), feature = "macos-private-api"))]
    {
      window = window.transparent(config.transparent);
    }
    #[cfg(all(
      target_os = "macos",
      not(feature = "macos-private-api"),
      debug_assertions
    ))]
    if config.transparent {
      eprintln!(
        "The window is set to be transparent but the `macos-private-api` is not enabled.
        This can be enabled via the `tauri.macOSPrivateApi` configuration property <https://tauri.app/docs/api/config#tauri.macOSPrivateApi>
      ");
    }

    #[cfg(target_os = "linux")]
    {
      // Mouse event is disabled on Linux since sudden event bursts could block event loop.
      window.inner = window.inner.with_cursor_moved_event(false);
    }

    if let (Some(min_width), Some(min_height)) = (config.min_width, config.min_height) {
      window = window.min_inner_size(min_width, min_height);
    }
    if let (Some(max_width), Some(max_height)) = (config.max_width, config.max_height) {
      window = window.max_inner_size(max_width, max_height);
    }
    if let (Some(x), Some(y)) = (config.x, config.y) {
      window = window.position(x, y);
    }

    if config.center {
      window = window.center();
    }

    window
  }

  fn menu(mut self, menu: Menu) -> Self {
    self.menu.replace(menu);
    self
  }

  fn center(mut self) -> Self {
    self.center = true;
    self
  }

  fn position(mut self, x: f64, y: f64) -> Self {
    self.inner = self.inner.with_position(WryLogicalPosition::new(x, y));
    self
  }

  fn inner_size(mut self, width: f64, height: f64) -> Self {
    self.inner = self
      .inner
      .with_inner_size(WryLogicalSize::new(width, height));
    self
  }

  fn min_inner_size(mut self, min_width: f64, min_height: f64) -> Self {
    self.inner = self
      .inner
      .with_min_inner_size(WryLogicalSize::new(min_width, min_height));
    self
  }

  fn max_inner_size(mut self, max_width: f64, max_height: f64) -> Self {
    self.inner = self
      .inner
      .with_max_inner_size(WryLogicalSize::new(max_width, max_height));
    self
  }

  fn resizable(mut self, resizable: bool) -> Self {
    self.inner = self.inner.with_resizable(resizable);
    self
  }

  fn maximizable(mut self, maximizable: bool) -> Self {
    self.inner = self.inner.with_maximizable(maximizable);
    self
  }

  fn minimizable(mut self, minimizable: bool) -> Self {
    self.inner = self.inner.with_minimizable(minimizable);
    self
  }

  fn closable(mut self, closable: bool) -> Self {
    self.inner = self.inner.with_closable(closable);
    self
  }

  fn title<S: Into<String>>(mut self, title: S) -> Self {
    self.inner = self.inner.with_title(title.into());
    self
  }

  fn fullscreen(mut self, fullscreen: bool) -> Self {
    self.inner = if fullscreen {
      self
        .inner
        .with_fullscreen(Some(Fullscreen::Borderless(None)))
    } else {
      self.inner.with_fullscreen(None)
    };
    self
  }

  fn focused(mut self, focused: bool) -> Self {
    self.inner = self.inner.with_focused(focused);
    self
  }

  fn maximized(mut self, maximized: bool) -> Self {
    self.inner = self.inner.with_maximized(maximized);
    self
  }

  fn visible(mut self, visible: bool) -> Self {
    self.inner = self.inner.with_visible(visible);
    self
  }

  #[cfg(any(not(target_os = "macos"), feature = "macos-private-api"))]
  fn transparent(mut self, transparent: bool) -> Self {
    self.inner = self.inner.with_transparent(transparent);
    self
  }

  fn decorations(mut self, decorations: bool) -> Self {
    self.inner = self.inner.with_decorations(decorations);
    self
  }

  fn always_on_top(mut self, always_on_top: bool) -> Self {
    self.inner = self.inner.with_always_on_top(always_on_top);
    self
  }

  fn content_protected(mut self, protected: bool) -> Self {
    self.inner = self.inner.with_content_protection(protected);
    self
  }

  #[cfg(windows)]
  fn parent_window(mut self, parent: HWND) -> Self {
    self.inner = self.inner.with_parent_window(parent);
    self
  }

  #[cfg(target_os = "macos")]
  fn parent_window(mut self, parent: *mut std::ffi::c_void) -> Self {
    self.inner = self.inner.with_parent_window(parent);
    self
  }

  #[cfg(windows)]
  fn owner_window(mut self, owner: HWND) -> Self {
    self.inner = self.inner.with_owner_window(owner);
    self
  }

  #[cfg(target_os = "macos")]
  fn title_bar_style(mut self, style: TitleBarStyle) -> Self {
    match style {
      TitleBarStyle::Visible => {
        self.inner = self.inner.with_titlebar_transparent(false);
        // Fixes rendering issue when resizing window with devtools open (https://github.com/tauri-apps/tauri/issues/3914)
        self.inner = self.inner.with_fullsize_content_view(true);
      }
      TitleBarStyle::Transparent => {
        self.inner = self.inner.with_titlebar_transparent(true);
        self.inner = self.inner.with_fullsize_content_view(false);
      }
      TitleBarStyle::Overlay => {
        self.inner = self.inner.with_titlebar_transparent(true);
        self.inner = self.inner.with_fullsize_content_view(true);
      }
    }
    self
  }

  #[cfg(target_os = "macos")]
  fn hidden_title(mut self, hidden: bool) -> Self {
    self.inner = self.inner.with_title_hidden(hidden);
    self
  }

  #[cfg(target_os = "macos")]
  fn tabbing_identifier(mut self, identifier: &str) -> Self {
    self.inner = self.inner.with_tabbing_identifier(identifier);
    self.tabbing_identifier.replace(identifier.into());
    self
  }

  fn icon(mut self, icon: Icon) -> Result<Self> {
    self.inner = self
      .inner
      .with_window_icon(Some(WryIcon::try_from(icon)?.0));
    Ok(self)
  }

  #[cfg(any(windows, target_os = "linux"))]
  fn skip_taskbar(mut self, skip: bool) -> Self {
    self.inner = self.inner.with_skip_taskbar(skip);
    self
  }

  #[cfg(any(target_os = "macos", target_os = "ios", target_os = "android"))]
  fn skip_taskbar(self, _skip: bool) -> Self {
    self
  }

  #[allow(unused_variables, unused_mut)]
  fn theme(mut self, theme: Option<Theme>) -> Self {
    self.inner = self.inner.with_theme(if let Some(t) = theme {
      match t {
        Theme::Dark => Some(WryTheme::Dark),
        _ => Some(WryTheme::Light),
      }
    } else {
      None
    });

    self
  }

  fn has_icon(&self) -> bool {
    self.inner.window.window_icon.is_some()
  }

  fn get_menu(&self) -> Option<&Menu> {
    self.menu.as_ref()
  }
}

pub struct FileDropEventWrapper(WryFileDropEvent);

// on Linux, the paths are percent-encoded
#[cfg(any(
  target_os = "linux",
  target_os = "dragonfly",
  target_os = "freebsd",
  target_os = "netbsd",
  target_os = "openbsd"
))]
fn decode_path(path: PathBuf) -> PathBuf {
  percent_encoding::percent_decode(path.display().to_string().as_bytes())
    .decode_utf8_lossy()
    .into_owned()
    .into()
}

// on Windows and macOS, we do not need to decode the path
#[cfg(not(any(
  target_os = "linux",
  target_os = "dragonfly",
  target_os = "freebsd",
  target_os = "netbsd",
  target_os = "openbsd"
)))]
fn decode_path(path: PathBuf) -> PathBuf {
  path
}

impl From<FileDropEventWrapper> for FileDropEvent {
  fn from(event: FileDropEventWrapper) -> Self {
    match event.0 {
      WryFileDropEvent::Hovered(paths) => {
        FileDropEvent::Hovered(paths.into_iter().map(decode_path).collect())
      }
      WryFileDropEvent::Dropped(paths) => {
        FileDropEvent::Dropped(paths.into_iter().map(decode_path).collect())
      }
      // default to cancelled
      // FIXME(maybe): Add `FileDropEvent::Unknown` event?
      _ => FileDropEvent::Cancelled,
    }
  }
}

#[cfg(any(
  target_os = "linux",
  target_os = "dragonfly",
  target_os = "freebsd",
  target_os = "netbsd",
  target_os = "openbsd"
))]
pub struct GtkWindow(pub gtk::ApplicationWindow);
#[cfg(any(
  target_os = "linux",
  target_os = "dragonfly",
  target_os = "freebsd",
  target_os = "netbsd",
  target_os = "openbsd"
))]
#[allow(clippy::non_send_fields_in_send_ty)]
unsafe impl Send for GtkWindow {}

pub struct RawWindowHandle(pub raw_window_handle::RawWindowHandle);
unsafe impl Send for RawWindowHandle {}

#[cfg(target_os = "macos")]
#[derive(Debug, Clone)]
pub enum ApplicationMessage {
  Show,
  Hide,
}

pub enum WindowMessage {
  #[cfg(desktop)]
  WithWebview(Box<dyn FnOnce(Webview) + Send>),
  AddEventListener(Uuid, Box<dyn Fn(&WindowEvent) + Send>),
  AddMenuEventListener(Uuid, Box<dyn Fn(&MenuEvent) + Send>),
  // Devtools
  #[cfg(any(debug_assertions, feature = "devtools"))]
  OpenDevTools,
  #[cfg(any(debug_assertions, feature = "devtools"))]
  CloseDevTools,
  #[cfg(any(debug_assertions, feature = "devtools"))]
  IsDevToolsOpen(Sender<bool>),
  // Getters
  Url(Sender<Url>),
  ScaleFactor(Sender<f64>),
  InnerPosition(Sender<Result<PhysicalPosition<i32>>>),
  OuterPosition(Sender<Result<PhysicalPosition<i32>>>),
  InnerSize(Sender<PhysicalSize<u32>>),
  OuterSize(Sender<PhysicalSize<u32>>),
  IsFullscreen(Sender<bool>),
  IsMinimized(Sender<bool>),
  IsMaximized(Sender<bool>),
  IsFocused(Sender<bool>),
  IsDecorated(Sender<bool>),
  IsResizable(Sender<bool>),
  IsMaximizable(Sender<bool>),
  IsMinimizable(Sender<bool>),
  IsClosable(Sender<bool>),
  IsVisible(Sender<bool>),
  Title(Sender<String>),
  IsMenuVisible(Sender<bool>),
  CurrentMonitor(Sender<Option<MonitorHandle>>),
  PrimaryMonitor(Sender<Option<MonitorHandle>>),
  AvailableMonitors(Sender<Vec<MonitorHandle>>),
  #[cfg(any(
    target_os = "linux",
    target_os = "dragonfly",
    target_os = "freebsd",
    target_os = "netbsd",
    target_os = "openbsd"
  ))]
  GtkWindow(Sender<GtkWindow>),
  RawWindowHandle(Sender<RawWindowHandle>),
  Theme(Sender<Theme>),
  // Setters
  Center,
  RequestUserAttention(Option<UserAttentionTypeWrapper>),
  SetResizable(bool),
  SetMaximizable(bool),
  SetMinimizable(bool),
  SetClosable(bool),
  SetTitle(String),
  Maximize,
  Unmaximize,
  Minimize,
  Unminimize,
  ShowMenu,
  HideMenu,
  Show,
  Hide,
  Close,
  SetDecorations(bool),
  SetAlwaysOnTop(bool),
  SetContentProtected(bool),
  SetSize(Size),
  SetMinSize(Option<Size>),
  SetMaxSize(Option<Size>),
  SetPosition(Position),
  SetFullscreen(bool),
  SetFocus,
  SetIcon(WryWindowIcon),
  SetSkipTaskbar(bool),
  SetCursorGrab(bool),
  SetCursorVisible(bool),
  SetCursorIcon(CursorIcon),
  SetCursorPosition(Position),
  SetIgnoreCursorEvents(bool),
  DragWindow,
  UpdateMenuItem(u16, MenuUpdate),
  RequestRedraw,
}

#[derive(Debug, Clone)]
pub enum WebviewMessage {
  #[cfg(not(feature = "tracing"))]
  EvaluateScript(String),
  #[cfg(feature = "tracing")]
  EvaluateScript(String, Sender<()>, tracing::Span),
  #[allow(dead_code)]
  WebviewEvent(WebviewEvent),
  Print,
}

#[allow(dead_code)]
#[derive(Debug, Clone)]
pub enum WebviewEvent {
  Focused(bool),
}

#[cfg(all(desktop, feature = "system-tray"))]
#[derive(Debug, Clone)]
pub enum TrayMessage {
  UpdateItem(u16, MenuUpdate),
  UpdateMenu(SystemTrayMenu),
  UpdateIcon(Icon),
  #[cfg(target_os = "macos")]
  UpdateIconAsTemplate(bool),
  #[cfg(target_os = "macos")]
  UpdateTitle(String),
  UpdateTooltip(String),
  Create(SystemTray, Sender<Result<()>>),
  Destroy(Sender<Result<()>>),
}

pub type CreateWebviewClosure<T> = Box<
  dyn FnOnce(&EventLoopWindowTarget<Message<T>>, &WebContextStore) -> Result<WindowWrapper> + Send,
>;

pub enum Message<T: 'static> {
  Task(Box<dyn FnOnce() + Send>),
  #[cfg(target_os = "macos")]
  Application(ApplicationMessage),
  Window(WebviewId, WindowMessage),
  Webview(WebviewId, WebviewMessage),
  #[cfg(all(desktop, feature = "system-tray"))]
  Tray(TrayId, TrayMessage),
  CreateWebview(WebviewId, CreateWebviewClosure<T>),
  CreateWindow(
    WebviewId,
    Box<dyn FnOnce() -> (String, WryWindowBuilder) + Send>,
    Sender<Result<Weak<Window>>>,
  ),
  #[cfg(all(desktop, feature = "global-shortcut"))]
  GlobalShortcut(GlobalShortcutMessage),
  UserEvent(T),
}

impl<T: UserEvent> Clone for Message<T> {
  fn clone(&self) -> Self {
    match self {
      Self::Webview(i, m) => Self::Webview(*i, m.clone()),
      #[cfg(all(desktop, feature = "system-tray"))]
      Self::Tray(i, m) => Self::Tray(*i, m.clone()),
      #[cfg(all(desktop, feature = "global-shortcut"))]
      Self::GlobalShortcut(m) => Self::GlobalShortcut(m.clone()),
      Self::UserEvent(t) => Self::UserEvent(t.clone()),
      _ => unimplemented!(),
    }
  }
}

/// The Tauri [`Dispatch`] for [`Wry`].
#[derive(Debug, Clone)]
pub struct WryDispatcher<T: UserEvent> {
  window_id: WebviewId,
  context: Context<T>,
}

// SAFETY: this is safe since the `Context` usage is guarded on `send_user_message`.
#[allow(clippy::non_send_fields_in_send_ty)]
unsafe impl<T: UserEvent> Sync for WryDispatcher<T> {}

impl<T: UserEvent> WryDispatcher<T> {
  #[cfg(desktop)]
  pub fn with_webview<F: FnOnce(Webview) + Send + 'static>(&self, f: F) -> Result<()> {
    send_user_message(
      &self.context,
      Message::Window(self.window_id, WindowMessage::WithWebview(Box::new(f))),
    )
  }
}

impl<T: UserEvent> Dispatch<T> for WryDispatcher<T> {
  type Runtime = Wry<T>;
  type WindowBuilder = WindowBuilderWrapper;

  fn run_on_main_thread<F: FnOnce() + Send + 'static>(&self, f: F) -> Result<()> {
    send_user_message(&self.context, Message::Task(Box::new(f)))
  }

  fn on_window_event<F: Fn(&WindowEvent) + Send + 'static>(&self, f: F) -> Uuid {
    let id = Uuid::new_v4();
    let _ = self.context.proxy.send_event(Message::Window(
      self.window_id,
      WindowMessage::AddEventListener(id, Box::new(f)),
    ));
    id
  }

  fn on_menu_event<F: Fn(&MenuEvent) + Send + 'static>(&self, f: F) -> Uuid {
    let id = Uuid::new_v4();
    let _ = self.context.proxy.send_event(Message::Window(
      self.window_id,
      WindowMessage::AddMenuEventListener(id, Box::new(f)),
    ));
    id
  }

  #[cfg(any(debug_assertions, feature = "devtools"))]
  fn open_devtools(&self) {
    let _ = send_user_message(
      &self.context,
      Message::Window(self.window_id, WindowMessage::OpenDevTools),
    );
  }

  #[cfg(any(debug_assertions, feature = "devtools"))]
  fn close_devtools(&self) {
    let _ = send_user_message(
      &self.context,
      Message::Window(self.window_id, WindowMessage::CloseDevTools),
    );
  }

  /// Gets the devtools window's current open state.
  #[cfg(any(debug_assertions, feature = "devtools"))]
  fn is_devtools_open(&self) -> Result<bool> {
    window_getter!(self, WindowMessage::IsDevToolsOpen)
  }

  // Getters

  fn url(&self) -> Result<Url> {
    window_getter!(self, WindowMessage::Url)
  }

  fn scale_factor(&self) -> Result<f64> {
    window_getter!(self, WindowMessage::ScaleFactor)
  }

  fn inner_position(&self) -> Result<PhysicalPosition<i32>> {
    window_getter!(self, WindowMessage::InnerPosition)?
  }

  fn outer_position(&self) -> Result<PhysicalPosition<i32>> {
    window_getter!(self, WindowMessage::OuterPosition)?
  }

  fn inner_size(&self) -> Result<PhysicalSize<u32>> {
    window_getter!(self, WindowMessage::InnerSize)
  }

  fn outer_size(&self) -> Result<PhysicalSize<u32>> {
    window_getter!(self, WindowMessage::OuterSize)
  }

  fn is_fullscreen(&self) -> Result<bool> {
    window_getter!(self, WindowMessage::IsFullscreen)
  }

  fn is_minimized(&self) -> Result<bool> {
    window_getter!(self, WindowMessage::IsMinimized)
  }

  fn is_maximized(&self) -> Result<bool> {
    window_getter!(self, WindowMessage::IsMaximized)
  }

  fn is_focused(&self) -> Result<bool> {
    window_getter!(self, WindowMessage::IsFocused)
  }

  /// Gets the window’s current decoration state.
  fn is_decorated(&self) -> Result<bool> {
    window_getter!(self, WindowMessage::IsDecorated)
  }

  /// Gets the window’s current resizable state.
  fn is_resizable(&self) -> Result<bool> {
    window_getter!(self, WindowMessage::IsResizable)
  }

  /// Gets the current native window's maximize button state
  fn is_maximizable(&self) -> Result<bool> {
    window_getter!(self, WindowMessage::IsMaximizable)
  }

  /// Gets the current native window's minimize button state
  fn is_minimizable(&self) -> Result<bool> {
    window_getter!(self, WindowMessage::IsMinimizable)
  }

  /// Gets the current native window's close button state
  fn is_closable(&self) -> Result<bool> {
    window_getter!(self, WindowMessage::IsClosable)
  }

  fn is_visible(&self) -> Result<bool> {
    window_getter!(self, WindowMessage::IsVisible)
  }

  fn title(&self) -> Result<String> {
    window_getter!(self, WindowMessage::Title)
  }

  fn is_menu_visible(&self) -> Result<bool> {
    window_getter!(self, WindowMessage::IsMenuVisible)
  }

  fn current_monitor(&self) -> Result<Option<Monitor>> {
    Ok(window_getter!(self, WindowMessage::CurrentMonitor)?.map(|m| MonitorHandleWrapper(m).into()))
  }

  fn primary_monitor(&self) -> Result<Option<Monitor>> {
    Ok(window_getter!(self, WindowMessage::PrimaryMonitor)?.map(|m| MonitorHandleWrapper(m).into()))
  }

  fn available_monitors(&self) -> Result<Vec<Monitor>> {
    Ok(
      window_getter!(self, WindowMessage::AvailableMonitors)?
        .into_iter()
        .map(|m| MonitorHandleWrapper(m).into())
        .collect(),
    )
  }

  fn theme(&self) -> Result<Theme> {
    window_getter!(self, WindowMessage::Theme)
  }

  /// Returns the `ApplicationWindow` from gtk crate that is used by this window.
  #[cfg(any(
    target_os = "linux",
    target_os = "dragonfly",
    target_os = "freebsd",
    target_os = "netbsd",
    target_os = "openbsd"
  ))]
  fn gtk_window(&self) -> Result<gtk::ApplicationWindow> {
    window_getter!(self, WindowMessage::GtkWindow).map(|w| w.0)
  }

  fn raw_window_handle(&self) -> Result<raw_window_handle::RawWindowHandle> {
    window_getter!(self, WindowMessage::RawWindowHandle).map(|w| w.0)
  }

  // Setters

  fn center(&self) -> Result<()> {
    send_user_message(
      &self.context,
      Message::Window(self.window_id, WindowMessage::Center),
    )
  }

  fn print(&self) -> Result<()> {
    send_user_message(
      &self.context,
      Message::Webview(self.window_id, WebviewMessage::Print),
    )
  }

  fn request_user_attention(&self, request_type: Option<UserAttentionType>) -> Result<()> {
    send_user_message(
      &self.context,
      Message::Window(
        self.window_id,
        WindowMessage::RequestUserAttention(request_type.map(Into::into)),
      ),
    )
  }

  // Creates a window by dispatching a message to the event loop.
  // Note that this must be called from a separate thread, otherwise the channel will introduce a deadlock.
  fn create_window(
    &mut self,
    pending: PendingWindow<T, Self::Runtime>,
  ) -> Result<DetachedWindow<T, Self::Runtime>> {
    self.context.create_webview(pending)
  }

  fn set_resizable(&self, resizable: bool) -> Result<()> {
    send_user_message(
      &self.context,
      Message::Window(self.window_id, WindowMessage::SetResizable(resizable)),
    )
  }

  fn set_maximizable(&self, maximizable: bool) -> Result<()> {
    send_user_message(
      &self.context,
      Message::Window(self.window_id, WindowMessage::SetMaximizable(maximizable)),
    )
  }

  fn set_minimizable(&self, minimizable: bool) -> Result<()> {
    send_user_message(
      &self.context,
      Message::Window(self.window_id, WindowMessage::SetMinimizable(minimizable)),
    )
  }

  fn set_closable(&self, closable: bool) -> Result<()> {
    send_user_message(
      &self.context,
      Message::Window(self.window_id, WindowMessage::SetClosable(closable)),
    )
  }

  fn set_title<S: Into<String>>(&self, title: S) -> Result<()> {
    send_user_message(
      &self.context,
      Message::Window(self.window_id, WindowMessage::SetTitle(title.into())),
    )
  }

  fn maximize(&self) -> Result<()> {
    send_user_message(
      &self.context,
      Message::Window(self.window_id, WindowMessage::Maximize),
    )
  }

  fn unmaximize(&self) -> Result<()> {
    send_user_message(
      &self.context,
      Message::Window(self.window_id, WindowMessage::Unmaximize),
    )
  }

  fn minimize(&self) -> Result<()> {
    send_user_message(
      &self.context,
      Message::Window(self.window_id, WindowMessage::Minimize),
    )
  }

  fn unminimize(&self) -> Result<()> {
    send_user_message(
      &self.context,
      Message::Window(self.window_id, WindowMessage::Unminimize),
    )
  }

  fn show_menu(&self) -> Result<()> {
    send_user_message(
      &self.context,
      Message::Window(self.window_id, WindowMessage::ShowMenu),
    )
  }

  fn hide_menu(&self) -> Result<()> {
    send_user_message(
      &self.context,
      Message::Window(self.window_id, WindowMessage::HideMenu),
    )
  }

  fn show(&self) -> Result<()> {
    send_user_message(
      &self.context,
      Message::Window(self.window_id, WindowMessage::Show),
    )
  }

  fn hide(&self) -> Result<()> {
    send_user_message(
      &self.context,
      Message::Window(self.window_id, WindowMessage::Hide),
    )
  }

  fn close(&self) -> Result<()> {
    // NOTE: close cannot use the `send_user_message` function because it accesses the event loop callback
    self
      .context
      .proxy
      .send_event(Message::Window(self.window_id, WindowMessage::Close))
      .map_err(|_| Error::FailedToSendMessage)
  }

  fn set_decorations(&self, decorations: bool) -> Result<()> {
    send_user_message(
      &self.context,
      Message::Window(self.window_id, WindowMessage::SetDecorations(decorations)),
    )
  }

  fn set_always_on_top(&self, always_on_top: bool) -> Result<()> {
    send_user_message(
      &self.context,
      Message::Window(self.window_id, WindowMessage::SetAlwaysOnTop(always_on_top)),
    )
  }

  fn set_content_protected(&self, protected: bool) -> Result<()> {
    send_user_message(
      &self.context,
      Message::Window(
        self.window_id,
        WindowMessage::SetContentProtected(protected),
      ),
    )
  }

  fn set_size(&self, size: Size) -> Result<()> {
    send_user_message(
      &self.context,
      Message::Window(self.window_id, WindowMessage::SetSize(size)),
    )
  }

  fn set_min_size(&self, size: Option<Size>) -> Result<()> {
    send_user_message(
      &self.context,
      Message::Window(self.window_id, WindowMessage::SetMinSize(size)),
    )
  }

  fn set_max_size(&self, size: Option<Size>) -> Result<()> {
    send_user_message(
      &self.context,
      Message::Window(self.window_id, WindowMessage::SetMaxSize(size)),
    )
  }

  fn set_position(&self, position: Position) -> Result<()> {
    send_user_message(
      &self.context,
      Message::Window(self.window_id, WindowMessage::SetPosition(position)),
    )
  }

  fn set_fullscreen(&self, fullscreen: bool) -> Result<()> {
    send_user_message(
      &self.context,
      Message::Window(self.window_id, WindowMessage::SetFullscreen(fullscreen)),
    )
  }

  fn set_focus(&self) -> Result<()> {
    send_user_message(
      &self.context,
      Message::Window(self.window_id, WindowMessage::SetFocus),
    )
  }

  fn set_icon(&self, icon: Icon) -> Result<()> {
    send_user_message(
      &self.context,
      Message::Window(
        self.window_id,
        WindowMessage::SetIcon(WryIcon::try_from(icon)?.0),
      ),
    )
  }

  fn set_skip_taskbar(&self, skip: bool) -> Result<()> {
    send_user_message(
      &self.context,
      Message::Window(self.window_id, WindowMessage::SetSkipTaskbar(skip)),
    )
  }

  fn set_cursor_grab(&self, grab: bool) -> crate::Result<()> {
    send_user_message(
      &self.context,
      Message::Window(self.window_id, WindowMessage::SetCursorGrab(grab)),
    )
  }

  fn set_cursor_visible(&self, visible: bool) -> crate::Result<()> {
    send_user_message(
      &self.context,
      Message::Window(self.window_id, WindowMessage::SetCursorVisible(visible)),
    )
  }

  fn set_cursor_icon(&self, icon: CursorIcon) -> crate::Result<()> {
    send_user_message(
      &self.context,
      Message::Window(self.window_id, WindowMessage::SetCursorIcon(icon)),
    )
  }

  fn set_cursor_position<Pos: Into<Position>>(&self, position: Pos) -> crate::Result<()> {
    send_user_message(
      &self.context,
      Message::Window(
        self.window_id,
        WindowMessage::SetCursorPosition(position.into()),
      ),
    )
  }

  fn set_ignore_cursor_events(&self, ignore: bool) -> crate::Result<()> {
    send_user_message(
      &self.context,
      Message::Window(self.window_id, WindowMessage::SetIgnoreCursorEvents(ignore)),
    )
  }

  fn start_dragging(&self) -> Result<()> {
    send_user_message(
      &self.context,
      Message::Window(self.window_id, WindowMessage::DragWindow),
    )
  }

  #[cfg(feature = "tracing")]
  fn eval_script<S: Into<String>>(&self, script: S) -> Result<()> {
    // use a channel so the EvaluateScript task uses the current span as parent
    let (tx, rx) = channel();
    getter!(
      self,
      rx,
      Message::Webview(
        self.window_id,
        WebviewMessage::EvaluateScript(script.into(), tx, tracing::Span::current()),
      )
    )
  }

  #[cfg(not(feature = "tracing"))]
  fn eval_script<S: Into<String>>(&self, script: S) -> Result<()> {
    send_user_message(
      &self.context,
      Message::Webview(
        self.window_id,
        WebviewMessage::EvaluateScript(script.into()),
      ),
    )
  }

  fn update_menu_item(&self, id: u16, update: MenuUpdate) -> Result<()> {
    send_user_message(
      &self.context,
      Message::Window(self.window_id, WindowMessage::UpdateMenuItem(id, update)),
    )
  }
}

#[derive(Clone)]
enum WindowHandle {
  Webview {
    inner: Rc<WebView>,
    context_store: WebContextStore,
    // the key of the WebContext if it's not shared
    context_key: Option<PathBuf>,
  },
  Window(Arc<Window>),
}

impl Drop for WindowHandle {
  fn drop(&mut self) {
    if let Self::Webview {
      inner,
      context_store,
      context_key,
    } = self
    {
      if Rc::get_mut(inner).is_some() {
        context_store.lock().unwrap().remove(context_key);
      }
    }
  }
}

impl fmt::Debug for WindowHandle {
  fn fmt(&self, _f: &mut fmt::Formatter<'_>) -> fmt::Result {
    Ok(())
  }
}

impl Deref for WindowHandle {
  type Target = Window;

  #[inline(always)]
  fn deref(&self) -> &Window {
    match self {
      Self::Webview { inner, .. } => inner.window(),
      Self::Window(w) => w,
    }
  }
}

impl WindowHandle {
  fn inner_size(&self) -> WryPhysicalSize<u32> {
    match self {
      WindowHandle::Window(w) => w.inner_size(),
      WindowHandle::Webview { inner, .. } => inner.inner_size(),
    }
  }
}

pub struct WindowWrapper {
  label: String,
  inner: Option<WindowHandle>,
  menu_items: Option<HashMap<u16, WryCustomMenuItem>>,
  window_event_listeners: WindowEventListeners,
  menu_event_listeners: WindowMenuEventListeners,
}

impl fmt::Debug for WindowWrapper {
  fn fmt(&self, f: &mut fmt::Formatter<'_>) -> fmt::Result {
    f.debug_struct("WindowWrapper")
      .field("label", &self.label)
      .field("inner", &self.inner)
      .field("menu_items", &self.menu_items)
      .finish()
  }
}

#[derive(Debug, Clone)]
pub struct EventProxy<T: UserEvent>(WryEventLoopProxy<Message<T>>);

#[cfg(target_os = "ios")]
#[allow(clippy::non_send_fields_in_send_ty)]
unsafe impl<T: UserEvent> Sync for EventProxy<T> {}

impl<T: UserEvent> EventLoopProxy<T> for EventProxy<T> {
  fn send_event(&self, event: T) -> Result<()> {
    self
      .0
      .send_event(Message::UserEvent(event))
      .map_err(|_| Error::EventLoopClosed)
  }
}

pub trait PluginBuilder<T: UserEvent> {
  type Plugin: Plugin<T>;
  fn build(self, context: Context<T>) -> Self::Plugin;
}

pub trait Plugin<T: UserEvent> {
  fn on_event(
    &mut self,
    event: &Event<Message<T>>,
    event_loop: &EventLoopWindowTarget<Message<T>>,
    proxy: &WryEventLoopProxy<Message<T>>,
    control_flow: &mut ControlFlow,
    context: EventLoopIterationContext<'_, T>,
    web_context: &WebContextStore,
  ) -> bool;
}

/// A Tauri [`Runtime`] wrapper around wry.
pub struct Wry<T: UserEvent> {
  context: Context<T>,

  plugins: Vec<Box<dyn Plugin<T>>>,

  #[cfg(all(desktop, feature = "global-shortcut"))]
  global_shortcut_manager_handle: GlobalShortcutManagerHandle<T>,

  #[cfg(feature = "clipboard")]
  clipboard_manager_handle: ClipboardManagerWrapper,

  event_loop: EventLoop<Message<T>>,
}

impl<T: UserEvent> fmt::Debug for Wry<T> {
  fn fmt(&self, f: &mut fmt::Formatter<'_>) -> fmt::Result {
    let mut d = f.debug_struct("Wry");
    d.field("main_thread_id", &self.context.main_thread_id)
      .field("event_loop", &self.event_loop)
      .field("windows", &self.context.main_thread.windows)
      .field("web_context", &self.context.main_thread.web_context);

    #[cfg(all(desktop, feature = "system-tray"))]
    d.field(
      "system_tray_manager",
      &self.context.main_thread.system_tray_manager,
    );

    #[cfg(all(desktop, feature = "global-shortcut"))]
    #[cfg(feature = "global-shortcut")]
    d.field(
      "global_shortcut_manager",
      &self.context.main_thread.global_shortcut_manager,
    )
    .field(
      "global_shortcut_manager_handle",
      &self.global_shortcut_manager_handle,
    );

    #[cfg(feature = "clipboard")]
    d.field("clipboard_manager_handle", &self.clipboard_manager_handle);

    d.finish()
  }
}

/// A handle to the Wry runtime.
#[derive(Debug, Clone)]
pub struct WryHandle<T: UserEvent> {
  context: Context<T>,
}

// SAFETY: this is safe since the `Context` usage is guarded on `send_user_message`.
#[allow(clippy::non_send_fields_in_send_ty)]
unsafe impl<T: UserEvent> Sync for WryHandle<T> {}

impl<T: UserEvent> WryHandle<T> {
  /// Creates a new tao window using a callback, and returns its window id.
  pub fn create_tao_window<F: FnOnce() -> (String, WryWindowBuilder) + Send + 'static>(
    &self,
    f: F,
  ) -> Result<Weak<Window>> {
    let (tx, rx) = channel();
    send_user_message(
      &self.context,
      Message::CreateWindow(rand::random(), Box::new(f), tx),
    )?;
    rx.recv().unwrap()
  }

  /// Gets the [`WebviewId'] associated with the given [`WindowId`].
  pub fn window_id(&self, window_id: WindowId) -> WebviewId {
    *self
      .context
      .webview_id_map
      .0
      .lock()
      .unwrap()
      .get(&window_id)
      .unwrap()
  }

  /// Send a message to the event loop.
  pub fn send_event(&self, message: Message<T>) -> Result<()> {
    self
      .context
      .proxy
      .send_event(message)
      .map_err(|_| Error::FailedToSendMessage)?;
    Ok(())
  }
}

impl<T: UserEvent> RuntimeHandle<T> for WryHandle<T> {
  type Runtime = Wry<T>;

  fn create_proxy(&self) -> EventProxy<T> {
    EventProxy(self.context.proxy.clone())
  }

  // Creates a window by dispatching a message to the event loop.
  // Note that this must be called from a separate thread, otherwise the channel will introduce a deadlock.
  fn create_window(
    &self,
    pending: PendingWindow<T, Self::Runtime>,
  ) -> Result<DetachedWindow<T, Self::Runtime>> {
    self.context.create_webview(pending)
  }

  fn run_on_main_thread<F: FnOnce() + Send + 'static>(&self, f: F) -> Result<()> {
    send_user_message(&self.context, Message::Task(Box::new(f)))
  }

  #[cfg(all(desktop, feature = "system-tray"))]
  fn system_tray(
    &self,
    system_tray: SystemTray,
  ) -> Result<<Self::Runtime as Runtime<T>>::TrayHandler> {
    let id = system_tray.id;
    let (tx, rx) = channel();
    send_user_message(
      &self.context,
      Message::Tray(id, TrayMessage::Create(system_tray, tx)),
    )?;
    rx.recv().unwrap()?;
    Ok(SystemTrayHandle {
      context: self.context.clone(),
      id,
      proxy: self.context.proxy.clone(),
    })
  }

  fn raw_display_handle(&self) -> RawDisplayHandle {
    self.context.main_thread.window_target.raw_display_handle()
  }

  #[cfg(target_os = "macos")]
  fn show(&self) -> tauri_runtime::Result<()> {
    send_user_message(
      &self.context,
      Message::Application(ApplicationMessage::Show),
    )
  }

  #[cfg(target_os = "macos")]
  fn hide(&self) -> tauri_runtime::Result<()> {
    send_user_message(
      &self.context,
      Message::Application(ApplicationMessage::Hide),
    )
  }
}

impl<T: UserEvent> Wry<T> {
  fn init(event_loop: EventLoop<Message<T>>) -> Result<Self> {
    let main_thread_id = current_thread().id();
    let web_context = WebContextStore::default();

    #[cfg(all(desktop, feature = "global-shortcut"))]
    let global_shortcut_manager = Rc::new(Mutex::new(WryShortcutManager::new(&event_loop)));

<<<<<<< HEAD
    #[cfg(feature = "clipboard")]
    let clipboard_manager = Arc::new(Mutex::new(Clipboard::new()));

    #[allow(clippy::arc_with_non_send_sync)]
    let windows = Arc::new(RefCell::new(BTreeMap::default()));
=======
    let windows = Arc::new(WindowsStore(RefCell::new(HashMap::default())));
>>>>>>> cc3d8e77
    let webview_id_map = WebviewIdStore::default();

    #[cfg(all(desktop, feature = "system-tray"))]
    let system_tray_manager = Default::default();

    let context = Context {
      webview_id_map,
      main_thread_id,
      proxy: event_loop.create_proxy(),
      main_thread: DispatcherMainThreadContext {
        window_target: event_loop.deref().clone(),
        web_context,
        #[cfg(all(desktop, feature = "global-shortcut"))]
        global_shortcut_manager,
        windows,
        #[cfg(all(desktop, feature = "system-tray"))]
        system_tray_manager,
        #[cfg(feature = "tracing")]
        active_tracing_spans: Default::default(),
      },
    };

    #[cfg(all(desktop, feature = "global-shortcut"))]
    let global_shortcut_manager_handle = GlobalShortcutManagerHandle {
      context: context.clone(),
      shortcuts: Default::default(),
      listeners: Default::default(),
    };

    #[cfg(feature = "clipboard")]
    #[allow(clippy::redundant_clone)]
    let clipboard_manager_handle = ClipboardManagerWrapper {
      clipboard: Arc::new(Mutex::new(Clipboard::new().unwrap())),
    };

    Ok(Self {
      context,

      plugins: Default::default(),

      #[cfg(all(desktop, feature = "global-shortcut"))]
      global_shortcut_manager_handle,

      #[cfg(feature = "clipboard")]
      clipboard_manager_handle,

      event_loop,
    })
  }

  pub fn plugin<P: PluginBuilder<T> + 'static>(&mut self, plugin: P) {
    self
      .plugins
      .push(Box::new(plugin.build(self.context.clone())));
  }
}

impl<T: UserEvent> Runtime<T> for Wry<T> {
  type Dispatcher = WryDispatcher<T>;
  type Handle = WryHandle<T>;

  #[cfg(all(desktop, feature = "global-shortcut"))]
  type GlobalShortcutManager = GlobalShortcutManagerHandle<T>;

  #[cfg(feature = "clipboard")]
  type ClipboardManager = ClipboardManagerWrapper;

  #[cfg(all(desktop, feature = "system-tray"))]
  type TrayHandler = SystemTrayHandle<T>;

  type EventLoopProxy = EventProxy<T>;

  fn new() -> Result<Self> {
    let event_loop = EventLoop::<Message<T>>::with_user_event();
    Self::init(event_loop)
  }

  #[cfg(any(windows, target_os = "linux"))]
  fn new_any_thread() -> Result<Self> {
    #[cfg(target_os = "linux")]
    use wry::application::platform::unix::EventLoopExtUnix;
    #[cfg(windows)]
    use wry::application::platform::windows::EventLoopExtWindows;
    let event_loop = EventLoop::<Message<T>>::new_any_thread();
    Self::init(event_loop)
  }

  fn create_proxy(&self) -> EventProxy<T> {
    EventProxy(self.event_loop.create_proxy())
  }

  fn handle(&self) -> Self::Handle {
    WryHandle {
      context: self.context.clone(),
    }
  }

  #[cfg(all(desktop, feature = "global-shortcut"))]
  fn global_shortcut_manager(&self) -> Self::GlobalShortcutManager {
    self.global_shortcut_manager_handle.clone()
  }

  #[cfg(feature = "clipboard")]
  fn clipboard_manager(&self) -> Self::ClipboardManager {
    self.clipboard_manager_handle.clone()
  }

  fn create_window(&self, pending: PendingWindow<T, Self>) -> Result<DetachedWindow<T, Self>> {
    let label = pending.label.clone();
    let menu_ids = pending.menu_ids.clone();
    let js_event_listeners = pending.js_event_listeners.clone();
    let window_id = rand::random();

    let webview = create_webview(
      window_id,
      &self.event_loop,
      &self.context.main_thread.web_context,
      self.context.clone(),
      pending,
    )?;

    let dispatcher = WryDispatcher {
      window_id,
      context: self.context.clone(),
    };

    self
      .context
      .main_thread
      .windows
      .0
      .borrow_mut()
      .insert(window_id, webview);

    Ok(DetachedWindow {
      label,
      dispatcher,
      menu_ids,
      js_event_listeners,
    })
  }

  #[cfg(all(desktop, feature = "system-tray"))]
  fn system_tray(&self, mut system_tray: SystemTray) -> Result<Self::TrayHandler> {
    let id = system_tray.id;
    let mut listeners = Vec::new();
    if let Some(l) = system_tray.on_event.take() {
      listeners.push(Rc::new(l));
    }
    let (tray, items) = create_tray(WryTrayId(id), system_tray, &self.event_loop)?;
    self
      .context
      .main_thread
      .system_tray_manager
      .trays
      .lock()
      .unwrap()
      .insert(
        id,
        TrayContext {
          tray: Rc::new(RefCell::new(Some(tray))),
          listeners: Rc::new(RefCell::new(listeners)),
          items: Rc::new(RefCell::new(items)),
        },
      );

    Ok(SystemTrayHandle {
      context: self.context.clone(),
      id,
      proxy: self.event_loop.create_proxy(),
    })
  }

  #[cfg(all(desktop, feature = "system-tray"))]
  fn on_system_tray_event<F: Fn(TrayId, &SystemTrayEvent) + Send + 'static>(&mut self, f: F) {
    self
      .context
      .main_thread
      .system_tray_manager
      .global_listeners
      .lock()
      .unwrap()
      .push(Arc::new(Box::new(f)));
  }

  #[cfg(target_os = "macos")]
  fn set_activation_policy(&mut self, activation_policy: ActivationPolicy) {
    self
      .event_loop
      .set_activation_policy(match activation_policy {
        ActivationPolicy::Regular => WryActivationPolicy::Regular,
        ActivationPolicy::Accessory => WryActivationPolicy::Accessory,
        ActivationPolicy::Prohibited => WryActivationPolicy::Prohibited,
        _ => unimplemented!(),
      });
  }

  #[cfg(target_os = "macos")]
  fn show(&self) {
    self.event_loop.show_application();
  }

  #[cfg(target_os = "macos")]
  fn hide(&self) {
    self.event_loop.hide_application();
  }

  fn set_device_event_filter(&mut self, filter: DeviceEventFilter) {
    self
      .event_loop
      .set_device_event_filter(DeviceEventFilterWrapper::from(filter).0);
  }

  #[cfg(desktop)]
  fn run_iteration<F: FnMut(RunEvent<T>) + 'static>(&mut self, mut callback: F) -> RunIteration {
    use wry::application::platform::run_return::EventLoopExtRunReturn;
    let windows = self.context.main_thread.windows.clone();
    let webview_id_map = self.context.webview_id_map.clone();
    let web_context = &self.context.main_thread.web_context;
    let plugins = &mut self.plugins;
    #[cfg(all(desktop, feature = "system-tray"))]
    let system_tray_manager = self.context.main_thread.system_tray_manager.clone();

    #[cfg(feature = "tracing")]
    let active_tracing_spans = self.context.main_thread.active_tracing_spans.clone();

    #[cfg(all(desktop, feature = "global-shortcut"))]
    let global_shortcut_manager = self.context.main_thread.global_shortcut_manager.clone();
    #[cfg(all(desktop, feature = "global-shortcut"))]
    let global_shortcut_manager_handle = self.global_shortcut_manager_handle.clone();

    let mut iteration = RunIteration::default();

    let proxy = self.event_loop.create_proxy();

    self
      .event_loop
      .run_return(|event, event_loop, control_flow| {
        *control_flow = ControlFlow::Wait;
        if let Event::MainEventsCleared = &event {
          *control_flow = ControlFlow::Exit;
        }

        for p in plugins.iter_mut() {
          let prevent_default = p.on_event(
            &event,
            event_loop,
            &proxy,
            control_flow,
            EventLoopIterationContext {
              callback: &mut callback,
              webview_id_map: webview_id_map.clone(),
              windows: windows.clone(),
              #[cfg(all(desktop, feature = "global-shortcut"))]
              global_shortcut_manager: global_shortcut_manager.clone(),
              #[cfg(all(desktop, feature = "global-shortcut"))]
              global_shortcut_manager_handle: &global_shortcut_manager_handle,
              #[cfg(all(desktop, feature = "system-tray"))]
              system_tray_manager: system_tray_manager.clone(),
              #[cfg(feature = "tracing")]
              active_tracing_spans: active_tracing_spans.clone(),
            },
            web_context,
          );
          if prevent_default {
            return;
          }
        }

        iteration = handle_event_loop(
          event,
          event_loop,
          control_flow,
          EventLoopIterationContext {
            callback: &mut callback,
            windows: windows.clone(),
            webview_id_map: webview_id_map.clone(),
            #[cfg(all(desktop, feature = "global-shortcut"))]
            global_shortcut_manager: global_shortcut_manager.clone(),
            #[cfg(all(desktop, feature = "global-shortcut"))]
            global_shortcut_manager_handle: &global_shortcut_manager_handle,
            #[cfg(all(desktop, feature = "system-tray"))]
            system_tray_manager: system_tray_manager.clone(),
            #[cfg(feature = "tracing")]
            active_tracing_spans: active_tracing_spans.clone(),
          },
          web_context,
        );
      });

    iteration
  }

  fn run<F: FnMut(RunEvent<T>) + 'static>(self, mut callback: F) {
    let windows = self.context.main_thread.windows.clone();
    let webview_id_map = self.context.webview_id_map.clone();
    let web_context = self.context.main_thread.web_context;
    let mut plugins = self.plugins;

    #[cfg(feature = "tracing")]
    let active_tracing_spans = self.context.main_thread.active_tracing_spans.clone();

    #[cfg(all(desktop, feature = "system-tray"))]
    let system_tray_manager = self.context.main_thread.system_tray_manager;

    #[cfg(all(desktop, feature = "global-shortcut"))]
    let global_shortcut_manager = self.context.main_thread.global_shortcut_manager.clone();
    #[cfg(all(desktop, feature = "global-shortcut"))]
    let global_shortcut_manager_handle = self.global_shortcut_manager_handle.clone();

    let proxy = self.event_loop.create_proxy();

    self.event_loop.run(move |event, event_loop, control_flow| {
      for p in &mut plugins {
        let prevent_default = p.on_event(
          &event,
          event_loop,
          &proxy,
          control_flow,
          EventLoopIterationContext {
            callback: &mut callback,
            webview_id_map: webview_id_map.clone(),
            windows: windows.clone(),
            #[cfg(all(desktop, feature = "global-shortcut"))]
            global_shortcut_manager: global_shortcut_manager.clone(),
            #[cfg(all(desktop, feature = "global-shortcut"))]
            global_shortcut_manager_handle: &global_shortcut_manager_handle,
            #[cfg(all(desktop, feature = "system-tray"))]
            system_tray_manager: system_tray_manager.clone(),
            #[cfg(feature = "tracing")]
            active_tracing_spans: active_tracing_spans.clone(),
          },
          &web_context,
        );
        if prevent_default {
          return;
        }
      }
      handle_event_loop(
        event,
        event_loop,
        control_flow,
        EventLoopIterationContext {
          callback: &mut callback,
          webview_id_map: webview_id_map.clone(),
          windows: windows.clone(),
          #[cfg(all(desktop, feature = "global-shortcut"))]
          global_shortcut_manager: global_shortcut_manager.clone(),
          #[cfg(all(desktop, feature = "global-shortcut"))]
          global_shortcut_manager_handle: &global_shortcut_manager_handle,
          #[cfg(all(desktop, feature = "system-tray"))]
          system_tray_manager: system_tray_manager.clone(),
          #[cfg(feature = "tracing")]
          active_tracing_spans: active_tracing_spans.clone(),
        },
        &web_context,
      );
    })
  }
}

pub struct EventLoopIterationContext<'a, T: UserEvent> {
  pub callback: &'a mut (dyn FnMut(RunEvent<T>) + 'static),
  pub webview_id_map: WebviewIdStore,
<<<<<<< HEAD
  pub windows: Arc<RefCell<BTreeMap<WebviewId, WindowWrapper>>>,
=======
  pub windows: Arc<WindowsStore>,
>>>>>>> cc3d8e77
  #[cfg(all(desktop, feature = "global-shortcut"))]
  pub global_shortcut_manager: Rc<Mutex<WryShortcutManager>>,
  #[cfg(all(desktop, feature = "global-shortcut"))]
  pub global_shortcut_manager_handle: &'a GlobalShortcutManagerHandle<T>,
  #[cfg(all(desktop, feature = "system-tray"))]
  pub system_tray_manager: SystemTrayManager,
  #[cfg(feature = "tracing")]
  pub active_tracing_spans: ActiveTraceSpanStore,
}

struct UserMessageContext {
<<<<<<< HEAD
  windows: Arc<RefCell<BTreeMap<WebviewId, WindowWrapper>>>,
=======
  windows: Arc<WindowsStore>,
>>>>>>> cc3d8e77
  webview_id_map: WebviewIdStore,
  #[cfg(all(desktop, feature = "global-shortcut"))]
  global_shortcut_manager: Rc<Mutex<WryShortcutManager>>,
  #[cfg(all(desktop, feature = "system-tray"))]
  system_tray_manager: SystemTrayManager,
}

fn handle_user_message<T: UserEvent>(
  event_loop: &EventLoopWindowTarget<Message<T>>,
  message: Message<T>,
  context: UserMessageContext,
  web_context: &WebContextStore,
) -> RunIteration {
  let UserMessageContext {
    webview_id_map,
    #[cfg(all(desktop, feature = "global-shortcut"))]
    global_shortcut_manager,
    windows,
    #[cfg(all(desktop, feature = "system-tray"))]
    system_tray_manager,
  } = context;
  match message {
    Message::Task(task) => task(),
    #[cfg(target_os = "macos")]
    Message::Application(application_message) => match application_message {
      ApplicationMessage::Show => {
        event_loop.show_application();
      }
      ApplicationMessage::Hide => {
        event_loop.hide_application();
      }
    },
    Message::Window(id, window_message) => {
      if let WindowMessage::UpdateMenuItem(item_id, update) = window_message {
        if let Some(menu_items) = windows
          .0
          .borrow_mut()
          .get_mut(&id)
          .map(|w| &mut w.menu_items)
        {
          if let Some(menu_items) = menu_items.as_mut() {
            let item = menu_items.get_mut(&item_id).expect("menu item not found");
            match update {
              MenuUpdate::SetEnabled(enabled) => item.set_enabled(enabled),
              MenuUpdate::SetTitle(title) => item.set_title(&title),
              MenuUpdate::SetSelected(selected) => item.set_selected(selected),
              #[cfg(target_os = "macos")]
              MenuUpdate::SetNativeImage(image) => {
                item.set_native_image(NativeImageWrapper::from(image).0)
              }
            }
          }
        }
      } else {
        let w = windows.0.borrow().get(&id).map(|w| {
          (
            w.inner.clone(),
            w.window_event_listeners.clone(),
            w.menu_event_listeners.clone(),
          )
        });
        if let Some((Some(window), window_event_listeners, menu_event_listeners)) = w {
          match window_message {
            #[cfg(desktop)]
            WindowMessage::WithWebview(f) => {
              if let WindowHandle::Webview { inner: w, .. } = &window {
                #[cfg(any(
                  target_os = "linux",
                  target_os = "dragonfly",
                  target_os = "freebsd",
                  target_os = "netbsd",
                  target_os = "openbsd"
                ))]
                {
                  use wry::webview::WebviewExtUnix;
                  f(w.webview());
                }
                #[cfg(target_os = "macos")]
                {
                  use wry::webview::WebviewExtMacOS;
                  f(Webview {
                    webview: w.webview(),
                    manager: w.manager(),
                    ns_window: w.ns_window(),
                  });
                }

                #[cfg(windows)]
                {
                  f(Webview {
                    controller: w.controller(),
                  });
                }
              }
            }

            WindowMessage::AddEventListener(id, listener) => {
              window_event_listeners.lock().unwrap().insert(id, listener);
            }

            WindowMessage::AddMenuEventListener(id, listener) => {
              menu_event_listeners.lock().unwrap().insert(id, listener);
            }

            #[cfg(any(debug_assertions, feature = "devtools"))]
            WindowMessage::OpenDevTools => {
              if let WindowHandle::Webview { inner: w, .. } = &window {
                w.open_devtools();
              }
            }
            #[cfg(any(debug_assertions, feature = "devtools"))]
            WindowMessage::CloseDevTools => {
              if let WindowHandle::Webview { inner: w, .. } = &window {
                w.close_devtools();
              }
            }
            #[cfg(any(debug_assertions, feature = "devtools"))]
            WindowMessage::IsDevToolsOpen(tx) => {
              if let WindowHandle::Webview { inner: w, .. } = &window {
                tx.send(w.is_devtools_open()).unwrap();
              } else {
                tx.send(false).unwrap();
              }
            }
            // Getters
            WindowMessage::Url(tx) => {
              if let WindowHandle::Webview { inner: w, .. } = &window {
                tx.send(w.url()).unwrap();
              }
            }
            WindowMessage::ScaleFactor(tx) => tx.send(window.scale_factor()).unwrap(),
            WindowMessage::InnerPosition(tx) => tx
              .send(
                window
                  .inner_position()
                  .map(|p| PhysicalPositionWrapper(p).into())
                  .map_err(|_| Error::FailedToSendMessage),
              )
              .unwrap(),
            WindowMessage::OuterPosition(tx) => tx
              .send(
                window
                  .outer_position()
                  .map(|p| PhysicalPositionWrapper(p).into())
                  .map_err(|_| Error::FailedToSendMessage),
              )
              .unwrap(),
            WindowMessage::InnerSize(tx) => tx
              .send(PhysicalSizeWrapper(window.inner_size()).into())
              .unwrap(),
            WindowMessage::OuterSize(tx) => tx
              .send(PhysicalSizeWrapper(window.outer_size()).into())
              .unwrap(),
            WindowMessage::IsFullscreen(tx) => tx.send(window.fullscreen().is_some()).unwrap(),
            WindowMessage::IsMinimized(tx) => tx.send(window.is_minimized()).unwrap(),
            WindowMessage::IsMaximized(tx) => tx.send(window.is_maximized()).unwrap(),
            WindowMessage::IsFocused(tx) => tx.send(window.is_focused()).unwrap(),
            WindowMessage::IsDecorated(tx) => tx.send(window.is_decorated()).unwrap(),
            WindowMessage::IsResizable(tx) => tx.send(window.is_resizable()).unwrap(),
            WindowMessage::IsMaximizable(tx) => tx.send(window.is_maximizable()).unwrap(),
            WindowMessage::IsMinimizable(tx) => tx.send(window.is_minimizable()).unwrap(),
            WindowMessage::IsClosable(tx) => tx.send(window.is_closable()).unwrap(),
            WindowMessage::IsVisible(tx) => tx.send(window.is_visible()).unwrap(),
            WindowMessage::Title(tx) => tx.send(window.title()).unwrap(),
            WindowMessage::IsMenuVisible(tx) => tx.send(window.is_menu_visible()).unwrap(),
            WindowMessage::CurrentMonitor(tx) => tx.send(window.current_monitor()).unwrap(),
            WindowMessage::PrimaryMonitor(tx) => tx.send(window.primary_monitor()).unwrap(),
            WindowMessage::AvailableMonitors(tx) => {
              tx.send(window.available_monitors().collect()).unwrap()
            }
            #[cfg(any(
              target_os = "linux",
              target_os = "dragonfly",
              target_os = "freebsd",
              target_os = "netbsd",
              target_os = "openbsd"
            ))]
            WindowMessage::GtkWindow(tx) => {
              tx.send(GtkWindow(window.gtk_window().clone())).unwrap()
            }
            WindowMessage::RawWindowHandle(tx) => tx
              .send(RawWindowHandle(window.raw_window_handle()))
              .unwrap(),
            WindowMessage::Theme(tx) => {
              tx.send(map_theme(&window.theme())).unwrap();
            }
            // Setters
            WindowMessage::Center => {
              let _ = center_window(&window, window.inner_size());
            }
            WindowMessage::RequestUserAttention(request_type) => {
              window.request_user_attention(request_type.map(|r| r.0));
            }
            WindowMessage::SetResizable(resizable) => window.set_resizable(resizable),
            WindowMessage::SetMaximizable(maximizable) => window.set_maximizable(maximizable),
            WindowMessage::SetMinimizable(minimizable) => window.set_minimizable(minimizable),
            WindowMessage::SetClosable(closable) => window.set_closable(closable),
            WindowMessage::SetTitle(title) => window.set_title(&title),
            WindowMessage::Maximize => window.set_maximized(true),
            WindowMessage::Unmaximize => window.set_maximized(false),
            WindowMessage::Minimize => window.set_minimized(true),
            WindowMessage::Unminimize => window.set_minimized(false),
            WindowMessage::ShowMenu => window.show_menu(),
            WindowMessage::HideMenu => window.hide_menu(),
            WindowMessage::Show => window.set_visible(true),
            WindowMessage::Hide => window.set_visible(false),
            WindowMessage::Close => {
              panic!("cannot handle `WindowMessage::Close` on the main thread")
            }
            WindowMessage::SetDecorations(decorations) => window.set_decorations(decorations),
            WindowMessage::SetAlwaysOnTop(always_on_top) => window.set_always_on_top(always_on_top),
            WindowMessage::SetContentProtected(protected) => {
              window.set_content_protection(protected)
            }
            WindowMessage::SetSize(size) => {
              window.set_inner_size(SizeWrapper::from(size).0);
            }
            WindowMessage::SetMinSize(size) => {
              window.set_min_inner_size(size.map(|s| SizeWrapper::from(s).0));
            }
            WindowMessage::SetMaxSize(size) => {
              window.set_max_inner_size(size.map(|s| SizeWrapper::from(s).0));
            }
            WindowMessage::SetPosition(position) => {
              window.set_outer_position(PositionWrapper::from(position).0)
            }
            WindowMessage::SetFullscreen(fullscreen) => {
              if fullscreen {
                window.set_fullscreen(Some(Fullscreen::Borderless(None)))
              } else {
                window.set_fullscreen(None)
              }
            }
            WindowMessage::SetFocus => {
              window.set_focus();
            }
            WindowMessage::SetIcon(icon) => {
              window.set_window_icon(Some(icon));
            }
            #[allow(unused_variables)]
            WindowMessage::SetSkipTaskbar(skip) => {
              #[cfg(any(windows, target_os = "linux"))]
              window.set_skip_taskbar(skip);
            }
            WindowMessage::SetCursorGrab(grab) => {
              let _ = window.set_cursor_grab(grab);
            }
            WindowMessage::SetCursorVisible(visible) => {
              window.set_cursor_visible(visible);
            }
            WindowMessage::SetCursorIcon(icon) => {
              window.set_cursor_icon(CursorIconWrapper::from(icon).0);
            }
            WindowMessage::SetCursorPosition(position) => {
              let _ = window.set_cursor_position(PositionWrapper::from(position).0);
            }
            WindowMessage::SetIgnoreCursorEvents(ignore) => {
              let _ = window.set_ignore_cursor_events(ignore);
            }
            WindowMessage::DragWindow => {
              let _ = window.drag_window();
            }
            WindowMessage::UpdateMenuItem(_id, _update) => {
              // already handled
            }
            WindowMessage::RequestRedraw => {
              window.request_redraw();
            }
          }
        }
      }
    }
    Message::Webview(id, webview_message) => match webview_message {
      #[cfg(feature = "tracing")]
      WebviewMessage::EvaluateScript(script, tx, span) => {
        let _span = span.entered();
        if let Some(WindowHandle::Webview { inner: webview, .. }) =
          windows.0.borrow().get(&id).and_then(|w| w.inner.as_ref())
        {
          if let Err(e) = webview.evaluate_script(&script) {
            debug_eprintln!("{}", e);
          }
        }
        tx.send(()).unwrap();
      }
      #[cfg(not(feature = "tracing"))]
      WebviewMessage::EvaluateScript(script) => {
        if let Some(WindowHandle::Webview { inner: webview, .. }) =
          windows.0.borrow().get(&id).and_then(|w| w.inner.as_ref())
        {
          if let Err(e) = webview.evaluate_script(&script) {
            debug_eprintln!("{}", e);
          }
        }
      }
      WebviewMessage::Print => {
        if let Some(WindowHandle::Webview { inner: webview, .. }) =
          windows.0.borrow().get(&id).and_then(|w| w.inner.as_ref())
        {
          let _ = webview.print();
        }
      }
      WebviewMessage::WebviewEvent(_event) => { /* already handled */ }
    },
    Message::CreateWebview(window_id, handler) => match handler(event_loop, web_context) {
      Ok(webview) => {
        windows.0.borrow_mut().insert(window_id, webview);
      }
      Err(e) => {
        debug_eprintln!("{}", e);
      }
    },
    Message::CreateWindow(window_id, handler, sender) => {
      let (label, builder) = handler();
      if let Ok(window) = builder.build(event_loop) {
        webview_id_map.insert(window.id(), window_id);

        let w = Arc::new(window);

        windows.0.borrow_mut().insert(
          window_id,
          WindowWrapper {
            label,
            inner: Some(WindowHandle::Window(w.clone())),
            menu_items: Default::default(),
            window_event_listeners: Default::default(),
            menu_event_listeners: Default::default(),
          },
        );
        sender.send(Ok(Arc::downgrade(&w))).unwrap();
      } else {
        sender.send(Err(Error::CreateWindow)).unwrap();
      }
    }

    #[cfg(all(desktop, feature = "system-tray"))]
    Message::Tray(tray_id, tray_message) => {
      let mut trays = system_tray_manager.trays.lock().unwrap();

      if let TrayMessage::Create(mut tray, tx) = tray_message {
        let mut listeners = Vec::new();
        if let Some(l) = tray.on_event.take() {
          listeners.push(Rc::new(l));
        }
        match create_tray(WryTrayId(tray_id), tray, event_loop) {
          Ok((tray, items)) => {
            trays.insert(
              tray_id,
              TrayContext {
                tray: Rc::new(RefCell::new(Some(tray))),
                listeners: Rc::new(RefCell::new(listeners)),
                items: Rc::new(RefCell::new(items)),
              },
            );

            tx.send(Ok(())).unwrap();
          }

          Err(e) => {
            tx.send(Err(e)).unwrap();
          }
        }
      } else if let Some(tray_context) = trays.get(&tray_id) {
        match tray_message {
          TrayMessage::UpdateItem(menu_id, update) => {
            let mut tray = tray_context.items.as_ref().borrow_mut();
            let item = tray.get_mut(&menu_id).expect("menu item not found");
            match update {
              MenuUpdate::SetEnabled(enabled) => item.set_enabled(enabled),
              MenuUpdate::SetTitle(title) => item.set_title(&title),
              MenuUpdate::SetSelected(selected) => item.set_selected(selected),
              #[cfg(target_os = "macos")]
              MenuUpdate::SetNativeImage(image) => {
                item.set_native_image(NativeImageWrapper::from(image).0)
              }
            }
          }
          TrayMessage::UpdateMenu(menu) => {
            if let Some(tray) = &mut *tray_context.tray.borrow_mut() {
              let mut items = HashMap::new();
              tray.set_menu(&to_wry_context_menu(&mut items, menu));
              *tray_context.items.borrow_mut() = items;
            }
          }
          TrayMessage::UpdateIcon(icon) => {
            if let Some(tray) = &mut *tray_context.tray.borrow_mut() {
              if let Ok(icon) = TrayIcon::try_from(icon) {
                tray.set_icon(icon.0);
              }
            }
          }
          #[cfg(target_os = "macos")]
          TrayMessage::UpdateIconAsTemplate(is_template) => {
            if let Some(tray) = &mut *tray_context.tray.borrow_mut() {
              tray.set_icon_as_template(is_template);
            }
          }
          #[cfg(target_os = "macos")]
          TrayMessage::UpdateTitle(title) => {
            if let Some(tray) = &mut *tray_context.tray.borrow_mut() {
              tray.set_title(&title);
            }
          }
          TrayMessage::UpdateTooltip(tooltip) => {
            if let Some(tray) = &mut *tray_context.tray.borrow_mut() {
              tray.set_tooltip(&tooltip);
            }
          }
          TrayMessage::Create(_tray, _tx) => {
            // already handled
          }
          TrayMessage::Destroy(tx) => {
            *tray_context.tray.borrow_mut() = None;
            tray_context.listeners.borrow_mut().clear();
            tray_context.items.borrow_mut().clear();
            tx.send(Ok(())).unwrap();
          }
        }
      }
    }
    #[cfg(all(desktop, feature = "global-shortcut"))]
    Message::GlobalShortcut(message) => {
      handle_global_shortcut_message(message, &global_shortcut_manager)
    }
    Message::UserEvent(_) => (),
  }

  let it = RunIteration {
    window_count: windows.0.borrow().len(),
  };
  it
}

fn handle_event_loop<T: UserEvent>(
  event: Event<'_, Message<T>>,
  event_loop: &EventLoopWindowTarget<Message<T>>,
  control_flow: &mut ControlFlow,
  context: EventLoopIterationContext<'_, T>,
  web_context: &WebContextStore,
) -> RunIteration {
  let EventLoopIterationContext {
    callback,
    webview_id_map,
    windows,
    #[cfg(all(desktop, feature = "global-shortcut"))]
    global_shortcut_manager,
    #[cfg(all(desktop, feature = "global-shortcut"))]
    global_shortcut_manager_handle,
    #[cfg(all(desktop, feature = "system-tray"))]
    system_tray_manager,
    #[cfg(feature = "tracing")]
    active_tracing_spans,
  } = context;
  if *control_flow != ControlFlow::Exit {
    *control_flow = ControlFlow::Wait;
  }

  match event {
    Event::NewEvents(StartCause::Init) => {
      callback(RunEvent::Ready);
    }

    Event::NewEvents(StartCause::Poll) => {
      callback(RunEvent::Resumed);
    }

    Event::MainEventsCleared => {
      callback(RunEvent::MainEventsCleared);
    }

    Event::LoopDestroyed => {
      callback(RunEvent::Exit);
    }

    #[cfg(feature = "tracing")]
    Event::RedrawRequested(id) => {
      active_tracing_spans.remove_window_draw(id);
    }

    #[cfg(all(desktop, feature = "global-shortcut"))]
    Event::GlobalShortcutEvent(accelerator_id) => {
      for (id, handler) in &*global_shortcut_manager_handle.listeners.lock().unwrap() {
        if accelerator_id == *id {
          handler();
        }
      }
    }
    Event::MenuEvent {
      window_id,
      menu_id,
      origin: MenuType::MenuBar,
      ..
    } => {
      #[allow(unused_mut)]
      let mut window_id = window_id.unwrap(); // always Some on MenuBar event

      #[cfg(target_os = "macos")]
      {
        // safety: we're only checking to see if the window_id is 0
        // which is the value sent by macOS when the window is minimized (NSApplication::sharedApplication::mainWindow is null)
        if window_id == unsafe { WindowId::dummy() } {
          window_id = *webview_id_map.0.lock().unwrap().keys().next().unwrap();
        }
      }

      let event = MenuEvent {
        menu_item_id: menu_id.0,
      };
      let window_menu_event_listeners = {
        // on macOS the window id might be the inspector window if it is detached
        let window_id = if let Some(window_id) = webview_id_map.get(&window_id) {
          window_id
        } else {
          *webview_id_map.0.lock().unwrap().values().next().unwrap()
        };
        windows
          .0
          .borrow()
          .get(&window_id)
          .unwrap()
          .menu_event_listeners
          .clone()
      };
      let listeners = window_menu_event_listeners.lock().unwrap();
      let handlers = listeners.values();
      for handler in handlers {
        handler(&event);
      }
    }
    #[cfg(all(desktop, feature = "system-tray"))]
    Event::MenuEvent {
      window_id: _,
      menu_id,
      origin: MenuType::ContextMenu,
      ..
    } => {
      let event = SystemTrayEvent::MenuItemClick(menu_id.0);

      let trays = system_tray_manager.trays.lock().unwrap();
      let trays_iter = trays.iter();

      let (mut listeners, mut tray_id) = (None, 0);
      for (id, tray_context) in trays_iter {
        let has_menu = {
          let items = tray_context.items.borrow();
          items.contains_key(&menu_id.0)
        };
        if has_menu {
          listeners.replace(tray_context.listeners.borrow().clone());
          tray_id = *id;
          break;
        }
      }
      drop(trays);
      if let Some(listeners) = listeners {
        let handlers = listeners.iter();
        for handler in handlers {
          handler(&event);
        }

        let global_listeners = system_tray_manager.global_listeners.lock().unwrap();
        let global_listeners_iter = global_listeners.iter();
        for global_listener in global_listeners_iter {
          global_listener(tray_id, &event);
        }
      }
    }
    #[cfg(all(desktop, feature = "system-tray"))]
    Event::TrayEvent {
      id,
      bounds,
      event,
      position: _cursor_position,
      ..
    } => {
      let (position, size) = (
        PhysicalPositionWrapper(bounds.position).into(),
        PhysicalSizeWrapper(bounds.size).into(),
      );
      let event = match event {
        TrayEvent::RightClick => SystemTrayEvent::RightClick { position, size },
        TrayEvent::DoubleClick => SystemTrayEvent::DoubleClick { position, size },
        // default to left click
        _ => SystemTrayEvent::LeftClick { position, size },
      };
      let trays = system_tray_manager.trays.lock().unwrap();
      if let Some(tray_context) = trays.get(&id.0) {
        let listeners = tray_context.listeners.borrow();
        let iter = listeners.iter();
        for handler in iter {
          handler(&event);
        }
      }

      let global_listeners = system_tray_manager.global_listeners.lock().unwrap();
      let global_listeners_iter = global_listeners.iter();
      for global_listener in global_listeners_iter {
        global_listener(id.0, &event);
      }
    }
    Event::UserEvent(Message::Webview(id, WebviewMessage::WebviewEvent(event))) => {
      if let Some(event) = WindowEventWrapper::from(&event).0 {
        let windows = windows.0.borrow();
        let window = windows.get(&id);
        if let Some(window) = window {
          callback(RunEvent::WindowEvent {
            label: window.label.clone(),
            event: event.clone(),
          });

          let listeners = window.window_event_listeners.lock().unwrap();
          let handlers = listeners.values();
          for handler in handlers {
            handler(&event);
          }
        }
      }
    }
    Event::WindowEvent {
      event, window_id, ..
    } => {
      if let Some(window_id) = webview_id_map.get(&window_id) {
        {
          let windows_ref = windows.0.borrow();
          if let Some(window) = windows_ref.get(&window_id) {
            if let Some(event) = WindowEventWrapper::parse(&window.inner, &event).0 {
              let label = window.label.clone();
              let window_event_listeners = window.window_event_listeners.clone();

              drop(windows_ref);

              callback(RunEvent::WindowEvent {
                label,
                event: event.clone(),
              });
              let listeners = window_event_listeners.lock().unwrap();
              let handlers = listeners.values();
              for handler in handlers {
                handler(&event);
              }
            }
          }
        }

        match event {
          #[cfg(windows)]
          WryWindowEvent::ThemeChanged(theme) => {
            if let Some(window) = windows.0.borrow().get(&window_id) {
              if let Some(WindowHandle::Webview { inner, .. }) = &window.inner {
                let theme = match theme {
                  WryTheme::Dark => wry::webview::Theme::Dark,
                  WryTheme::Light => wry::webview::Theme::Light,
                  _ => wry::webview::Theme::Light,
                };
                inner.set_theme(theme);
              }
            }
          }
          WryWindowEvent::CloseRequested => {
            on_close_requested(callback, window_id, windows.clone());
          }
          WryWindowEvent::Destroyed => {
            let removed = windows.0.borrow_mut().remove(&window_id).is_some();
            if removed {
              let is_empty = windows.0.borrow().is_empty();
              if is_empty {
                let (tx, rx) = channel();
                callback(RunEvent::ExitRequested { tx });

                let recv = rx.try_recv();
                let should_prevent = matches!(recv, Ok(ExitRequestedEventAction::Prevent));

                if !should_prevent {
                  *control_flow = ControlFlow::Exit;
                }
              }
            }
          }
          _ => {}
        }
      }
    }
    Event::UserEvent(message) => match message {
      Message::Window(id, WindowMessage::Close) => {
        on_window_close(id, windows.clone());
      }
      Message::UserEvent(t) => callback(RunEvent::UserEvent(t)),
      message => {
        return handle_user_message(
          event_loop,
          message,
          UserMessageContext {
            webview_id_map,
            #[cfg(all(desktop, feature = "global-shortcut"))]
            global_shortcut_manager,
            windows,
            #[cfg(all(desktop, feature = "system-tray"))]
            system_tray_manager,
          },
          web_context,
        );
      }
    },
    _ => (),
  }

  let it = RunIteration {
    window_count: windows.0.borrow().len(),
  };
  it
}

fn on_close_requested<'a, T: UserEvent>(
  callback: &'a mut (dyn FnMut(RunEvent<T>) + 'static),
  window_id: WebviewId,
<<<<<<< HEAD
  windows: Arc<RefCell<BTreeMap<WebviewId, WindowWrapper>>>,
=======
  windows: Arc<WindowsStore>,
>>>>>>> cc3d8e77
) {
  let (tx, rx) = channel();
  let windows_ref = windows.0.borrow();
  if let Some(w) = windows_ref.get(&window_id) {
    let label = w.label.clone();
    let window_event_listeners = w.window_event_listeners.clone();

    drop(windows_ref);

    let listeners = window_event_listeners.lock().unwrap();
    let handlers = listeners.values();
    for handler in handlers {
      handler(&WindowEvent::CloseRequested {
        signal_tx: tx.clone(),
      });
    }
    callback(RunEvent::WindowEvent {
      label,
      event: WindowEvent::CloseRequested { signal_tx: tx },
    });
    if let Ok(true) = rx.try_recv() {
    } else {
      on_window_close(window_id, windows);
    }
  }
}

<<<<<<< HEAD
fn on_window_close(
  window_id: WebviewId,
  windows: Arc<RefCell<BTreeMap<WebviewId, WindowWrapper>>>,
) {
  if let Some(window_wrapper) = windows.borrow_mut().get_mut(&window_id) {
=======
fn on_window_close(window_id: WebviewId, windows: Arc<WindowsStore>) {
  if let Some(window_wrapper) = windows.0.borrow_mut().get_mut(&window_id) {
>>>>>>> cc3d8e77
    window_wrapper.inner = None;
  }
}

pub fn center_window(window: &Window, window_size: WryPhysicalSize<u32>) -> Result<()> {
  if let Some(monitor) = window.current_monitor() {
    let screen_size = monitor.size();
    let monitor_pos = monitor.position();
    let x = (screen_size.width as i32 - window_size.width as i32) / 2;
    let y = (screen_size.height as i32 - window_size.height as i32) / 2;
    window.set_outer_position(WryPhysicalPosition::new(
      monitor_pos.x + x,
      monitor_pos.y + y,
    ));
    Ok(())
  } else {
    Err(Error::FailedToGetMonitor)
  }
}

fn to_wry_menu(
  custom_menu_items: &mut HashMap<MenuHash, WryCustomMenuItem>,
  menu: Menu,
) -> MenuBar {
  let mut wry_menu = MenuBar::new();
  for item in menu.items {
    match item {
      MenuEntry::CustomItem(c) => {
        let mut attributes = MenuItemAttributesWrapper::from(&c).0;
        attributes = attributes.with_id(WryMenuId(c.id));
        #[allow(unused_mut)]
        let mut item = wry_menu.add_item(attributes);
        #[cfg(target_os = "macos")]
        if let Some(native_image) = c.native_image {
          item.set_native_image(NativeImageWrapper::from(native_image).0);
        }
        custom_menu_items.insert(c.id, item);
      }
      MenuEntry::NativeItem(i) => {
        wry_menu.add_native_item(MenuItemWrapper::from(i).0);
      }
      MenuEntry::Submenu(submenu) => {
        wry_menu.add_submenu(
          &submenu.title,
          submenu.enabled,
          to_wry_menu(custom_menu_items, submenu.inner),
        );
      }
    }
  }
  wry_menu
}

fn create_webview<T: UserEvent>(
  window_id: WebviewId,
  event_loop: &EventLoopWindowTarget<Message<T>>,
  web_context_store: &WebContextStore,
  context: Context<T>,
  pending: PendingWindow<T, Wry<T>>,
) -> Result<WindowWrapper> {
  #[allow(unused_mut)]
  let PendingWindow {
    webview_attributes,
    uri_scheme_protocols,
    mut window_builder,
    ipc_handler,
    label,
    url,
    menu_ids,
    js_event_listeners,
    ..
  } = pending;
  let webview_id_map = context.webview_id_map.clone();
  #[cfg(windows)]
  let proxy = context.proxy.clone();

  #[cfg(feature = "tracing")]
  let _webview_create_span = tracing::debug_span!("wry::webview::create").entered();
  #[cfg(feature = "tracing")]
  let window_draw_span = tracing::debug_span!("wry::window::draw").entered();
  #[cfg(feature = "tracing")]
  let window_create_span =
    tracing::debug_span!(parent: &window_draw_span, "wry::window::create").entered();

  let window_event_listeners = WindowEventListeners::default();

  #[cfg(windows)]
  {
    window_builder.inner = window_builder
      .inner
      .with_drag_and_drop(webview_attributes.file_drop_handler_enabled);
  }

  #[cfg(windows)]
  let window_theme = window_builder.inner.window.preferred_theme;

  #[cfg(target_os = "macos")]
  {
    if window_builder.tabbing_identifier.is_none()
      || window_builder.inner.window.transparent
      || !window_builder.inner.window.decorations
    {
      window_builder.inner = window_builder.inner.with_automatic_window_tabbing(false);
    }
  }

  let is_window_transparent = window_builder.inner.window.transparent;
  let menu_items = if let Some(menu) = window_builder.menu {
    let mut menu_items = HashMap::new();
    let menu = to_wry_menu(&mut menu_items, menu);
    window_builder.inner = window_builder.inner.with_menu(menu);
    Some(menu_items)
  } else {
    None
  };
  let focused = window_builder.inner.window.focused;
  let window = window_builder.inner.build(event_loop).unwrap();

  #[cfg(feature = "tracing")]
  {
    drop(window_create_span);

    context
      .main_thread
      .active_tracing_spans
      .0
      .borrow_mut()
      .push(ActiveTracingSpan::WindowDraw {
        id: window.id(),
        span: window_draw_span,
      });
  }

  webview_id_map.insert(window.id(), window_id);

  if window_builder.center {
    let _ = center_window(&window, window.inner_size());
  }
  let mut webview_builder = WebViewBuilder::new(window)
    .map_err(|e| Error::CreateWebview(Box::new(e)))?
    .with_focused(focused)
    .with_url(&url)
    .unwrap() // safe to unwrap because we validate the URL beforehand
    .with_transparent(is_window_transparent)
    .with_accept_first_mouse(webview_attributes.accept_first_mouse);
  if webview_attributes.file_drop_handler_enabled {
    webview_builder = webview_builder
      .with_file_drop_handler(create_file_drop_handler(window_event_listeners.clone()));
  }
  if let Some(navigation_handler) = pending.navigation_handler {
    webview_builder = webview_builder.with_navigation_handler(move |url| {
      Url::parse(&url).map(&navigation_handler).unwrap_or(true)
    });
  }
  if let Some(user_agent) = webview_attributes.user_agent {
    webview_builder = webview_builder.with_user_agent(&user_agent);
  }

  #[cfg(windows)]
  if let Some(additional_browser_args) = webview_attributes.additional_browser_args {
    webview_builder = webview_builder.with_additional_browser_args(&additional_browser_args);
  }

  #[cfg(windows)]
  if let Some(theme) = window_theme {
    webview_builder = webview_builder.with_theme(match theme {
      WryTheme::Dark => wry::webview::Theme::Dark,
      WryTheme::Light => wry::webview::Theme::Light,
      _ => wry::webview::Theme::Light,
    });
  }

  #[cfg(windows)]
  {
    webview_builder = webview_builder.with_https_scheme(!pending.http_scheme);
  }

  if let Some(handler) = ipc_handler {
    webview_builder = webview_builder.with_ipc_handler(create_ipc_handler(
      context,
      label.clone(),
      menu_ids,
      js_event_listeners,
      handler,
    ));
  }
  for (scheme, protocol) in uri_scheme_protocols {
    webview_builder = webview_builder.with_custom_protocol(scheme, move |wry_request| {
      protocol(&HttpRequestWrapper::from(wry_request).0)
        .map(|tauri_response| HttpResponseWrapper::from(tauri_response).0)
        .map_err(|_| wry::Error::InitScriptError)
    });
  }

  for script in webview_attributes.initialization_scripts {
    webview_builder = webview_builder.with_initialization_script(&script);
  }

  let mut web_context = web_context_store.lock().expect("poisoned WebContext store");
  let is_first_context = web_context.is_empty();
  let automation_enabled = std::env::var("TAURI_AUTOMATION").as_deref() == Ok("true");
  let web_context_key = // force a unique WebContext when automation is false;
    // the context must be stored on the HashMap because it must outlive the WebView on macOS
    if automation_enabled {
      webview_attributes.data_directory.clone()
    } else {
      // random unique key
      Some(Uuid::new_v4().as_hyphenated().to_string().into())
    };
  let entry = web_context.entry(web_context_key.clone());
  let web_context = match entry {
    Occupied(occupied) => occupied.into_mut(),
    Vacant(vacant) => {
      let mut web_context = WebContext::new(webview_attributes.data_directory);
      web_context.set_allows_automation(if automation_enabled {
        is_first_context
      } else {
        false
      });
      vacant.insert(web_context)
    }
  };

  if webview_attributes.clipboard {
    webview_builder.webview.clipboard = true;
  }

  #[cfg(any(debug_assertions, feature = "devtools"))]
  {
    webview_builder = webview_builder.with_devtools(true);
  }

  let webview = webview_builder
    .with_web_context(web_context)
    .build()
    .map_err(|e| Error::CreateWebview(Box::new(e)))?;

  #[cfg(windows)]
  {
    let controller = webview.controller();
    let proxy_ = proxy.clone();
    let mut token = EventRegistrationToken::default();
    unsafe {
      controller.add_GotFocus(
        &FocusChangedEventHandler::create(Box::new(move |_, _| {
          let _ = proxy_.send_event(Message::Webview(
            window_id,
            WebviewMessage::WebviewEvent(WebviewEvent::Focused(true)),
          ));
          Ok(())
        })),
        &mut token,
      )
    }
    .unwrap();
    unsafe {
      controller.add_LostFocus(
        &FocusChangedEventHandler::create(Box::new(move |_, _| {
          let _ = proxy.send_event(Message::Webview(
            window_id,
            WebviewMessage::WebviewEvent(WebviewEvent::Focused(false)),
          ));
          Ok(())
        })),
        &mut token,
      )
    }
    .unwrap();
  }

  Ok(WindowWrapper {
    label,
    inner: Some(WindowHandle::Webview {
      inner: Rc::new(webview),
      context_store: web_context_store.clone(),
      context_key: if automation_enabled {
        None
      } else {
        web_context_key
      },
    }),
    menu_items,
    window_event_listeners,
    menu_event_listeners: Default::default(),
  })
}

/// Create a wry ipc handler from a tauri ipc handler.
fn create_ipc_handler<T: UserEvent>(
  context: Context<T>,
  label: String,
  menu_ids: Arc<Mutex<HashMap<MenuHash, MenuId>>>,
  js_event_listeners: Arc<Mutex<HashMap<JsEventListenerKey, HashSet<u32>>>>,
  handler: WebviewIpcHandler<T, Wry<T>>,
) -> Box<IpcHandler> {
  Box::new(move |window, request| {
    let window_id = context.webview_id_map.get(&window.id()).unwrap();
    handler(
      DetachedWindow {
        dispatcher: WryDispatcher {
          window_id,
          context: context.clone(),
        },
        label: label.clone(),
        menu_ids: menu_ids.clone(),
        js_event_listeners: js_event_listeners.clone(),
      },
      request,
    );
  })
}

/// Create a wry file drop handler.
fn create_file_drop_handler(window_event_listeners: WindowEventListeners) -> Box<FileDropHandler> {
  Box::new(move |_window, event| {
    let event: FileDropEvent = FileDropEventWrapper(event).into();
    let window_event = WindowEvent::FileDrop(event);
    let listeners_map = window_event_listeners.lock().unwrap();
    let has_listener = !listeners_map.is_empty();
    let handlers = listeners_map.values();
    for listener in handlers {
      listener(&window_event);
    }
    // block the default OS action on file drop if we had a listener
    has_listener
  })
}<|MERGE_RESOLUTION|>--- conflicted
+++ resolved
@@ -269,7 +269,7 @@
 }
 
 #[derive(Debug)]
-pub struct WindowsStore(RefCell<HashMap<WebviewId, WindowWrapper>>);
+pub struct WindowsStore(RefCell<BTreeMap<WebviewId, WindowWrapper>>);
 
 // SAFETY: we ensure this type is only used on the main thread.
 #[allow(clippy::non_send_fields_in_send_ty)]
@@ -285,14 +285,8 @@
   pub web_context: WebContextStore,
   #[cfg(all(desktop, feature = "global-shortcut"))]
   pub global_shortcut_manager: Rc<Mutex<WryShortcutManager>>,
-<<<<<<< HEAD
-  #[cfg(feature = "clipboard")]
-  pub clipboard_manager: Arc<Mutex<Clipboard>>,
-  pub windows: Arc<RefCell<BTreeMap<WebviewId, WindowWrapper>>>,
-=======
   // changing this to an Rc will cause frequent app crashes.
   pub windows: Arc<WindowsStore>,
->>>>>>> cc3d8e77
   #[cfg(all(desktop, feature = "system-tray"))]
   system_tray_manager: SystemTrayManager,
   #[cfg(feature = "tracing")]
@@ -1991,15 +1985,8 @@
     #[cfg(all(desktop, feature = "global-shortcut"))]
     let global_shortcut_manager = Rc::new(Mutex::new(WryShortcutManager::new(&event_loop)));
 
-<<<<<<< HEAD
-    #[cfg(feature = "clipboard")]
-    let clipboard_manager = Arc::new(Mutex::new(Clipboard::new()));
-
-    #[allow(clippy::arc_with_non_send_sync)]
-    let windows = Arc::new(RefCell::new(BTreeMap::default()));
-=======
-    let windows = Arc::new(WindowsStore(RefCell::new(HashMap::default())));
->>>>>>> cc3d8e77
+    let windows = Arc::new(WindowsStore(RefCell::new(BTreeMap::default())));
+
     let webview_id_map = WebviewIdStore::default();
 
     #[cfg(all(desktop, feature = "system-tray"))]
@@ -2364,11 +2351,7 @@
 pub struct EventLoopIterationContext<'a, T: UserEvent> {
   pub callback: &'a mut (dyn FnMut(RunEvent<T>) + 'static),
   pub webview_id_map: WebviewIdStore,
-<<<<<<< HEAD
-  pub windows: Arc<RefCell<BTreeMap<WebviewId, WindowWrapper>>>,
-=======
   pub windows: Arc<WindowsStore>,
->>>>>>> cc3d8e77
   #[cfg(all(desktop, feature = "global-shortcut"))]
   pub global_shortcut_manager: Rc<Mutex<WryShortcutManager>>,
   #[cfg(all(desktop, feature = "global-shortcut"))]
@@ -2380,11 +2363,7 @@
 }
 
 struct UserMessageContext {
-<<<<<<< HEAD
-  windows: Arc<RefCell<BTreeMap<WebviewId, WindowWrapper>>>,
-=======
   windows: Arc<WindowsStore>,
->>>>>>> cc3d8e77
   webview_id_map: WebviewIdStore,
   #[cfg(all(desktop, feature = "global-shortcut"))]
   global_shortcut_manager: Rc<Mutex<WryShortcutManager>>,
@@ -3100,11 +3079,7 @@
 fn on_close_requested<'a, T: UserEvent>(
   callback: &'a mut (dyn FnMut(RunEvent<T>) + 'static),
   window_id: WebviewId,
-<<<<<<< HEAD
-  windows: Arc<RefCell<BTreeMap<WebviewId, WindowWrapper>>>,
-=======
   windows: Arc<WindowsStore>,
->>>>>>> cc3d8e77
 ) {
   let (tx, rx) = channel();
   let windows_ref = windows.0.borrow();
@@ -3132,16 +3107,8 @@
   }
 }
 
-<<<<<<< HEAD
-fn on_window_close(
-  window_id: WebviewId,
-  windows: Arc<RefCell<BTreeMap<WebviewId, WindowWrapper>>>,
-) {
-  if let Some(window_wrapper) = windows.borrow_mut().get_mut(&window_id) {
-=======
 fn on_window_close(window_id: WebviewId, windows: Arc<WindowsStore>) {
   if let Some(window_wrapper) = windows.0.borrow_mut().get_mut(&window_id) {
->>>>>>> cc3d8e77
     window_wrapper.inner = None;
   }
 }
