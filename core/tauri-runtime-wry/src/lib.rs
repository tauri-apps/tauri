--- conflicted
+++ resolved
@@ -301,11 +301,7 @@
       res_builder = res_builder.header(name, val);
     }
 
-<<<<<<< HEAD
-    let res = res_builder.body(body.into()).unwrap();
-=======
     let res = res_builder.body(Cow::Owned(body)).unwrap();
->>>>>>> 488a7562
     Self(res)
   }
 }
