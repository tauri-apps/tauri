--- conflicted
+++ resolved
@@ -3387,13 +3387,8 @@
   })
 }
 
-<<<<<<< HEAD
-// the kind of the webview
-#[derive(PartialEq)]
-=======
 /// the kind of the webview
 #[derive(PartialEq, Eq, PartialOrd, Ord, Clone, Copy)]
->>>>>>> e52d5e57
 enum WebviewKind {
   // webview is the entire window content
   WindowContent,
