--- conflicted
+++ resolved
@@ -1584,7 +1584,6 @@
     )
   }
 
-<<<<<<< HEAD
   fn start_resize_dragging(&self, direction: tauri_runtime::ResizeDirection) -> Result<()> {
     send_user_message(
       &self.context,
@@ -1592,10 +1591,7 @@
     )
   }
 
-  #[cfg(feature = "tracing")]
-=======
   #[cfg(all(feature = "tracing", not(target_os = "android")))]
->>>>>>> e0b38d74
   fn eval_script<S: Into<String>>(&self, script: S) -> Result<()> {
     // use a channel so the EvaluateScript task uses the current span as parent
     let (tx, rx) = channel();
