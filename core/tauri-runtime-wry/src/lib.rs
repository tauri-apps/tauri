--- conflicted
+++ resolved
@@ -320,7 +320,7 @@
 
 #[cfg(feature = "tracing")]
 impl ActiveTraceSpanStore {
-  pub fn remove_window_draw(&self, window_id: WindowId) {
+  pub fn remove_window_draw(&self, window_id: TaoWindowId) {
     let mut store = self.0.borrow_mut();
     if let Some(index) = store
       .iter()
@@ -335,7 +335,7 @@
 #[derive(Debug)]
 pub enum ActiveTracingSpan {
   WindowDraw {
-    id: WindowId,
+    id: TaoWindowId,
     span: tracing::span::EnteredSpan,
   },
 }
@@ -344,23 +344,9 @@
 pub struct DispatcherMainThreadContext<T: UserEvent> {
   pub window_target: EventLoopWindowTarget<Message<T>>,
   pub web_context: WebContextStore,
-<<<<<<< HEAD
   pub windows: Rc<RefCell<HashMap<WindowId, WindowWrapper>>>,
-}
-
-impl<T: UserEvent> std::fmt::Debug for DispatcherMainThreadContext<T> {
-  fn fmt(&self, f: &mut fmt::Formatter<'_>) -> fmt::Result {
-    f.debug_struct("DispatcherMainThreadContext")
-      .field("window_target", &self.window_target)
-      .field("web_context", &self.web_context)
-      .field("windows", &self.windows)
-      .finish()
-  }
-=======
-  pub windows: Rc<RefCell<HashMap<WebviewId, WindowWrapper>>>,
   #[cfg(feature = "tracing")]
   pub active_tracing_spans: ActiveTraceSpanStore,
->>>>>>> 2032228c
 }
 
 // SAFETY: we ensure this type is only used on the main thread.
@@ -1340,6 +1326,22 @@
     )
   }
 
+  #[cfg(feature = "tracing")]
+  fn eval_script<S: Into<String>>(&self, script: S) -> Result<()> {
+    // use a channel so the EvaluateScript task uses the current span as parent
+    let (tx, rx) = channel();
+    getter!(
+      self,
+      rx,
+      Message::Webview(
+        self.window_id,
+        self.webview_id,
+        WebviewMessage::EvaluateScript(script.into(), tx, tracing::Span::current()),
+      )
+    )
+  }
+
+  #[cfg(not(feature = "tracing"))]
   fn eval_script<S: Into<String>>(&self, script: S) -> Result<()> {
     send_user_message(
       &self.context,
@@ -1777,34 +1779,6 @@
     )
   }
 
-<<<<<<< HEAD
-=======
-  #[cfg(feature = "tracing")]
-  fn eval_script<S: Into<String>>(&self, script: S) -> Result<()> {
-    // use a channel so the EvaluateScript task uses the current span as parent
-    let (tx, rx) = channel();
-    getter!(
-      self,
-      rx,
-      Message::Webview(
-        self.window_id,
-        WebviewMessage::EvaluateScript(script.into(), tx, tracing::Span::current()),
-      )
-    )
-  }
-
-  #[cfg(not(feature = "tracing"))]
-  fn eval_script<S: Into<String>>(&self, script: S) -> Result<()> {
-    send_user_message(
-      &self.context,
-      Message::Webview(
-        self.window_id,
-        WebviewMessage::EvaluateScript(script.into()),
-      ),
-    )
-  }
-
->>>>>>> 2032228c
   fn set_progress_bar(&self, progress_state: ProgressBarState) -> Result<()> {
     send_user_message(
       &self.context,
@@ -2400,15 +2374,10 @@
 
 pub struct EventLoopIterationContext<'a, T: UserEvent> {
   pub callback: &'a mut (dyn FnMut(RunEvent<T>) + 'static),
-<<<<<<< HEAD
   pub webview_id_map: WindowIdStore,
   pub windows: Rc<RefCell<HashMap<WindowId, WindowWrapper>>>,
-=======
-  pub webview_id_map: WebviewIdStore,
-  pub windows: Rc<RefCell<HashMap<WebviewId, WindowWrapper>>>,
   #[cfg(feature = "tracing")]
   pub active_tracing_spans: ActiveTraceSpanStore,
->>>>>>> 2032228c
 }
 
 struct UserMessageContext {
@@ -2608,7 +2577,6 @@
         }
       }
     }
-<<<<<<< HEAD
     Message::Webview(window_id, webview_id, webview_message) => {
       let webview_handle = windows.borrow().get(&window_id).map(|w| {
         (
@@ -2618,6 +2586,15 @@
       });
       if let Some((Some(window), Some(webview))) = webview_handle {
         match webview_message {
+          #[cfg(feature = "tracing")]
+          WebviewMessage::EvaluateScript(script, tx, span) => {
+            let _span = span.entered();
+            if let Err(e) = webview.evaluate_script(&script) {
+              debug_eprintln!("{}", e);
+            }
+            tx.send(()).unwrap();
+          }
+          #[cfg(not(feature = "tracing"))]
           WebviewMessage::EvaluateScript(script) => {
             if let Err(e) = webview.evaluate_script(&script) {
               debug_eprintln!("{}", e);
@@ -2724,28 +2701,6 @@
             let size =
               LogicalSize::new(bounds.width, bounds.height).to_physical(window.scale_factor());
             tx.send(size).unwrap();
-=======
-    Message::Webview(id, webview_message) => match webview_message {
-      #[cfg(feature = "tracing")]
-      WebviewMessage::EvaluateScript(script, tx, span) => {
-        let _span = span.entered();
-        if let Some(WindowHandle::Webview { inner: webview, .. }) =
-          windows.borrow().get(&id).and_then(|w| w.inner.as_ref())
-        {
-          if let Err(e) = webview.evaluate_script(&script) {
-            debug_eprintln!("{}", e);
-          }
-        }
-        tx.send(()).unwrap();
-      }
-      #[cfg(not(feature = "tracing"))]
-      WebviewMessage::EvaluateScript(script) => {
-        if let Some(WindowHandle::Webview { inner: webview, .. }) =
-          windows.borrow().get(&id).and_then(|w| w.inner.as_ref())
-        {
-          if let Err(e) = webview.evaluate_script(&script) {
-            debug_eprintln!("{}", e);
->>>>>>> 2032228c
           }
         }
       }
@@ -2843,20 +2798,16 @@
       callback(RunEvent::Exit);
     }
 
-<<<<<<< HEAD
+    #[cfg(feature = "tracing")]
+    Event::RedrawRequested(id) => {
+      active_tracing_spans.remove_window_draw(id);
+    }
+
     Event::UserEvent(Message::Webview(
       window_id,
       _webview_id,
       WebviewMessage::WebviewEvent(event),
     )) => {
-=======
-    #[cfg(feature = "tracing")]
-    Event::RedrawRequested(id) => {
-      active_tracing_spans.remove_window_draw(id);
-    }
-
-    Event::UserEvent(Message::Webview(id, WebviewMessage::WebviewEvent(event))) => {
->>>>>>> 2032228c
       if let Some(event) = WindowEventWrapper::from(&event).0 {
         let windows = windows.borrow();
         let window = windows.get(&window_id);
