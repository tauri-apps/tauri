// Copyright 2019-2022 Tauri Programme within The Commons Conservancy
// SPDX-License-Identifier: Apache-2.0
// SPDX-License-Identifier: MIT

//! Internal runtime between Tauri and the underlying webview runtime.

#![cfg_attr(doc_cfg, feature(doc_cfg))]

use raw_window_handle::RawDisplayHandle;
use serde::Deserialize;
use std::{fmt::Debug, sync::mpsc::Sender};
use tauri_utils::Theme;
use uuid::Uuid;

pub mod http;
/// Create window and system tray menus.
pub mod menu;
/// Types useful for interacting with a user's monitors.
pub mod monitor;
pub mod webview;
pub mod window;

use monitor::Monitor;
use webview::WindowBuilder;
use window::{
  dpi::{PhysicalPosition, PhysicalSize, Position, Size},
  CursorIcon, DetachedWindow, PendingWindow, WindowEvent,
};

use crate::http::{
  header::{InvalidHeaderName, InvalidHeaderValue},
  method::InvalidMethod,
  status::InvalidStatusCode,
  InvalidUri,
};

#[cfg(all(desktop, feature = "system-tray"))]
use std::fmt;

pub type TrayId = u16;
pub type TrayEventHandler = dyn Fn(&SystemTrayEvent) + Send + 'static;

#[cfg(all(desktop, feature = "system-tray"))]
#[non_exhaustive]
pub struct SystemTray {
  pub id: TrayId,
  pub icon: Option<Icon>,
  pub menu: Option<menu::SystemTrayMenu>,
  #[cfg(target_os = "macos")]
  pub icon_as_template: bool,
  #[cfg(target_os = "macos")]
  pub menu_on_left_click: bool,
  #[cfg(target_os = "macos")]
  pub title: Option<String>,
  pub on_event: Option<Box<TrayEventHandler>>,
}

#[cfg(all(desktop, feature = "system-tray"))]
impl fmt::Debug for SystemTray {
  fn fmt(&self, f: &mut fmt::Formatter<'_>) -> fmt::Result {
    let mut d = f.debug_struct("SystemTray");
    d.field("id", &self.id)
      .field("icon", &self.icon)
      .field("menu", &self.menu);
    #[cfg(target_os = "macos")]
    {
      d.field("icon_as_template", &self.icon_as_template)
        .field("menu_on_left_click", &self.menu_on_left_click)
        .field("title", &self.title);
    }
    d.finish()
  }
}

#[cfg(all(desktop, feature = "system-tray"))]
impl Clone for SystemTray {
  fn clone(&self) -> Self {
    Self {
      id: self.id,
      icon: self.icon.clone(),
      menu: self.menu.clone(),
      on_event: None,
      #[cfg(target_os = "macos")]
      icon_as_template: self.icon_as_template,
      #[cfg(target_os = "macos")]
      menu_on_left_click: self.menu_on_left_click,
      #[cfg(target_os = "macos")]
      title: self.title.clone(),
    }
  }
}

#[cfg(all(desktop, feature = "system-tray"))]
impl Default for SystemTray {
  fn default() -> Self {
    Self {
      id: rand::random(),
      icon: None,
      menu: None,
      #[cfg(target_os = "macos")]
      icon_as_template: false,
      #[cfg(target_os = "macos")]
      menu_on_left_click: false,
      #[cfg(target_os = "macos")]
      title: None,
      on_event: None,
    }
  }
}

#[cfg(all(desktop, feature = "system-tray"))]
impl SystemTray {
  /// Creates a new system tray that only renders an icon.
  pub fn new() -> Self {
    Default::default()
  }

  pub fn menu(&self) -> Option<&menu::SystemTrayMenu> {
    self.menu.as_ref()
  }

  /// Sets the tray id.
  #[must_use]
  pub fn with_id(mut self, id: TrayId) -> Self {
    self.id = id;
    self
  }

  /// Sets the tray icon.
  #[must_use]
  pub fn with_icon(mut self, icon: Icon) -> Self {
    self.icon.replace(icon);
    self
  }

  /// Sets the tray icon as template.
  #[cfg(target_os = "macos")]
  #[must_use]
  pub fn with_icon_as_template(mut self, is_template: bool) -> Self {
    self.icon_as_template = is_template;
    self
  }

  /// Sets whether the menu should appear when the tray receives a left click. Defaults to `true`.
  #[cfg(target_os = "macos")]
  #[must_use]
  pub fn with_menu_on_left_click(mut self, menu_on_left_click: bool) -> Self {
    self.menu_on_left_click = menu_on_left_click;
    self
  }

  #[cfg(target_os = "macos")]
  #[must_use]
  pub fn with_title(mut self, title: &str) -> Self {
    self.title = Some(title.to_owned());
    self
  }

  /// Sets the menu to show when the system tray is right clicked.
  #[must_use]
  pub fn with_menu(mut self, menu: menu::SystemTrayMenu) -> Self {
    self.menu.replace(menu);
    self
  }

  #[must_use]
  pub fn on_event<F: Fn(&SystemTrayEvent) + Send + 'static>(mut self, f: F) -> Self {
    self.on_event.replace(Box::new(f));
    self
  }
}

/// Type of user attention requested on a window.
#[derive(Debug, Clone, Copy, PartialEq, Eq, Deserialize)]
#[serde(tag = "type")]
pub enum UserAttentionType {
  /// ## Platform-specific
  /// - **macOS:** Bounces the dock icon until the application is in focus.
  /// - **Windows:** Flashes both the window and the taskbar button until the application is in focus.
  Critical,
  /// ## Platform-specific
  /// - **macOS:** Bounces the dock icon once.
  /// - **Windows:** Flashes the taskbar button until the application is in focus.
  Informational,
}

#[derive(Debug, thiserror::Error)]
#[non_exhaustive]
pub enum Error {
  /// Failed to create webview.
  #[error("failed to create webview: {0}")]
  CreateWebview(Box<dyn std::error::Error + Send + Sync>),
  /// Failed to create window.
  #[error("failed to create window")]
  CreateWindow,
  /// The given window label is invalid.
  #[error("Window labels must only include alphanumeric characters, `-`, `/`, `:` and `_`.")]
  InvalidWindowLabel,
  /// Failed to send message to webview.
  #[error("failed to send message to the webview")]
  FailedToSendMessage,
  /// Failed to receive message from webview.
  #[error("failed to receive message from webview")]
  FailedToReceiveMessage,
  /// Failed to serialize/deserialize.
  #[error("JSON error: {0}")]
  Json(#[from] serde_json::Error),
  /// Encountered an error creating the app system tray.
  #[cfg(all(desktop, feature = "system-tray"))]
  #[cfg_attr(doc_cfg, doc(cfg(feature = "system-tray")))]
  #[error("error encountered during tray setup: {0}")]
  SystemTray(Box<dyn std::error::Error + Send + Sync>),
  /// Failed to load window icon.
  #[error("invalid icon: {0}")]
  InvalidIcon(Box<dyn std::error::Error + Send + Sync>),
  /// Failed to get monitor on window operation.
  #[error("failed to get monitor")]
  FailedToGetMonitor,
  /// Global shortcut error.
  #[cfg(all(desktop, feature = "global-shortcut"))]
  #[error(transparent)]
  GlobalShortcut(Box<dyn std::error::Error + Send + Sync>),
  #[error("Invalid header name: {0}")]
  InvalidHeaderName(#[from] InvalidHeaderName),
  #[error("Invalid header value: {0}")]
  InvalidHeaderValue(#[from] InvalidHeaderValue),
  #[error("Invalid uri: {0}")]
  InvalidUri(#[from] InvalidUri),
  #[error("Invalid status code: {0}")]
  InvalidStatusCode(#[from] InvalidStatusCode),
  #[error("Invalid method: {0}")]
  InvalidMethod(#[from] InvalidMethod),
  #[error("Infallible error, something went really wrong: {0}")]
  Infallible(#[from] std::convert::Infallible),
  #[error("the event loop has been closed")]
  EventLoopClosed,
}

/// Result type.
pub type Result<T> = std::result::Result<T, Error>;

/// Window icon.
#[derive(Debug, Clone)]
pub struct Icon {
  /// RGBA bytes of the icon.
  pub rgba: Vec<u8>,
  /// Icon width.
  pub width: u32,
  /// Icon height.
  pub height: u32,
}

/// A type that can be used as an user event.
pub trait UserEvent: Debug + Clone + Send + 'static {}

impl<T: Debug + Clone + Send + 'static> UserEvent for T {}

/// Event triggered on the event loop run.
#[non_exhaustive]
pub enum RunEvent<T: UserEvent> {
  /// Event loop is exiting.
  Exit,
  /// Event loop is about to exit
  ExitRequested {
    tx: Sender<ExitRequestedEventAction>,
  },
  /// An event associated with a window.
  WindowEvent {
    /// The window label.
    label: String,
    /// The detailed event.
    event: WindowEvent,
  },
  /// Application ready.
  Ready,
  /// Sent if the event loop is being resumed.
  Resumed,
  /// Emitted when all of the event loop’s input events have been processed and redraw processing is about to begin.
  ///
  /// This event is useful as a place to put your code that should be run after all state-changing events have been handled and you want to do stuff (updating state, performing calculations, etc) that happens as the “main body” of your event loop.
  MainEventsCleared,
  /// A custom event defined by the user.
  UserEvent(T),
}

/// Action to take when the event loop is about to exit
#[derive(Debug)]
pub enum ExitRequestedEventAction {
  /// Prevent the event loop from exiting
  Prevent,
}

/// A system tray event.
#[derive(Debug)]
pub enum SystemTrayEvent {
  MenuItemClick(u16),
  LeftClick {
    position: PhysicalPosition<f64>,
    size: PhysicalSize<f64>,
  },
  RightClick {
    position: PhysicalPosition<f64>,
    size: PhysicalSize<f64>,
  },
  DoubleClick {
    position: PhysicalPosition<f64>,
    size: PhysicalSize<f64>,
  },
}

/// Metadata for a runtime event loop iteration on `run_iteration`.
#[derive(Debug, Clone, Default)]
pub struct RunIteration {
  pub window_count: usize,
}

/// Application's activation policy. Corresponds to NSApplicationActivationPolicy.
#[cfg(target_os = "macos")]
#[cfg_attr(doc_cfg, doc(cfg(target_os = "macos")))]
#[non_exhaustive]
pub enum ActivationPolicy {
  /// Corresponds to NSApplicationActivationPolicyRegular.
  Regular,
  /// Corresponds to NSApplicationActivationPolicyAccessory.
  Accessory,
  /// Corresponds to NSApplicationActivationPolicyProhibited.
  Prohibited,
}

/// A [`Send`] handle to the runtime.
pub trait RuntimeHandle<T: UserEvent>: Debug + Clone + Send + Sync + Sized + 'static {
  type Runtime: Runtime<T, Handle = Self>;

  /// Creates an `EventLoopProxy` that can be used to dispatch user events to the main event loop.
  fn create_proxy(&self) -> <Self::Runtime as Runtime<T>>::EventLoopProxy;

  /// Create a new webview window.
  fn create_window(
    &self,
    pending: PendingWindow<T, Self::Runtime>,
  ) -> Result<DetachedWindow<T, Self::Runtime>>;

  /// Run a task on the main thread.
  fn run_on_main_thread<F: FnOnce() + Send + 'static>(&self, f: F) -> Result<()>;

  /// Adds an icon to the system tray with the specified menu items.
  #[cfg(all(desktop, feature = "system-tray"))]
  #[cfg_attr(doc_cfg, doc(cfg(all(desktop, feature = "system-tray"))))]
  fn system_tray(
    &self,
    system_tray: SystemTray,
  ) -> Result<<Self::Runtime as Runtime<T>>::TrayHandler>;

  fn raw_display_handle(&self) -> RawDisplayHandle;

  /// Shows the application, but does not automatically focus it.
  #[cfg(target_os = "macos")]
  #[cfg_attr(doc_cfg, doc(cfg(target_os = "macos")))]
  fn show(&self) -> Result<()>;

  /// Hides the application.
  #[cfg(target_os = "macos")]
  #[cfg_attr(doc_cfg, doc(cfg(target_os = "macos")))]
  fn hide(&self) -> Result<()>;

  /// Finds an Android class in the project scope.
  #[cfg(target_os = "android")]
  fn find_class<'a>(
    &'a self,
    env: jni::JNIEnv<'a>,
    activity: jni::objects::JObject<'a>,
    name: impl Into<String>,
  ) -> std::result::Result<jni::objects::JClass<'a>, jni::errors::Error>;

  /// Dispatch a closure to run on the Android context.
  ///
  /// The closure takes the JNI env, the Android activity instance and the possibly null webview.
  #[cfg(target_os = "android")]
  fn run_on_android_context<F>(&self, f: F)
  where
    F: FnOnce(jni::JNIEnv<'_>, jni::objects::JObject<'_>, jni::objects::JObject<'_>)
      + Send
      + 'static;
}

/// A global shortcut manager.
#[cfg(all(desktop, feature = "global-shortcut"))]
pub trait GlobalShortcutManager: Debug + Clone + Send + Sync {
  /// Whether the application has registered the given `accelerator`.
  fn is_registered(&self, accelerator: &str) -> Result<bool>;

  /// Register a global shortcut of `accelerator`.
  fn register<F: Fn() + Send + 'static>(&mut self, accelerator: &str, handler: F) -> Result<()>;

  /// Unregister all accelerators registered by the manager instance.
  fn unregister_all(&mut self) -> Result<()>;

  /// Unregister the provided `accelerator`.
  fn unregister(&mut self, accelerator: &str) -> Result<()>;
}

/// Clipboard manager.
#[cfg(feature = "clipboard")]
pub trait ClipboardManager: Debug + Clone + Send + Sync {
  /// Writes the text into the clipboard as plain text.
  fn write_text<T: Into<String>>(&mut self, text: T) -> Result<()>;
  /// Read the content in the clipboard as plain text.
  fn read_text(&self) -> Result<Option<String>>;
}

pub trait EventLoopProxy<T: UserEvent>: Debug + Clone + Send + Sync {
  fn send_event(&self, event: T) -> Result<()>;
}

/// The webview runtime interface.
pub trait Runtime<T: UserEvent>: Debug + Sized + 'static {
  /// The message dispatcher.
  type Dispatcher: Dispatch<T, Runtime = Self>;
  /// The runtime handle type.
  type Handle: RuntimeHandle<T, Runtime = Self>;
  /// The global shortcut manager type.
  #[cfg(all(desktop, feature = "global-shortcut"))]
  type GlobalShortcutManager: GlobalShortcutManager;
  /// The clipboard manager type.
  #[cfg(feature = "clipboard")]
  type ClipboardManager: ClipboardManager;
  /// The tray handler type.
  #[cfg(all(desktop, feature = "system-tray"))]
  type TrayHandler: menu::TrayHandle;
  /// The proxy type.
  type EventLoopProxy: EventLoopProxy<T>;

  /// Creates a new webview runtime. Must be used on the main thread.
  fn new() -> Result<Self>;

  /// Creates a new webview runtime on any thread.
  #[cfg(any(windows, target_os = "linux"))]
  #[cfg_attr(doc_cfg, doc(cfg(any(windows, target_os = "linux"))))]
  fn new_any_thread() -> Result<Self>;

  /// Creates an `EventLoopProxy` that can be used to dispatch user events to the main event loop.
  fn create_proxy(&self) -> Self::EventLoopProxy;

  /// Gets a runtime handle.
  fn handle(&self) -> Self::Handle;

  /// Gets the global shortcut manager.
  #[cfg(all(desktop, feature = "global-shortcut"))]
  fn global_shortcut_manager(&self) -> Self::GlobalShortcutManager;

  /// Gets the clipboard manager.
  #[cfg(feature = "clipboard")]
  fn clipboard_manager(&self) -> Self::ClipboardManager;

  /// Create a new webview window.
  fn create_window(&self, pending: PendingWindow<T, Self>) -> Result<DetachedWindow<T, Self>>;

  /// Adds the icon to the system tray with the specified menu items.
  #[cfg(all(desktop, feature = "system-tray"))]
  #[cfg_attr(doc_cfg, doc(cfg(feature = "system-tray")))]
  fn system_tray(&self, system_tray: SystemTray) -> Result<Self::TrayHandler>;

  /// Registers a system tray event handler.
  #[cfg(all(desktop, feature = "system-tray"))]
  #[cfg_attr(doc_cfg, doc(cfg(feature = "system-tray")))]
  fn on_system_tray_event<F: Fn(TrayId, &SystemTrayEvent) + Send + 'static>(&mut self, f: F);

  /// Sets the activation policy for the application. It is set to `NSApplicationActivationPolicyRegular` by default.
  #[cfg(target_os = "macos")]
  #[cfg_attr(doc_cfg, doc(cfg(target_os = "macos")))]
  fn set_activation_policy(&mut self, activation_policy: ActivationPolicy);

  /// Shows the application, but does not automatically focus it.
  #[cfg(target_os = "macos")]
  #[cfg_attr(doc_cfg, doc(cfg(target_os = "macos")))]
  fn show(&self);

  /// Hides the application.
  #[cfg(target_os = "macos")]
  #[cfg_attr(doc_cfg, doc(cfg(target_os = "macos")))]
  fn hide(&self);

  /// Runs the one step of the webview runtime event loop and returns control flow to the caller.
  #[cfg(desktop)]
  fn run_iteration<F: Fn(RunEvent<T>) + 'static>(&mut self, callback: F) -> RunIteration;

  /// Run the webview runtime.
  fn run<F: FnMut(RunEvent<T>) + 'static>(self, callback: F);
}

/// Webview dispatcher. A thread-safe handle to the webview API.
pub trait Dispatch<T: UserEvent>: Debug + Clone + Send + Sync + Sized + 'static {
  /// The runtime this [`Dispatch`] runs under.
  type Runtime: Runtime<T>;

  /// The window builder type.
  type WindowBuilder: WindowBuilder;

  /// Run a task on the main thread.
  fn run_on_main_thread<F: FnOnce() + Send + 'static>(&self, f: F) -> Result<()>;

  /// Registers a window event handler.
  fn on_window_event<F: Fn(&WindowEvent) + Send + 'static>(&self, f: F) -> Uuid;

  /// Registers a window event handler.
  fn on_menu_event<F: Fn(&window::MenuEvent) + Send + 'static>(&self, f: F) -> Uuid;

<<<<<<< HEAD
=======
  #[cfg(any(desktop, target_os = "android"))]
>>>>>>> 17f26764
  fn with_webview<F: FnOnce(Box<dyn std::any::Any>) + Send + 'static>(&self, f: F) -> Result<()>;

  /// Open the web inspector which is usually called devtools.
  #[cfg(any(debug_assertions, feature = "devtools"))]
  fn open_devtools(&self);

  /// Close the web inspector which is usually called devtools.
  #[cfg(any(debug_assertions, feature = "devtools"))]
  fn close_devtools(&self);

  /// Gets the devtools window's current open state.
  #[cfg(any(debug_assertions, feature = "devtools"))]
  fn is_devtools_open(&self) -> Result<bool>;

  // GETTERS

  /// Returns the scale factor that can be used to map logical pixels to physical pixels, and vice versa.
  fn scale_factor(&self) -> Result<f64>;

  /// Returns the position of the top-left hand corner of the window's client area relative to the top-left hand corner of the desktop.
  fn inner_position(&self) -> Result<PhysicalPosition<i32>>;

  /// Returns the position of the top-left hand corner of the window relative to the top-left hand corner of the desktop.
  fn outer_position(&self) -> Result<PhysicalPosition<i32>>;

  /// Returns the physical size of the window's client area.
  ///
  /// The client area is the content of the window, excluding the title bar and borders.
  fn inner_size(&self) -> Result<PhysicalSize<u32>>;

  /// Returns the physical size of the entire window.
  ///
  /// These dimensions include the title bar and borders. If you don't want that (and you usually don't), use inner_size instead.
  fn outer_size(&self) -> Result<PhysicalSize<u32>>;

  /// Gets the window's current fullscreen state.
  fn is_fullscreen(&self) -> Result<bool>;

  /// Gets the window's current maximized state.
  fn is_maximized(&self) -> Result<bool>;

  /// Gets the window’s current decoration state.
  fn is_decorated(&self) -> Result<bool>;

  /// Gets the window’s current resizable state.
  fn is_resizable(&self) -> Result<bool>;

  /// Gets the window's current visibility state.
  fn is_visible(&self) -> Result<bool>;

  /// Gets the window menu current visibility state.
  fn is_menu_visible(&self) -> Result<bool>;

  /// Returns the monitor on which the window currently resides.
  ///
  /// Returns None if current monitor can't be detected.
  fn current_monitor(&self) -> Result<Option<Monitor>>;

  /// Returns the primary monitor of the system.
  ///
  /// Returns None if it can't identify any monitor as a primary one.
  fn primary_monitor(&self) -> Result<Option<Monitor>>;

  /// Returns the list of all the monitors available on the system.
  fn available_monitors(&self) -> Result<Vec<Monitor>>;

  /// Returns the `ApplicationWindow` from gtk crate that is used by this window.
  #[cfg(any(
    target_os = "linux",
    target_os = "dragonfly",
    target_os = "freebsd",
    target_os = "netbsd",
    target_os = "openbsd"
  ))]
  fn gtk_window(&self) -> Result<gtk::ApplicationWindow>;

  fn raw_window_handle(&self) -> Result<raw_window_handle::RawWindowHandle>;

  /// Returns the current window theme.
  fn theme(&self) -> Result<Theme>;

  // SETTERS

  /// Centers the window.
  fn center(&self) -> Result<()>;

  /// Opens the dialog to prints the contents of the webview.
  fn print(&self) -> Result<()>;

  /// Requests user attention to the window.
  ///
  /// Providing `None` will unset the request for user attention.
  fn request_user_attention(&self, request_type: Option<UserAttentionType>) -> Result<()>;

  /// Create a new webview window.
  fn create_window(
    &mut self,
    pending: PendingWindow<T, Self::Runtime>,
  ) -> Result<DetachedWindow<T, Self::Runtime>>;

  /// Updates the window resizable flag.
  fn set_resizable(&self, resizable: bool) -> Result<()>;

  /// Updates the window title.
  fn set_title<S: Into<String>>(&self, title: S) -> Result<()>;

  /// Maximizes the window.
  fn maximize(&self) -> Result<()>;

  /// Unmaximizes the window.
  fn unmaximize(&self) -> Result<()>;

  /// Minimizes the window.
  fn minimize(&self) -> Result<()>;

  /// Unminimizes the window.
  fn unminimize(&self) -> Result<()>;

  /// Shows the window menu.
  fn show_menu(&self) -> Result<()>;

  /// Hides the window menu.
  fn hide_menu(&self) -> Result<()>;

  /// Shows the window.
  fn show(&self) -> Result<()>;

  /// Hides the window.
  fn hide(&self) -> Result<()>;

  /// Closes the window.
  fn close(&self) -> Result<()>;

  /// Updates the hasDecorations flag.
  fn set_decorations(&self, decorations: bool) -> Result<()>;

  /// Updates the window alwaysOnTop flag.
  fn set_always_on_top(&self, always_on_top: bool) -> Result<()>;

  /// Resizes the window.
  fn set_size(&self, size: Size) -> Result<()>;

  /// Updates the window min size.
  fn set_min_size(&self, size: Option<Size>) -> Result<()>;

  /// Updates the window max size.
  fn set_max_size(&self, size: Option<Size>) -> Result<()>;

  /// Updates the window position.
  fn set_position(&self, position: Position) -> Result<()>;

  /// Updates the window fullscreen state.
  fn set_fullscreen(&self, fullscreen: bool) -> Result<()>;

  /// Bring the window to front and focus.
  fn set_focus(&self) -> Result<()>;

  /// Updates the window icon.
  fn set_icon(&self, icon: Icon) -> Result<()>;

  /// Whether to hide the window icon from the taskbar or not.
  fn set_skip_taskbar(&self, skip: bool) -> Result<()>;

  /// Grabs the cursor, preventing it from leaving the window.
  ///
  /// There's no guarantee that the cursor will be hidden. You should
  /// hide it by yourself if you want so.
  fn set_cursor_grab(&self, grab: bool) -> Result<()>;

  /// Modifies the cursor's visibility.
  ///
  /// If `false`, this will hide the cursor. If `true`, this will show the cursor.
  fn set_cursor_visible(&self, visible: bool) -> Result<()>;

  // Modifies the cursor icon of the window.
  fn set_cursor_icon(&self, icon: CursorIcon) -> Result<()>;

  /// Changes the position of the cursor in window coordinates.
  fn set_cursor_position<Pos: Into<Position>>(&self, position: Pos) -> Result<()>;

  /// Ignores the window cursor events.
  fn set_ignore_cursor_events(&self, ignore: bool) -> Result<()>;

  /// Starts dragging the window.
  fn start_dragging(&self) -> Result<()>;

  /// Executes javascript on the window this [`Dispatch`] represents.
  fn eval_script<S: Into<String>>(&self, script: S) -> Result<()>;

  /// Applies the specified `update` to the menu item associated with the given `id`.
  fn update_menu_item(&self, id: u16, update: menu::MenuUpdate) -> Result<()>;
}<|MERGE_RESOLUTION|>--- conflicted
+++ resolved
@@ -505,10 +505,7 @@
   /// Registers a window event handler.
   fn on_menu_event<F: Fn(&window::MenuEvent) + Send + 'static>(&self, f: F) -> Uuid;
 
-<<<<<<< HEAD
-=======
-  #[cfg(any(desktop, target_os = "android"))]
->>>>>>> 17f26764
+  /// Runs a closure with the platform webview object as argument.
   fn with_webview<F: FnOnce(Box<dyn std::any::Any>) + Send + 'static>(&self, f: F) -> Result<()>;
 
   /// Open the web inspector which is usually called devtools.
