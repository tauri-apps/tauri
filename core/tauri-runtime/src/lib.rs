--- conflicted
+++ resolved
@@ -343,19 +343,6 @@
   /// Run a task on the main thread.
   fn run_on_main_thread<F: FnOnce() + Send + 'static>(&self, f: F) -> Result<()>;
 
-<<<<<<< HEAD
-  #[cfg(all(windows, feature = "system-tray"))]
-  #[cfg_attr(doc_cfg, doc(cfg(all(windows, feature = "system-tray"))))]
-  fn remove_system_tray(&self) -> Result<()>;
-
-  /// Shows the application, but does not automatically focus it.
-  #[cfg(target_os = "macos")]
-  fn show(&self) -> Result<()>;
-
-  /// Hides the application.
-  #[cfg(target_os = "macos")]
-  fn hide(&self) -> Result<()>;
-=======
   /// Adds an icon to the system tray with the specified menu items.
   #[cfg(all(desktop, feature = "system-tray"))]
   #[cfg_attr(doc_cfg, doc(cfg(all(desktop, feature = "system-tray"))))]
@@ -365,7 +352,14 @@
   ) -> Result<<Self::Runtime as Runtime<T>>::TrayHandler>;
 
   fn raw_display_handle(&self) -> RawDisplayHandle;
->>>>>>> a6c94119
+
+  /// Shows the application, but does not automatically focus it.
+  #[cfg(target_os = "macos")]
+  fn show(&self) -> Result<()>;
+
+  /// Hides the application.
+  #[cfg(target_os = "macos")]
+  fn hide(&self) -> Result<()>;
 }
 
 /// A global shortcut manager.
