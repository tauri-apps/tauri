[package]
authors = [ "Tauri Programme within The Commons Conservancy" ]
categories = [ "gui", "web-programming" ]
description = "Make tiny, secure apps for all desktop platforms with Tauri"
edition = "2021"
rust-version = "1.57"
exclude = [
  "/test",
  "/.scripts",
  ".license_template",
  "CHANGELOG.md",
  "/target"
]
homepage = "https://tauri.studio"
license = "Apache-2.0 OR MIT"
name = "tauri"
readme = "README.md"
repository = "https://github.com/tauri-apps/tauri"
version = "1.0.0-rc.4"

[package.metadata.docs.rs]
no-default-features = true
features = [
  "wry",
  "__isolation-docs",
  "custom-protocol",
  "api-all",
  "cli",
  "__updater-docs",
  "system-tray",
  "devtools",
  "dox"
]
rustdoc-args = [ "--cfg", "doc_cfg" ]
default-target = "x86_64-unknown-linux-gnu"
targets = [
  "x86_64-pc-windows-msvc",
  "x86_64-unknown-linux-gnu",
  "x86_64-apple-darwin"
]

[package.metadata.cargo-udeps.ignore]
normal = [ "attohttpc" ]

[dependencies]
serde_json = { version = "1.0", features = [ "raw_value" ] }
serde = { version = "1.0", features = [ "derive" ] }
tokio = { version = "1.16", features = [ "rt", "rt-multi-thread", "sync", "fs", "io-util" ] }
futures = "0.3"
uuid = { version = "0.8", features = [ "v4" ] }
url = { version = "2.2" }
anyhow = "1.0"
thiserror = "1.0"
<<<<<<< HEAD
once_cell = "1.10"
tauri-runtime = { version = "0.3.2", path = "../tauri-runtime" }
tauri-macros = { version = "1.0.0-rc.2", path = "../tauri-macros" }
tauri-utils = { version = "1.0.0-rc.2", path = "../tauri-utils" }
tauri-runtime-wry = { version = "0.3.2", path = "../tauri-runtime-wry", optional = true }
=======
once_cell = "1.9"
tauri-runtime = { version = "0.3.3", path = "../tauri-runtime" }
tauri-macros = { version = "1.0.0-rc.3", path = "../tauri-macros" }
tauri-utils = { version = "1.0.0-rc.3", path = "../tauri-utils" }
tauri-runtime-wry = { version = "0.3.3", path = "../tauri-runtime-wry", optional = true }
>>>>>>> e974f8fb
rand = "0.8"
semver = "1.0"
serde_repr = "0.1"
state = "0.5"
tar = "0.4"
tempfile = "3"
zip = { version = "0.5", default-features = false, optional = true }
ignore = "0.4"
either = "1.6"
flate2 = "1.0"
http = "0.2"
bincode = "1.3"
dirs-next = "2.0"
percent-encoding = "2.1"
base64 = { version = "0.13", optional = true }
clap = { version = "3", optional = true }
notify-rust = { version = "4.5", optional = true }
reqwest = { version = "0.11", features = [ "json", "multipart" ], optional = true }
bytes = { version = "1", features = [ "serde" ], optional = true }
attohttpc = { version = "0.18", features = [ "json", "form" ], optional = true }
open = { version = "2.0", optional = true }
shared_child = { version = "1.0", optional = true }
os_pipe = { version = "1.0", optional = true }
memchr = { version = "2.4", optional = true }
rfd = { version = "0.7.0", features = [ "parent" ], optional = true }
raw-window-handle = "0.4.2"
minisign-verify = { version = "0.2", optional = true }
os_info = { version = "3.2.0", optional = true }
futures-lite = "1.12"
regex = { version = "1.5", optional = true }
glob = "0.3"
data-url = { version = "0.1", optional = true }
serialize-to-javascript = "=0.1.1"
infer = { version = "0.4", optional = true }
png = { version = "0.16", optional = true }
ico = { version = "0.1", optional = true }

[target."cfg(any(target_os = \"linux\", target_os = \"dragonfly\", target_os = \"freebsd\", target_os = \"openbsd\", target_os = \"netbsd\"))".dependencies]
gtk = { version = "0.15", features = [ "v3_20" ] }
glib = "0.15"

[target."cfg(target_os = \"macos\")".dependencies]
embed_plist = "1.2"

[target."cfg(windows)".dependencies.windows]
version = "0.30.0"
features = [ "Win32_Foundation" ]

[build-dependencies]
cfg_aliases = "0.1.1"

[dev-dependencies]
mockito = "0.30"
proptest = "1.0.0"
quickcheck = "1.0.3"
quickcheck_macros = "1.0.0"
serde = { version = "1.0", features = [ "derive" ] }
serde_json = "1.0"
tauri = { path = ".", default-features = false, features = [ "wry" ] }
tokio-test = "0.4.2"
tokio = { version = "1.16", features = [ "full" ] }

[features]
default = [ "wry", "compression", "objc-exception" ]
compression = [ "tauri-macros/compression", "tauri-utils/compression" ]
wry = [ "tauri-runtime-wry" ]
objc-exception = [ "tauri-runtime-wry/objc-exception" ]
isolation = [ "tauri-utils/isolation", "tauri-macros/isolation" ]
__isolation-docs = [
  "tauri-utils/__isolation-docs",
  "tauri-macros/__isolation-docs"
]
custom-protocol = [ "tauri-macros/custom-protocol" ]
updater = [
  "minisign-verify",
  "base64",
  "http-api",
  "dialog-ask",
  "fs-extract-api"
]
__updater-docs = [ "minisign-verify", "base64", "http-api", "dialog-ask" ]
http-api = [ "attohttpc" ]
shell-open-api = [ "open", "regex", "tauri-macros/shell-scope" ]
fs-extract-api = [ "zip" ]
reqwest-client = [ "reqwest", "bytes" ]
process-command-api = [ "shared_child", "os_pipe", "memchr" ]
dialog = [ "rfd" ]
notification = [ "notify-rust" ]
cli = [ "clap" ]
system-tray = [ "tauri-runtime/system-tray", "tauri-runtime-wry/system-tray" ]
devtools = [ "tauri-runtime/devtools", "tauri-runtime-wry/devtools" ]
dox = [ "tauri-runtime-wry/dox" ]
macos-private-api = [
  "tauri-runtime/macos-private-api",
  "tauri-runtime-wry/macos-private-api"
]
window-data-url = [ "data-url" ]
api-all = [
  "clipboard-all",
  "dialog-all",
  "fs-all",
  "global-shortcut-all",
  "http-all",
  "notification-all",
  "os-all",
  "path-all",
  "process-all",
  "protocol-all",
  "shell-all",
  "window-all"
]
clipboard-all = [ "clipboard-write-text", "clipboard-read-text" ]
clipboard-read-text = [ ]
clipboard-write-text = [ ]
dialog-all = [ "dialog-open", "dialog-save", "dialog-message", "dialog-ask" ]
dialog-ask = [ "dialog" ]
dialog-confirm = [ "dialog" ]
dialog-message = [ "dialog" ]
dialog-open = [ "dialog" ]
dialog-save = [ "dialog" ]
fs-all = [
  "fs-copy-file",
  "fs-create-dir",
  "fs-read-file",
  "fs-read-dir",
  "fs-remove-dir",
  "fs-remove-file",
  "fs-rename-file",
  "fs-write-file"
]
fs-copy-file = [ ]
fs-create-dir = [ ]
fs-read-file = [ ]
fs-read-dir = [ ]
fs-remove-dir = [ ]
fs-remove-file = [ ]
fs-rename-file = [ ]
fs-write-file = [ ]
global-shortcut-all = [ ]
http-all = [ "http-request" ]
http-request = [ "http-api" ]
notification-all = [ "notification", "dialog-ask" ]
os-all = [ "os_info" ]
path-all = [ ]
process-all = [ "process-relaunch", "process-exit" ]
process-exit = [ ]
process-relaunch = [ ]
process-relaunch-dangerous-allow-symlink-macos = [ "tauri-utils/process-relaunch-dangerous-allow-symlink-macos" ]
protocol-all = [ "protocol-asset" ]
protocol-asset = [ ]
shell-all = [ "shell-execute", "shell-sidecar", "shell-open" ]
shell-execute = [ "process-command-api", "regex", "tauri-macros/shell-scope" ]
shell-sidecar = [ "process-command-api", "regex", "tauri-macros/shell-scope" ]
shell-open = [ "shell-open-api" ]
window-all = [
  "window-create",
  "window-center",
  "window-request-user-attention",
  "window-set-resizable",
  "window-set-title",
  "window-maximize",
  "window-unmaximize",
  "window-minimize",
  "window-unminimize",
  "window-show",
  "window-hide",
  "window-close",
  "window-set-decorations",
  "window-set-always-on-top",
  "window-set-size",
  "window-set-min-size",
  "window-set-max-size",
  "window-set-position",
  "window-set-fullscreen",
  "window-set-focus",
  "window-set-icon",
  "window-set-skip-taskbar",
  "window-start-dragging",
  "window-print"
]
window-create = [ ]
window-center = [ ]
window-request-user-attention = [ ]
window-set-resizable = [ ]
window-set-title = [ ]
window-maximize = [ ]
window-unmaximize = [ ]
window-minimize = [ ]
window-unminimize = [ ]
window-show = [ ]
window-hide = [ ]
window-close = [ ]
window-set-decorations = [ ]
window-set-always-on-top = [ ]
window-set-size = [ ]
window-set-min-size = [ ]
window-set-max-size = [ ]
window-set-position = [ ]
window-set-fullscreen = [ ]
window-set-focus = [ ]
window-set-icon = [ ]
window-set-skip-taskbar = [ ]
window-start-dragging = [ ]
window-print = [ ]
config-json5 = [ "tauri-macros/config-json5" ]
icon-ico = [ "infer", "ico" ]
icon-png = [ "infer", "png" ]

[[example]]
name = "commands"
path = "../../examples/commands/src-tauri/src/main.rs"

[[example]]
name = "helloworld"
path = "../../examples/helloworld/src-tauri/src/main.rs"

[[example]]
name = "multiwindow"
path = "../../examples/multiwindow/src-tauri/src/main.rs"
required-features = [ "window-create" ]

[[example]]
name = "navigation"
path = "../../examples/navigation/src-tauri/src/main.rs"
required-features = [ "window-create" ]

[[example]]
name = "splashscreen"
path = "../../examples/splashscreen/src-tauri/src/main.rs"

[[example]]
name = "state"
path = "../../examples/state/src-tauri/src/main.rs"

[[example]]
name = "streaming"
path = "../../examples/streaming/src-tauri/src/main.rs"

[[example]]
name = "isolation"
path = "../../examples/isolation/src-tauri/src/main.rs"
required-features = [ "isolation" ]<|MERGE_RESOLUTION|>--- conflicted
+++ resolved
@@ -51,19 +51,11 @@
 url = { version = "2.2" }
 anyhow = "1.0"
 thiserror = "1.0"
-<<<<<<< HEAD
 once_cell = "1.10"
-tauri-runtime = { version = "0.3.2", path = "../tauri-runtime" }
-tauri-macros = { version = "1.0.0-rc.2", path = "../tauri-macros" }
-tauri-utils = { version = "1.0.0-rc.2", path = "../tauri-utils" }
-tauri-runtime-wry = { version = "0.3.2", path = "../tauri-runtime-wry", optional = true }
-=======
-once_cell = "1.9"
 tauri-runtime = { version = "0.3.3", path = "../tauri-runtime" }
 tauri-macros = { version = "1.0.0-rc.3", path = "../tauri-macros" }
 tauri-utils = { version = "1.0.0-rc.3", path = "../tauri-utils" }
 tauri-runtime-wry = { version = "0.3.3", path = "../tauri-runtime-wry", optional = true }
->>>>>>> e974f8fb
 rand = "0.8"
 semver = "1.0"
 serde_repr = "0.1"
