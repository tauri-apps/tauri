[package]
name = "tauri"
version = "1.0.0-beta.1"
authors = [ "Tauri Programme within The Commons Conservancy" ]
categories = [ "gui", "web-programming" ]
license = "Apache-2.0 OR MIT"
homepage = "https://tauri.studio"
repository = "https://github.com/tauri-apps/tauri"
description = "Make tiny, secure apps for all desktop platforms with Tauri"
edition = "2018"
exclude = [
  "/test",
  "/.scripts",
  ".license_template",
  "CHANGELOG.md",
  "/target"
]
readme = "README.md"

[package.metadata.docs.rs]
all-features = true
rustdoc-args = [ "--cfg", "doc_cfg" ]
default-target = "x86_64-unknown-linux-gnu"
targets = [
  "x86_64-pc-windows-msvc",
  "x86_64-unknown-linux-gnu",
  "x86_64-apple-darwin"
]

[package.metadata.cargo-udeps.ignore]
normal = ["attohttpc"] # we ignore attohttpc because we can't remove it based on `not(feature = "reqwest-client")`

[dependencies]
serde_json = { version = "1.0", features = [ "raw_value" ] }
serde = { version = "1.0", features = [ "derive" ] }
tokio = { version = "1.6", features = [ "rt", "rt-multi-thread", "sync" ] }
futures = "0.3"
uuid = { version = "0.8", features = [ "v4" ] }
thiserror = "1.0"
once_cell = "1.7"
tauri-runtime = { version = "0.1.1", path = "../tauri-runtime" }
tauri-macros = { version = "1.0.0-beta.1", path = "../tauri-macros" }
tauri-utils = { version = "1.0.0-beta.0", path = "../tauri-utils" }
tauri-runtime-wry = { version = "0.1.1", path = "../tauri-runtime-wry", optional = true }
rand = "0.8"
tempfile = "3"
semver = "0.11"
serde_repr = "0.1"
zip = "0.5"
ignore = "0.4"
either = "1.6"
tar = "0.4"
flate2 = "1.0"
http = "0.2"
state = "0.4"
bincode = "1.3"
dirs-next = "2.0"

# FS
base64 = { version = "0.13", optional = true } # also used on the updater

# CLI
clap = { version = "=3.0.0-beta.2", optional = true }

# Notifications
notify-rust = { version = "4.5", optional = true }

# Global shortcut
tauri-hotkey = { version = "0.1.2", optional = true }

# HTTP
reqwest = { version = "0.11", features = [ "json", "multipart" ], optional = true }
bytes = { version = "1", features = [ "serde" ], optional = true }
attohttpc = { version = "0.17", features = [ "json", "form" ] }

# Shell
open = { version = "1.7", optional = true }
shared_child = { version = "0.3", optional = true }
os_pipe = { version = "0.9", optional = true }

# Dialogs
<<<<<<< HEAD
rfd = { path = "../../../rfd", optional = true }
raw-window-handle = { version="0.3.3", optional = true }
=======
rfd = "0.4"
>>>>>>> 74714177

# Updater
minisign-verify = { version = "0.1", optional = true }

[build-dependencies]
cfg_aliases = "0.1.1"

[dev-dependencies]
proptest = "1.0.0"
serde_json = "1.0"
tauri = { path = "." }
serde = { version = "1.0", features = [ "derive" ] }
quickcheck = "1.0.3"
quickcheck_macros = "1.0.0"
tokio-test = "0.4.2"
mockito = "0.30"

[features]
default = [ "wry" ]
dox = [ "tauri-runtime-wry/dox" ]
wry = [ "tauri-runtime-wry" ]
cli = [ "clap" ]
custom-protocol = [ "tauri-macros/custom-protocol" ]
api-all = [ "notification-all", "global-shortcut-all", "shell-all", "dialog-all", "updater" ]
updater = [ "minisign-verify", "base64" ]
menu = [ "tauri-runtime/menu", "tauri-runtime-wry/menu" ]
system-tray = [ "tauri-runtime/system-tray", "tauri-runtime-wry/system-tray"]
reqwest-client = [ "reqwest", "bytes" ]
fs-all = [ ]
fs-read-text-file = [ ]
fs-read-binary-file = [ ]
fs-write-file = [ ]
fs-write-binary-file = [ "base64" ]
fs-read-dir = [ ]
fs-copy-file = [ ]
fs-create-dir = [ ]
fs-remove-dir = [ ]
fs-remove-file = [ ]
fs-rename-file = [ ]
fs-path = [ ]
window-all = [ ]
window-create = [ ]
shell-all = [ "shell-open", "shell-execute" ]
shell-execute = [ "shared_child", "os_pipe" ]
shell-open = [ "open" ]
dialog-all = [ "dialog-open", "dialog-save" ]
<<<<<<< HEAD
dialog-open = [ "rfd", "raw-window-handle" ]
dialog-save = [ "rfd", "raw-window-handle" ]
=======
dialog-open = [ ]
dialog-save = [ ]
>>>>>>> 74714177
http-all = [ ]
http-request = [ ]
notification-all = [ "notify-rust" ]
global-shortcut-all = [ "tauri-hotkey" ]<|MERGE_RESOLUTION|>--- conflicted
+++ resolved
@@ -79,12 +79,8 @@
 os_pipe = { version = "0.9", optional = true }
 
 # Dialogs
-<<<<<<< HEAD
-rfd = { path = "../../../rfd", optional = true }
+rfd = "0.4"
 raw-window-handle = { version="0.3.3", optional = true }
-=======
-rfd = "0.4"
->>>>>>> 74714177
 
 # Updater
 minisign-verify = { version = "0.1", optional = true }
@@ -131,13 +127,8 @@
 shell-execute = [ "shared_child", "os_pipe" ]
 shell-open = [ "open" ]
 dialog-all = [ "dialog-open", "dialog-save" ]
-<<<<<<< HEAD
-dialog-open = [ "rfd", "raw-window-handle" ]
-dialog-save = [ "rfd", "raw-window-handle" ]
-=======
-dialog-open = [ ]
-dialog-save = [ ]
->>>>>>> 74714177
+dialog-open = [ "raw-window-handle" ]
+dialog-save = [ "raw-window-handle" ]
 http-all = [ ]
 http-request = [ ]
 notification-all = [ "notify-rust" ]
