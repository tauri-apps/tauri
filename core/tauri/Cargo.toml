--- conflicted
+++ resolved
@@ -33,12 +33,7 @@
 [dependencies]
 serde_json = { version = "1.0", features = [ "raw_value" ] }
 serde = { version = "1.0", features = [ "derive" ] }
-<<<<<<< HEAD
-tokio = { version = "1.5", features = [ "rt", "rt-multi-thread", "sync" ] }
-=======
-base64 = "0.13.0"
 tokio = { version = "1.6", features = [ "rt", "rt-multi-thread", "sync" ] }
->>>>>>> d509b2d6
 futures = "0.3"
 uuid = { version = "0.8", features = [ "v4" ] }
 thiserror = "1.0"
@@ -67,15 +62,11 @@
 
 # CLI
 clap = { version = "=3.0.0-beta.2", optional = true }
-<<<<<<< HEAD
 
 # Notifications
-notify-rust = { version = "4.5.0", optional = true }
+notify-rust = { version = "4.5", optional = true }
 
 # Global shortcut
-=======
-notify-rust = { version = "4.5.2", optional = true }
->>>>>>> d509b2d6
 tauri-hotkey = { version = "0.1.2", optional = true }
 
 # HTTP
