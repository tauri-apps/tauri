--- conflicted
+++ resolved
@@ -78,13 +78,8 @@
 specta = { version = "^2.0.0-rc.9", optional = true, default-features = false, features = [ "function" ] }
 
 [target."cfg(any(target_os = \"linux\", target_os = \"dragonfly\", target_os = \"freebsd\", target_os = \"openbsd\", target_os = \"netbsd\", target_os = \"windows\", target_os = \"macos\"))".dependencies]
-<<<<<<< HEAD
-muda = { version = "0.13", default-features = false, features = [ "serde" ] }
+muda = { version = "0.13.4", default-features = false, features = [ "serde" ] }
 tray-icon = { version = "0.14", default-features = false, features = [ "serde" ], optional = true }
-=======
-muda = { version = "0.13.4", default-features = false, features = [ "serde" ] }
-tray-icon = { version = "0.13", default-features = false, features = [ "serde" ], optional = true }
->>>>>>> 276c4b14
 
 [target."cfg(any(target_os = \"linux\", target_os = \"dragonfly\", target_os = \"freebsd\", target_os = \"openbsd\", target_os = \"netbsd\"))".dependencies]
 gtk = { version = "0.18", features = [ "v3_24" ] }
