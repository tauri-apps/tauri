// Copyright 2019-2022 Tauri Programme within The Commons Conservancy
// SPDX-License-Identifier: Apache-2.0
// SPDX-License-Identifier: MIT

use heck::AsShoutySnakeCase;
use heck::AsSnakeCase;
use heck::ToSnakeCase;

use once_cell::sync::OnceCell;

use std::env::var;
use std::path::PathBuf;
use std::{path::Path, sync::Mutex};

static CHECKED_FEATURES: OnceCell<Mutex<Vec<String>>> = OnceCell::new();

// checks if the given Cargo feature is enabled.
fn has_feature(feature: &str) -> bool {
  CHECKED_FEATURES
    .get_or_init(Default::default)
    .lock()
    .unwrap()
    .push(feature.to_string());

  // when a feature is enabled, Cargo sets the `CARGO_FEATURE_<name>` env var to 1
  // https://doc.rust-lang.org/cargo/reference/environment-variables.html#environment-variables-cargo-sets-for-build-scripts
  std::env::var(format!("CARGO_FEATURE_{}", AsShoutySnakeCase(feature)))
    .map(|x| x == "1")
    .unwrap_or(false)
}

// creates a cfg alias if `has_feature` is true.
// `alias` must be a snake case string.
fn alias(alias: &str, has_feature: bool) {
  if has_feature {
    println!("cargo:rustc-cfg={alias}");
  }
}

fn main() {
  alias("custom_protocol", has_feature("custom-protocol"));
  alias("dev", !has_feature("custom-protocol"));
  alias("updater", has_feature("updater"));

  let target_os = std::env::var("CARGO_CFG_TARGET_OS").unwrap();
  let mobile = target_os == "ios" || target_os == "android";
  alias("desktop", !mobile);
  alias("mobile", mobile);

  let api_all = has_feature("api-all");
  alias("api_all", api_all);

  alias_module(
    "fs",
    &[
      "read-file",
      "write-file",
      "read-dir",
      "copy-file",
      "create-dir",
      "remove-dir",
      "remove-file",
      "rename-file",
      "exists",
    ],
    api_all,
  );

  alias_module(
    "window",
    &[
      "create",
      "center",
      "request-user-attention",
      "set-resizable",
      "set-title",
      "maximize",
      "unmaximize",
      "minimize",
      "unminimize",
      "show",
      "hide",
      "close",
      "set-decorations",
      "set-shadow",
      "set-always-on-top",
      "set-size",
      "set-min-size",
      "set-max-size",
      "set-position",
      "set-fullscreen",
      "set-focus",
      "set-icon",
      "set-skip-taskbar",
      "set-cursor-grab",
      "set-cursor-visible",
      "set-cursor-icon",
      "set-cursor-position",
      "set-ignore-cursor-events",
      "start-dragging",
      "print",
    ],
    api_all,
  );

  alias_module("shell", &["execute", "sidecar", "open"], api_all);
  // helper for the command module macro
  let shell_script = has_feature("shell-execute") || has_feature("shell-sidecar");
  alias("shell_script", shell_script);
  alias("shell_scope", has_feature("shell-open-api") || shell_script);

  if !mobile {
    alias_module(
      "dialog",
      &["open", "save", "message", "ask", "confirm"],
      api_all,
    );
  }

  alias_module("http", &["request"], api_all);

  alias("cli", has_feature("cli"));

  if !mobile {
    alias_module("notification", &[], api_all);
    alias_module("global-shortcut", &[], api_all);
  }
  alias_module("os", &[], api_all);
  alias_module("path", &[], api_all);

  alias_module("protocol", &["asset"], api_all);

  alias_module("process", &["relaunch", "exit"], api_all);

  alias_module("clipboard", &["write-text", "read-text"], api_all);

  alias_module("app", &["show", "hide"], api_all);

  let checked_features_out_path =
    Path::new(&std::env::var("OUT_DIR").unwrap()).join("checked_features");
  std::fs::write(
    checked_features_out_path,
    CHECKED_FEATURES.get().unwrap().lock().unwrap().join(","),
  )
  .expect("failed to write checked_features file");

<<<<<<< HEAD
  #[cfg(target_os = "macos")]
  {
    if target_os == "ios" {
      swift_rs::build::SwiftLinker::new("10.13")
        .with_ios("11")
        .with_package("Tauri", "./ios-api")
        .link();
=======
  if target_os == "android" {
    if let Ok(project_dir) = var("TAURI_ANDROID_PROJECT_PATH") {
      let project_dir = PathBuf::from(project_dir);
      tauri_build::mobile::inject_android_project(
        "./mobile/android",
        project_dir.join("tauri-api"),
      )
      .expect("failed to copy tauri-api Android project");
>>>>>>> f379e2f3
    }
  }
}

// create aliases for the given module with its apis.
// each api is translated into a feature flag in the format of `<module>-<api>`
// and aliased as `<module_snake_case>_<api_snake_case>`.
//
// The `<module>-all` feature is also aliased to `<module>_all`.
//
// If any of the features is enabled, the `<module_snake_case>_any` alias is created.
//
// Note that both `module` and `apis` strings must be written in kebab case.
fn alias_module(module: &str, apis: &[&str], api_all: bool) {
  let all_feature_name = format!("{module}-all");
  let all = has_feature(&all_feature_name) || api_all;
  alias(&all_feature_name.to_snake_case(), all);

  let mut any = all;

  for api in apis {
    let has = has_feature(&format!("{module}-{api}")) || all;
    alias(
      &format!("{}_{}", AsSnakeCase(module), AsSnakeCase(api)),
      has,
    );
    any = any || has;
  }

  alias(&format!("{}_any", AsSnakeCase(module)), any);
}<|MERGE_RESOLUTION|>--- conflicted
+++ resolved
@@ -144,15 +144,6 @@
   )
   .expect("failed to write checked_features file");
 
-<<<<<<< HEAD
-  #[cfg(target_os = "macos")]
-  {
-    if target_os == "ios" {
-      swift_rs::build::SwiftLinker::new("10.13")
-        .with_ios("11")
-        .with_package("Tauri", "./ios-api")
-        .link();
-=======
   if target_os == "android" {
     if let Ok(project_dir) = var("TAURI_ANDROID_PROJECT_PATH") {
       let project_dir = PathBuf::from(project_dir);
@@ -161,7 +152,16 @@
         project_dir.join("tauri-api"),
       )
       .expect("failed to copy tauri-api Android project");
->>>>>>> f379e2f3
+    }
+  }
+
+  #[cfg(target_os = "macos")]
+  {
+    if target_os == "ios" {
+      swift_rs::build::SwiftLinker::new("10.13")
+        .with_ios("11")
+        .with_package("Tauri", "./ios-api")
+        .link();
     }
   }
 }
