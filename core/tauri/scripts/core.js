--- conflicted
+++ resolved
@@ -5,12 +5,6 @@
 ;(function () {
   function uid() {
     return window.crypto.getRandomValues(new Uint32Array(1))[0]
-  }
-
-  // immediately listen
-  function listen(eventName, cb) {
-    const handler = window.__TAURI__.transformCallback(cb)
-    _LISTEN_JS_
   }
 
   if (!window.__TAURI__) {
@@ -156,26 +150,11 @@
     }
   })
 
-<<<<<<< HEAD
   listen('tauri://window-created', function (event) {
     if (event.payload) {
       var windowLabel = event.payload.label
-      window.__TAURI__.__windows.push({
+      window.__TAURI_METADATA__.__windows.push({
         label: windowLabel
-=======
-  window.__TAURI_INVOKE__('tauri', {
-    __tauriModule: 'Event',
-    message: {
-      cmd: 'listen',
-      event: 'tauri://window-created',
-      handler: window.__TAURI__.transformCallback(function (event) {
-        if (event.payload) {
-          var windowLabel = event.payload.label
-          window.__TAURI_METADATA__.__windows.push({
-            label: windowLabel
-          })
-        }
->>>>>>> 2bade5ec
       })
     }
   })
