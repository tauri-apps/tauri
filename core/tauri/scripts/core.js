--- conflicted
+++ resolved
@@ -92,11 +92,7 @@
       'click',
       function (e) {
         let target = e.target
-<<<<<<< HEAD
-
-=======
         const baseTarget = document.querySelector('head base')?.target
->>>>>>> a2be88a2
         while (target != null) {
           if (target.matches('a')) {
             if (
