--- conflicted
+++ resolved
@@ -177,19 +177,16 @@
   ///
   /// This event is useful as a place to put your code that should be run after all state-changing events have been handled and you want to do stuff (updating state, performing calculations, etc) that happens as the “main body” of your event loop.
   MainEventsCleared,
-<<<<<<< HEAD
-  /// An event from a menu item, could be on the window menu bar, application menu bar (on macOS) or tray icon menu.
-  MenuEvent(crate::menu::MenuEvent),
-  /// An event from a menu item, could be on the window menu bar, application menu bar (on macOS) or tray icon menu.
-  TrayIconEvent(crate::tray::TrayIconEvent),
-=======
   /// Emitted when the user wants to open the specified resource with the app.
   #[cfg(any(target_os = "macos", target_os = "ios"))]
   Opened {
     /// The URL of the resources that is being open.
     urls: Vec<url::Url>,
   },
->>>>>>> b7277357
+  /// An event from a menu item, could be on the window menu bar, application menu bar (on macOS) or tray icon menu.
+  MenuEvent(crate::menu::MenuEvent),
+  /// An event from a menu item, could be on the window menu bar, application menu bar (on macOS) or tray icon menu.
+  TrayIconEvent(crate::tray::TrayIconEvent),
 }
 
 impl From<EventLoopMessage> for RunEvent {
@@ -1670,7 +1667,6 @@
     }
     RuntimeRunEvent::Resumed => RunEvent::Resumed,
     RuntimeRunEvent::MainEventsCleared => RunEvent::MainEventsCleared,
-<<<<<<< HEAD
     RuntimeRunEvent::UserEvent(t) => {
       match t {
         EventLoopMessage::MenuEvent(e) => {
@@ -1710,11 +1706,8 @@
 
       t.into()
     }
-=======
-    RuntimeRunEvent::UserEvent(t) => t.into(),
     #[cfg(any(target_os = "macos", target_os = "ios"))]
     RuntimeRunEvent::Opened { urls } => RunEvent::Opened { urls },
->>>>>>> b7277357
     _ => unimplemented!(),
   };
 
