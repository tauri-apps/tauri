--- conflicted
+++ resolved
@@ -114,10 +114,7 @@
     runtime_handle: <P::Runtime as Runtime>::Handle,
     manager: WindowManager<P>,
     global_shortcut_manager: <P::Runtime as Runtime>::GlobalShortcutManager,
-<<<<<<< HEAD
     clipboard_manager: <P::Runtime as Runtime>::ClipboardManager,
-=======
->>>>>>> 3280c4aa
     #[cfg(feature = "system-tray")]
     tray_handle: Option<tray::SystemTrayHandle<P>>,
   }
@@ -129,10 +126,7 @@
       runtime_handle: self.runtime_handle.clone(),
       manager: self.manager.clone(),
       global_shortcut_manager: self.global_shortcut_manager.clone(),
-<<<<<<< HEAD
       clipboard_manager: self.clipboard_manager.clone(),
-=======
->>>>>>> 3280c4aa
       #[cfg(feature = "system-tray")]
       tray_handle: self.tray_handle.clone(),
     }
@@ -171,10 +165,7 @@
     runtime: Option<P::Runtime>,
     manager: WindowManager<P>,
     global_shortcut_manager: <P::Runtime as Runtime>::GlobalShortcutManager,
-<<<<<<< HEAD
     clipboard_manager: <P::Runtime as Runtime>::ClipboardManager,
-=======
->>>>>>> 3280c4aa
     #[cfg(feature = "system-tray")]
     tray_handle: Option<tray::SystemTrayHandle<P>>,
     handle: AppHandle<P>,
@@ -232,16 +223,6 @@
           .expect("tray not configured; use the `Builder#system_tray` API first.")
       }
 
-      /// Gets a copy of the global shortcut manager instance.
-      pub fn global_shortcut_manager(&self) -> <P::Runtime as Runtime>::GlobalShortcutManager {
-        self.global_shortcut_manager.clone()
-      }
-
-<<<<<<< HEAD
-      /// Gets a copy of the clipboard manager instance.
-      pub fn clipboard_manager(&self) -> <P::Runtime as Runtime>::ClipboardManager {
-        self.clipboard_manager.clone()
-=======
       /// The path resolver for the application.
       pub fn path_resolver(&self) -> PathResolver {
         PathResolver {
@@ -250,15 +231,14 @@
         }
       }
 
-      /// Gets the app's configuration, defined on the `tauri.conf.json` file.
-      pub fn config(&self) -> Arc<Config> {
-        self.manager.config()
-      }
-
-      /// Gets the app's package information.
-      pub fn package_info(&self) -> &PackageInfo {
-        self.manager.package_info()
->>>>>>> 3280c4aa
+      /// Gets a copy of the global shortcut manager instance.
+      pub fn global_shortcut_manager(&self) -> <P::Runtime as Runtime>::GlobalShortcutManager {
+        self.global_shortcut_manager.clone()
+      }
+
+      /// Gets a copy of the clipboard manager instance.
+      pub fn clipboard_manager(&self) -> <P::Runtime as Runtime>::ClipboardManager {
+        self.clipboard_manager.clone()
       }
     }
   };
@@ -735,29 +715,20 @@
     let runtime = R::new()?;
     let runtime_handle = runtime.handle();
     let global_shortcut_manager = runtime.global_shortcut_manager();
-<<<<<<< HEAD
     let clipboard_manager = runtime.clipboard_manager();
-=======
->>>>>>> 3280c4aa
 
     let mut app = App {
       runtime: Some(runtime),
       manager: manager.clone(),
       global_shortcut_manager: global_shortcut_manager.clone(),
-<<<<<<< HEAD
       clipboard_manager: clipboard_manager.clone(),
-=======
->>>>>>> 3280c4aa
       #[cfg(feature = "system-tray")]
       tray_handle: None,
       handle: AppHandle {
         runtime_handle,
         manager,
         global_shortcut_manager,
-<<<<<<< HEAD
         clipboard_manager,
-=======
->>>>>>> 3280c4aa
         #[cfg(feature = "system-tray")]
         tray_handle: None,
       },
