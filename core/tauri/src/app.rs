--- conflicted
+++ resolved
@@ -65,8 +65,6 @@
 pub(crate) type GlobalTrayIconEventListener<T> =
   Box<dyn Fn(&T, crate::tray::TrayIconEvent) + Send + Sync>;
 pub(crate) type GlobalWindowEventListener<R> = Box<dyn Fn(GlobalWindowEvent<R>) + Send + Sync>;
-<<<<<<< HEAD
-=======
 #[cfg(all(desktop, feature = "system-tray"))]
 type SystemTrayEventListener<R> = Box<dyn Fn(&AppHandle<R>, tray::SystemTrayEvent) + Send + Sync>;
 /// A closure that is run when the Tauri application is setting up.
@@ -87,7 +85,6 @@
     &self.url
   }
 }
->>>>>>> fbeb5b91
 
 /// Api exposed on the `ExitRequested` event.
 #[derive(Debug)]
