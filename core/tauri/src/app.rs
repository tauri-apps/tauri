--- conflicted
+++ resolved
@@ -178,16 +178,9 @@
   ///
   /// This event is useful as a place to put your code that should be run after all state-changing events have been handled and you want to do stuff (updating state, performing calculations, etc) that happens as the “main body” of your event loop.
   MainEventsCleared,
-<<<<<<< HEAD
   /// Emitted when the user wants to open the specified URLs with the app.
   #[cfg(target_os = "macos")]
   OpenURLs(Vec<url::Url>),
-  /// Updater event.
-  #[cfg(updater)]
-  #[cfg_attr(doc_cfg, doc(cfg(feature = "updater")))]
-  Updater(crate::UpdaterEvent),
-=======
->>>>>>> 3065c8ae
 }
 
 impl From<EventLoopMessage> for RunEvent {
