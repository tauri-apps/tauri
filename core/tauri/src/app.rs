--- conflicted
+++ resolved
@@ -22,15 +22,9 @@
   scope::IpcScope,
   sealed::{ManagerBase, RuntimeOrDispatch},
   utils::config::Config,
-<<<<<<< HEAD
-  utils::{assets::Assets, resources::resource_relpath, Env},
-  Context, DeviceEventFilter, EventLoopMessage, Invoke, InvokeError, InvokeResponse, Manager,
-  Monitor, Runtime, Scopes, StateManager, Theme, Window,
-=======
   utils::{assets::Assets, Env},
   Context, DeviceEventFilter, EventLoopMessage, Icon, Invoke, InvokeError, InvokeResponse, Manager,
-  Runtime, Scopes, StateManager, Theme, Window,
->>>>>>> 74b1f4fc
+  Monitor, Runtime, Scopes, StateManager, Theme, Window,
 };
 
 #[cfg(feature = "protocol-asset")]
@@ -576,7 +570,6 @@
         }
       }
 
-<<<<<<< HEAD
       /// Returns the primary monitor of the system.
       ///
       /// Returns None if it can't identify any monitor as a primary one.
@@ -605,11 +598,10 @@
             .collect(),
           _ => unreachable!()
         })
-=======
+      }
       /// Returns the default window icon.
       pub fn default_window_icon(&self) -> Option<&Icon> {
         self.manager.inner.default_window_icon.as_ref()
->>>>>>> 74b1f4fc
       }
 
       /// Shows the application, but does not automatically focus it.
