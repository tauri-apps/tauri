// Copyright 2019-2021 Tauri Programme within The Commons Conservancy
// SPDX-License-Identifier: Apache-2.0
// SPDX-License-Identifier: MIT

use super::InvokeContext;
use crate::Runtime;
use serde::Deserialize;
use tauri_macros::{module_command_handler, CommandModule};

#[cfg(notification_all)]
use crate::{api::notification::Notification, Env, Manager};

// `Granted` response from `request_permission`. Matches the Web API return value.
#[cfg(notification_all)]
const PERMISSION_GRANTED: &str = "granted";
// `Denied` response from `request_permission`. Matches the Web API return value.
const PERMISSION_DENIED: &str = "denied";

/// The options for the notification API.
#[derive(Debug, Clone, Deserialize)]
pub struct NotificationOptions {
  /// The notification title.
  pub title: String,
  /// The notification body.
  pub body: Option<String>,
  /// The notification icon.
  pub icon: Option<String>,
}

/// The API descriptor.
#[derive(Deserialize, CommandModule)]
#[serde(tag = "cmd", rename_all = "camelCase")]
pub enum Cmd {
  /// The show notification API.
  Notification { options: NotificationOptions },
  /// The request notification permission API.
  RequestNotificationPermission,
  /// The notification permission check API.
  IsNotificationPermissionGranted,
}

impl Cmd {
  #[module_command_handler(notification_all, "notification > all")]
  fn notification<R: Runtime>(
    context: InvokeContext<R>,
    options: NotificationOptions,
  ) -> crate::Result<()> {
    let allowed = match is_permission_granted(&context) {
      Some(p) => p,
      None => request_permission(&context),
    };
    if !allowed {
      return Err(crate::Error::NotificationNotAllowed);
    }
    let mut notification =
      Notification::new(context.config.tauri.bundle.identifier.clone()).title(options.title);
    if let Some(body) = options.body {
      notification = notification.body(body);
    }
    if let Some(icon) = options.icon {
      notification = notification.icon(icon);
    }
    notification.show()?;
    Ok(())
  }

  #[cfg(notification_all)]
  fn request_notification_permission<R: Runtime>(
    context: InvokeContext<R>,
  ) -> crate::Result<&'static str> {
    if request_permission(&context) {
      Ok(PERMISSION_GRANTED)
    } else {
      Ok(PERMISSION_DENIED)
    }
  }

  #[cfg(not(notification_all))]
  fn request_notification_permission<R: Runtime>(
    _context: InvokeContext<R>,
  ) -> crate::Result<&'static str> {
    Ok(PERMISSION_DENIED)
  }

  #[cfg(notification_all)]
  fn is_notification_permission_granted<R: Runtime>(
    context: InvokeContext<R>,
  ) -> crate::Result<Option<bool>> {
    if let Some(allow_notification) = is_permission_granted(&context) {
      Ok(Some(allow_notification))
    } else {
      Ok(None)
    }
  }

  #[cfg(not(notification_all))]
  fn is_notification_permission_granted<R: Runtime>(
    _context: InvokeContext<R>,
  ) -> crate::Result<Option<bool>> {
    Ok(Some(false))
  }
}

#[cfg(notification_all)]
fn request_permission<R: Runtime>(context: &InvokeContext<R>) -> bool {
  let mut settings = crate::settings::read_settings(
    &context.config,
    &context.package_info,
    context.window.state::<Env>().inner(),
  );
  if let Some(allow_notification) = settings.allow_notification {
    return allow_notification;
  }
<<<<<<< HEAD
  let answer = crate::api::dialog::blocking::ask(
    Some(window),
=======
  let (tx, rx) = std::sync::mpsc::channel();
  crate::api::dialog::ask(
    Some(&context.window),
>>>>>>> 2bade5ec
    "Permissions",
    "This app wants to show notifications. Do you allow?",
  );

  settings.allow_notification = Some(answer);
  let _ = crate::settings::write_settings(
    &context.config,
    &context.package_info,
    context.window.state::<Env>().inner(),
    settings,
  );

  answer
}

#[cfg(notification_all)]
fn is_permission_granted<R: Runtime>(context: &InvokeContext<R>) -> Option<bool> {
  crate::settings::read_settings(
    &context.config,
    &context.package_info,
    context.window.state::<Env>().inner(),
  )
  .allow_notification
}

#[cfg(test)]
mod tests {
  use super::NotificationOptions;

  use quickcheck::{Arbitrary, Gen};

  impl Arbitrary for NotificationOptions {
    fn arbitrary(g: &mut Gen) -> Self {
      Self {
        title: String::arbitrary(g),
        body: Option::arbitrary(g),
        icon: Option::arbitrary(g),
      }
    }
  }

  #[cfg(not(notification_all))]
  #[test]
  fn request_notification_permission() {
    assert_eq!(
      super::Cmd::request_notification_permission(crate::test::mock_invoke_context()).unwrap(),
      super::PERMISSION_DENIED
    )
  }

  #[cfg(not(notification_all))]
  #[test]
  fn is_notification_permission_granted() {
    assert_eq!(
      super::Cmd::is_notification_permission_granted(crate::test::mock_invoke_context()).unwrap(),
      Some(false)
    );
  }

  #[tauri_macros::module_command_test(notification_all, "notification > all")]
  #[quickcheck_macros::quickcheck]
  fn notification(_options: NotificationOptions) {}
}<|MERGE_RESOLUTION|>--- conflicted
+++ resolved
@@ -111,14 +111,8 @@
   if let Some(allow_notification) = settings.allow_notification {
     return allow_notification;
   }
-<<<<<<< HEAD
   let answer = crate::api::dialog::blocking::ask(
-    Some(window),
-=======
-  let (tx, rx) = std::sync::mpsc::channel();
-  crate::api::dialog::ask(
     Some(&context.window),
->>>>>>> 2bade5ec
     "Permissions",
     "This app wants to show notifications. Do you allow?",
   );
