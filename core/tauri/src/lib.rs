--- conflicted
+++ resolved
@@ -16,12 +16,8 @@
 //! - **test**: Enables the [`test`] module exposing unit test helpers.
 //! - **dox**: Internal feature to generate Rust documentation without linking on Linux.
 //! - **objc-exception**: Wrap each msg_send! in a @try/@catch and panics if an exception is caught, preventing Objective-C from unwinding into Rust.
-<<<<<<< HEAD
-//! - **linux-protocol-headers**: Enables headers support for custom protocol requests on Linux. Requires webkit2gtk v2.36 or above.
+//! - **linux-ipc-protocol**: Use custom protocol for faster IPC on Linux. Requires webkit2gtk v2.40 or above.
 //! - **linux-libxdo**: Enables linking to libxdo which enables Cut, Copy, Paste and SelectAll menu items to work on Linux.
-=======
-//! - **linux-ipc-protocol**: Use custom protocol for faster IPC on Linux. Requires webkit2gtk v2.40 or above.
->>>>>>> fbeb5b91
 //! - **isolation**: Enables the isolation pattern. Enabled by default if the `tauri > pattern > use` config option is set to `isolation` on the `tauri.conf.json` file.
 //! - **custom-protocol**: Feature managed by the Tauri CLI. When enabled, Tauri assumes a production environment instead of a development one.
 //! - **devtools**: Enables the developer tools (Web inspector) and [`Window::open_devtools`]. Enabled by default on debug builds.
