--- conflicted
+++ resolved
@@ -375,17 +375,11 @@
 /// # Stability
 /// This is the output of the [`generate_context`] macro, and is not considered part of the stable API.
 /// Unless you know what you are doing and are prepared for this type to have breaking changes, do not create it yourself.
-<<<<<<< HEAD
 #[tauri_macros::default_runtime(Wry, wry)]
 pub struct Context<R: Runtime> {
   pub(crate) config: Config,
   /// Asset provider.
   pub assets: Option<Box<dyn Assets<R>>>,
-=======
-pub struct Context {
-  pub(crate) config: Config,
-  pub(crate) assets: Box<dyn Assets>,
->>>>>>> ba0206d8
   pub(crate) default_window_icon: Option<image::Image<'static>>,
   pub(crate) app_icon: Option<Vec<u8>>,
   #[cfg(all(desktop, feature = "tray-icon"))]
@@ -396,11 +390,7 @@
   pub(crate) runtime_authority: RuntimeAuthority,
 }
 
-<<<<<<< HEAD
 impl<R: Runtime> fmt::Debug for Context<R> {
-=======
-impl fmt::Debug for Context {
->>>>>>> ba0206d8
   fn fmt(&self, f: &mut fmt::Formatter<'_>) -> fmt::Result {
     let mut d = f.debug_struct("Context");
     d.field("config", &self.config)
@@ -416,11 +406,7 @@
   }
 }
 
-<<<<<<< HEAD
 impl<R: Runtime> Context<R> {
-=======
-impl Context {
->>>>>>> ba0206d8
   /// The config the application was prepared with.
   #[inline(always)]
   pub fn config(&self) -> &Config {
@@ -435,19 +421,12 @@
 
   /// The assets to be served directly by Tauri.
   #[inline(always)]
-<<<<<<< HEAD
-  #[allow(clippy::borrowed_box)]
-  pub fn assets(&self) -> &Box<dyn Assets<R>> {
-    self.assets.as_ref().unwrap()
-=======
-  pub fn assets(&self) -> &dyn Assets {
-    self.assets.as_ref()
->>>>>>> ba0206d8
+  pub fn assets(&self) -> &dyn Assets<R> {
+    self.assets.as_ref().unwrap().as_ref()
   }
 
   /// A mutable reference to the assets to be served directly by Tauri.
   #[inline(always)]
-<<<<<<< HEAD
   pub fn assets_mut(&mut self) -> &mut Box<dyn Assets<R>> {
     self.assets.as_mut().unwrap()
   }
@@ -456,10 +435,6 @@
   #[inline(always)]
   pub fn replace_assets(&mut self, assets: Box<dyn Assets<R>>) -> Box<dyn Assets<R>> {
     self.assets.replace(assets).unwrap()
-=======
-  pub fn assets_mut(&mut self) -> &mut Box<dyn Assets> {
-    &mut self.assets
->>>>>>> ba0206d8
   }
 
   /// The default window icon Tauri should use when creating windows.
@@ -524,11 +499,7 @@
   #[allow(clippy::too_many_arguments)]
   pub fn new(
     config: Config,
-<<<<<<< HEAD
     assets: Box<dyn Assets<R>>,
-=======
-    assets: Box<dyn Assets>,
->>>>>>> ba0206d8
     default_window_icon: Option<image::Image<'static>>,
     app_icon: Option<Vec<u8>>,
     package_info: PackageInfo,
