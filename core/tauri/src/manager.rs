--- conflicted
+++ resolved
@@ -863,7 +863,7 @@
     )
   }
 
-  pub(crate) fn listeners(&self) -> &Listeners {
+  pub(crate) fn listeners(&self) -> &Listeners<R> {
     &self.inner.listeners
   }
 }
@@ -1151,33 +1151,18 @@
     &self.inner.package_info
   }
 
-<<<<<<< HEAD
-=======
-  pub fn trigger(&self, event: &str, window: Option<String>, data: Option<String>) {
-    assert_event_name_is_valid(event);
-    self.listeners().trigger(event, window, data)
-  }
-
->>>>>>> c085adda
   pub fn listen<F: Fn(Event) + Send + 'static>(
     &self,
     event: String,
-    window: Option<String>,
+    window: Option<Window<R>>,
     handler: F,
   ) -> EventId {
     assert_event_name_is_valid(&event);
-<<<<<<< HEAD
-    self
-      .inner
-      .listeners
-      .listen(event, window.and_then(|w| self.get_window(&w)), handler)
-  }
-
-  pub fn unlisten(&self, handler_id: EventHandler) {
-    self.inner.listeners.unlisten(handler_id)
-=======
     self.listeners().listen(event, window, handler)
->>>>>>> c085adda
+  }
+
+  pub fn unlisten(&self, id: EventId) {
+    self.listeners().unlisten(id)
   }
 
   pub fn once<F: FnOnce(Event) + Send + 'static>(
@@ -1187,10 +1172,8 @@
     handler: F,
   ) {
     assert_event_name_is_valid(&event);
-<<<<<<< HEAD
     self
-      .inner
-      .listeners
+      .listeners()
       .once(event, window.and_then(|w| self.get_window(&w)), handler)
   }
 
@@ -1214,8 +1197,7 @@
       .try_for_each(|window| window.emit_js(event, source_window_label, payload.clone()))?;
 
     self
-      .inner
-      .listeners
+      .listeners()
       .emit_filter(event, Some(payload), Some(filter))?;
 
     Ok(())
@@ -1234,20 +1216,9 @@
       .values()
       .try_for_each(|window| window.emit_js(event, source_window_label, payload.clone()))?;
 
-    self.inner.listeners.emit(event, Some(payload))?;
+    self.listeners().emit(event, Some(payload))?;
 
     Ok(())
-  }
-
-  pub fn event_listeners_object_name(&self) -> String {
-    self.inner.listeners.listeners_object_name()
-=======
-    self.listeners().once(event, window, handler)
->>>>>>> c085adda
-  }
-
-  pub fn unlisten(&self, id: EventId) {
-    self.listeners().unlisten(id)
   }
 
   pub fn get_window(&self, label: &str) -> Option<Window<R>> {
