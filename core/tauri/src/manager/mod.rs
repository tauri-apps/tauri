--- conflicted
+++ resolved
@@ -22,12 +22,8 @@
 
 use crate::{
   app::{AppHandle, GlobalWindowEventListener, OnPageLoad},
-<<<<<<< HEAD
+  command::RuntimeAuthority,
   event::{assert_event_name_is_valid, Event, EventId, EventSource, Listeners},
-=======
-  command::RuntimeAuthority,
-  event::{assert_event_name_is_valid, Event, EventId, Listeners},
->>>>>>> 74a2a603
   ipc::{Invoke, InvokeHandler, InvokeResponder},
   plugin::PluginStore,
   utils::{
@@ -492,14 +488,9 @@
   {
     assert_event_name_is_valid(event);
 
-<<<<<<< HEAD
-    let emit_args = EmitArgs::from(event, &source, payload)?;
-=======
     #[cfg(feature = "tracing")]
     let _span = tracing::debug_span!("emit::run").entered();
-
-    let emit_args = EmitArgs::from(event, source_window_label, payload)?;
->>>>>>> 74a2a603
+    let emit_args = EmitArgs::from(event, &source, payload)?;
 
     self
       .webview
@@ -522,14 +513,9 @@
   ) -> crate::Result<()> {
     assert_event_name_is_valid(event);
 
-<<<<<<< HEAD
-    let emit_args = EmitArgs::from(event, &source, payload)?;
-=======
     #[cfg(feature = "tracing")]
     let _span = tracing::debug_span!("emit::run").entered();
-
-    let emit_args = EmitArgs::from(event, source_window_label, payload)?;
->>>>>>> 74a2a603
+    let emit_args = EmitArgs::from(event, &source, payload)?;
 
     self
       .webview
