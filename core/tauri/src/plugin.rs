// Copyright 2019-2023 Tauri Programme within The Commons Conservancy
// SPDX-License-Identifier: Apache-2.0
// SPDX-License-Identifier: MIT

//! The Tauri plugin extension to expand Tauri functionality.

use crate::{
  app::UriSchemeResponder,
  ipc::{Invoke, InvokeHandler},
  manager::webview::UriSchemeProtocol,
  utils::config::PluginConfig,
<<<<<<< HEAD
  webview::PageLoadPayload,
  AppHandle, RunEvent, Runtime, Webview, Window,
=======
  window::PageLoadPayload,
  AppHandle, Error, RunEvent, Runtime, Window,
>>>>>>> 2032228c
};
use serde::de::DeserializeOwned;
use serde_json::Value as JsonValue;
use tauri_macros::default_runtime;
use url::Url;

use std::{borrow::Cow, collections::HashMap, fmt, sync::Arc};

/// Mobile APIs.
#[cfg(mobile)]
pub mod mobile;

/// The plugin interface.
pub trait Plugin<R: Runtime>: Send {
  /// The plugin name. Used as key on the plugin config object.
  fn name(&self) -> &'static str;

  /// Initializes the plugin.
  #[allow(unused_variables)]
  fn initialize(
    &mut self,
    app: &AppHandle<R>,
    config: JsonValue,
  ) -> Result<(), Box<dyn std::error::Error>> {
    Ok(())
  }

  /// Add the provided JavaScript to a list of scripts that should be run after the global object has been created,
  /// but before the HTML document has been parsed and before any other script included by the HTML document is run.
  ///
  /// Since it runs on all top-level document and child frame page navigations,
  /// it's recommended to check the `window.location` to guard your script from running on unexpected origins.
  ///
  /// The script is wrapped into its own context with `(function () { /* your script here */ })();`,
  /// so global variables must be assigned to `window` instead of implicitly declared.
  fn initialization_script(&self) -> Option<String> {
    None
  }

  /// Callback invoked when the window is created.
  #[allow(unused_variables)]
  fn window_created(&mut self, window: Window<R>) {}

  /// Callback invoked when the webview is created.
  #[allow(unused_variables)]
  fn webview_created(&mut self, webview: Webview<R>) {}

  /// Callback invoked when webview tries to navigate to the given Url. Returning falses cancels navigation.
  #[allow(unused_variables)]
  fn on_navigation(&mut self, webview: &Webview<R>, url: &Url) -> bool {
    true
  }

  /// Callback invoked when the webview performs a navigation to a page.
  #[allow(unused_variables)]
  fn on_page_load(&mut self, webview: &Webview<R>, payload: &PageLoadPayload<'_>) {}

  /// Callback invoked when the event loop receives a new event.
  #[allow(unused_variables)]
  fn on_event(&mut self, app: &AppHandle<R>, event: &RunEvent) {}

  /// Extend commands to [`crate::Builder::invoke_handler`].
  #[allow(unused_variables)]
  fn extend_api(&mut self, invoke: Invoke<R>) -> bool {
    false
  }
}

type SetupHook<R, C> =
  dyn FnOnce(&AppHandle<R>, PluginApi<R, C>) -> Result<(), Box<dyn std::error::Error>> + Send;
type OnWindowReady<R> = dyn FnMut(Window<R>) + Send;
type OnWebviewReady<R> = dyn FnMut(Webview<R>) + Send;
type OnEvent<R> = dyn FnMut(&AppHandle<R>, &RunEvent) + Send;
type OnNavigation<R> = dyn Fn(&Webview<R>, &Url) -> bool + Send;
type OnPageLoad<R> = dyn FnMut(&Webview<R>, &PageLoadPayload<'_>) + Send;
type OnDrop<R> = dyn FnOnce(AppHandle<R>) + Send;

/// A handle to a plugin.
#[derive(Debug)]
#[allow(dead_code)]
pub struct PluginHandle<R: Runtime> {
  name: &'static str,
  handle: AppHandle<R>,
}

impl<R: Runtime> Clone for PluginHandle<R> {
  fn clone(&self) -> Self {
    Self {
      name: self.name,
      handle: self.handle.clone(),
    }
  }
}

impl<R: Runtime> PluginHandle<R> {
  /// Returns the application handle.
  pub fn app(&self) -> &AppHandle<R> {
    &self.handle
  }
}

/// Api exposed to the plugin setup hook.
#[derive(Clone)]
#[allow(dead_code)]
pub struct PluginApi<R: Runtime, C: DeserializeOwned> {
  handle: AppHandle<R>,
  name: &'static str,
  raw_config: Arc<JsonValue>,
  config: C,
}

impl<R: Runtime, C: DeserializeOwned> PluginApi<R, C> {
  /// Returns the plugin configuration.
  pub fn config(&self) -> &C {
    &self.config
  }

  /// Returns the application handle.
  pub fn app(&self) -> &AppHandle<R> {
    &self.handle
  }
}

/// Builds a [`TauriPlugin`].
///
/// This Builder offers a more concise way to construct Tauri plugins than implementing the Plugin trait directly.
///
/// # Conventions
///
/// When using the Builder Pattern it is encouraged to export a function called `init` that constructs and returns the plugin.
/// While plugin authors can provide every possible way to construct a plugin,
/// sticking to the `init` function convention helps users to quickly identify the correct function to call.
///
/// ```rust
/// use tauri::{plugin::{Builder, TauriPlugin}, Runtime};
///
/// pub fn init<R: Runtime>() -> TauriPlugin<R> {
///   Builder::new("example")
///     .build()
/// }
/// ```
///
/// When plugins expose more complex configuration options, it can be helpful to provide a Builder instead:
///
/// ```rust
/// use tauri::{plugin::{Builder as PluginBuilder, TauriPlugin}, Runtime};
///
/// pub struct Builder {
///   option_a: String,
///   option_b: String,
///   option_c: bool
/// }
///
/// impl Default for Builder {
///   fn default() -> Self {
///     Self {
///       option_a: "foo".to_string(),
///       option_b: "bar".to_string(),
///       option_c: false
///     }
///   }
/// }
///
/// impl Builder {
///   pub fn new() -> Self {
///     Default::default()
///   }
///
///   pub fn option_a(mut self, option_a: String) -> Self {
///     self.option_a = option_a;
///     self
///   }
///
///   pub fn option_b(mut self, option_b: String) -> Self {
///     self.option_b = option_b;
///     self
///   }
///
///   pub fn option_c(mut self, option_c: bool) -> Self {
///     self.option_c = option_c;
///     self
///   }
///
///   pub fn build<R: Runtime>(self) -> TauriPlugin<R> {
///     PluginBuilder::new("example")
///       .setup(move |app_handle, api| {
///         // use the options here to do stuff
///         println!("a: {}, b: {}, c: {}", self.option_a, self.option_b, self.option_c);
///
///         Ok(())
///       })
///       .build()
///   }
/// }
/// ```
pub struct Builder<R: Runtime, C: DeserializeOwned = ()> {
  name: &'static str,
  invoke_handler: Box<InvokeHandler<R>>,
  setup: Option<Box<SetupHook<R, C>>>,
  js_init_script: Option<String>,
  on_navigation: Box<OnNavigation<R>>,
  on_page_load: Box<OnPageLoad<R>>,
  on_window_ready: Box<OnWindowReady<R>>,
  on_webview_ready: Box<OnWebviewReady<R>>,
  on_event: Box<OnEvent<R>>,
  on_drop: Option<Box<OnDrop<R>>>,
  uri_scheme_protocols: HashMap<String, Arc<UriSchemeProtocol<R>>>,
}

impl<R: Runtime, C: DeserializeOwned> Builder<R, C> {
  /// Creates a new Plugin builder.
  pub fn new(name: &'static str) -> Self {
    Self {
      name,
      setup: None,
      js_init_script: None,
      invoke_handler: Box::new(|_| false),
      on_navigation: Box::new(|_, _| true),
      on_page_load: Box::new(|_, _| ()),
      on_window_ready: Box::new(|_| ()),
      on_webview_ready: Box::new(|_| ()),
      on_event: Box::new(|_, _| ()),
      on_drop: None,
      uri_scheme_protocols: Default::default(),
    }
  }

  /// Defines the JS message handler callback.
  /// It is recommended you use the [tauri::generate_handler] to generate the input to this method, as the input type is not considered stable yet.
  ///
  /// # Examples
  ///
  /// ```rust
  /// use tauri::{plugin::{Builder, TauriPlugin}, Runtime};
  ///
  /// #[tauri::command]
  /// async fn foobar<R: Runtime>(app: tauri::AppHandle<R>, window: tauri::Window<R>) -> Result<(), String> {
  ///   println!("foobar");
  ///
  ///   Ok(())
  /// }
  ///
  /// fn init<R: Runtime>() -> TauriPlugin<R> {
  ///   Builder::new("example")
  ///     .invoke_handler(tauri::generate_handler![foobar])
  ///     .build()
  /// }
  ///
  /// ```
  /// [tauri::generate_handler]: ../macro.generate_handler.html
  #[must_use]
  pub fn invoke_handler<F>(mut self, invoke_handler: F) -> Self
  where
    F: Fn(Invoke<R>) -> bool + Send + Sync + 'static,
  {
    self.invoke_handler = Box::new(invoke_handler);
    self
  }

  /// Sets the provided JavaScript to be run after the global object has been created,
  /// but before the HTML document has been parsed and before any other script included by the HTML document is run.
  ///
  /// Since it runs on all top-level document and child frame page navigations,
  /// it's recommended to check the `window.location` to guard your script from running on unexpected origins.
  ///
  /// The script is wrapped into its own context with `(function () { /* your script here */ })();`,
  /// so global variables must be assigned to `window` instead of implicitly declared.
  ///
  /// Note that calling this function multiple times overrides previous values.
  ///
  /// # Examples
  ///
  /// ```rust
  /// use tauri::{plugin::{Builder, TauriPlugin}, Runtime};
  ///
  /// const INIT_SCRIPT: &str = r#"
  ///   if (window.location.origin === 'https://tauri.app') {
  ///     console.log("hello world from js init script");
  ///
  ///     window.__MY_CUSTOM_PROPERTY__ = { foo: 'bar' };
  ///   }
  /// "#;
  ///
  /// fn init<R: Runtime>() -> TauriPlugin<R> {
  ///   Builder::new("example")
  ///     .js_init_script(INIT_SCRIPT.to_string())
  ///     .build()
  /// }
  /// ```
  #[must_use]
  pub fn js_init_script(mut self, js_init_script: String) -> Self {
    self.js_init_script = Some(js_init_script);
    self
  }

  /// Define a closure that runs when the plugin is registered.
  ///
  /// # Examples
  ///
  /// ```rust
  /// use tauri::{plugin::{Builder, TauriPlugin}, Runtime, Manager};
  /// use std::path::PathBuf;
  ///
  /// #[derive(Debug, Default)]
  /// struct PluginState {
  ///    dir: Option<PathBuf>
  /// }
  ///
  /// fn init<R: Runtime>() -> TauriPlugin<R> {
  /// Builder::new("example")
  ///   .setup(|app, api| {
  ///     app.manage(PluginState::default());
  ///
  ///     Ok(())
  ///   })
  ///   .build()
  /// }
  /// ```
  #[must_use]
  pub fn setup<F>(mut self, setup: F) -> Self
  where
    F: FnOnce(&AppHandle<R>, PluginApi<R, C>) -> Result<(), Box<dyn std::error::Error>>
      + Send
      + 'static,
  {
    self.setup.replace(Box::new(setup));
    self
  }

  /// Callback invoked when the webview tries to navigate to a URL. Returning false cancels the navigation.
  ///
  /// #Example
  ///
  /// ```
  /// use tauri::{plugin::{Builder, TauriPlugin}, Runtime};
  ///
  /// fn init<R: Runtime>() -> TauriPlugin<R> {
  ///   Builder::new("example")
  ///     .on_navigation(|webview, url| {
  ///       // allow the production URL or localhost on dev
  ///       url.scheme() == "tauri" || (cfg!(dev) && url.host_str() == Some("localhost"))
  ///     })
  ///     .build()
  /// }
  /// ```
  #[must_use]
  pub fn on_navigation<F>(mut self, on_navigation: F) -> Self
  where
    F: Fn(&Webview<R>, &Url) -> bool + Send + 'static,
  {
    self.on_navigation = Box::new(on_navigation);
    self
  }

  /// Callback invoked when the webview performs a navigation to a page.
  ///
  /// # Examples
  ///
  /// ```rust
  /// use tauri::{plugin::{Builder, TauriPlugin}, Runtime};
  ///
  /// fn init<R: Runtime>() -> TauriPlugin<R> {
  ///   Builder::new("example")
  ///     .on_page_load(|webview, payload| {
  ///       println!("{:?} URL {} in webview {}", payload.event(), payload.url(), webview.label());
  ///     })
  ///     .build()
  /// }
  /// ```
  #[must_use]
  pub fn on_page_load<F>(mut self, on_page_load: F) -> Self
  where
    F: FnMut(&Webview<R>, &PageLoadPayload<'_>) + Send + 'static,
  {
    self.on_page_load = Box::new(on_page_load);
    self
  }

  /// Callback invoked when the window is created.
  ///
  /// # Examples
  ///
  /// ```rust
  /// use tauri::{plugin::{Builder, TauriPlugin}, Runtime};
  ///
  /// fn init<R: Runtime>() -> TauriPlugin<R> {
  ///   Builder::new("example")
  ///     .on_window_ready(|window| {
  ///       println!("created window {}", window.label());
  ///     })
  ///     .build()
  /// }
  /// ```
  #[must_use]
  pub fn on_window_ready<F>(mut self, on_window_ready: F) -> Self
  where
    F: FnMut(Window<R>) + Send + 'static,
  {
    self.on_window_ready = Box::new(on_window_ready);
    self
  }

  /// Callback invoked when the webview is created.
  ///
  /// # Examples
  ///
  /// ```rust
  /// use tauri::{plugin::{Builder, TauriPlugin}, Runtime};
  ///
  /// fn init<R: Runtime>() -> TauriPlugin<R> {
  ///   Builder::new("example")
  ///     .on_webview_ready(|webview| {
  ///       println!("created webview {}", webview.label());
  ///     })
  ///     .build()
  /// }
  /// ```
  #[must_use]
  pub fn on_webview_ready<F>(mut self, on_webview_ready: F) -> Self
  where
    F: FnMut(Webview<R>) + Send + 'static,
  {
    self.on_webview_ready = Box::new(on_webview_ready);
    self
  }

  /// Callback invoked when the event loop receives a new event.
  ///
  /// # Examples
  ///
  /// ```rust
  /// use tauri::{plugin::{Builder, TauriPlugin}, RunEvent, Runtime};
  ///
  /// fn init<R: Runtime>() -> TauriPlugin<R> {
  ///   Builder::new("example")
  ///     .on_event(|app_handle, event| {
  ///       match event {
  ///         RunEvent::ExitRequested { api, .. } => {
  ///           // Prevents the app from exiting.
  ///           // This will cause the core thread to continue running in the background even without any open windows.
  ///           api.prevent_exit();
  ///         }
  ///         // Ignore all other cases.
  ///         _ => {}
  ///       }
  ///     })
  ///     .build()
  /// }
  /// ```
  #[must_use]
  pub fn on_event<F>(mut self, on_event: F) -> Self
  where
    F: FnMut(&AppHandle<R>, &RunEvent) + Send + 'static,
  {
    self.on_event = Box::new(on_event);
    self
  }

  /// Callback invoked when the plugin is dropped.
  ///
  /// # Examples
  ///
  /// ```rust
  /// use tauri::{plugin::{Builder, TauriPlugin}, Runtime};
  ///
  /// fn init<R: Runtime>() -> TauriPlugin<R> {
  ///   Builder::new("example")
  ///     .on_drop(|app| {
  ///       println!("plugin has been dropped and is no longer running");
  ///       // you can run cleanup logic here
  ///     })
  ///     .build()
  /// }
  /// ```
  #[must_use]
  pub fn on_drop<F>(mut self, on_drop: F) -> Self
  where
    F: FnOnce(AppHandle<R>) + Send + 'static,
  {
    self.on_drop.replace(Box::new(on_drop));
    self
  }

  /// Registers a URI scheme protocol available to all webviews.
  /// Leverages [setURLSchemeHandler](https://developer.apple.com/documentation/webkit/wkwebviewconfiguration/2875766-seturlschemehandler) on macOS,
  /// [AddWebResourceRequestedFilter](https://docs.microsoft.com/en-us/dotnet/api/microsoft.web.webview2.core.corewebview2.addwebresourcerequestedfilter?view=webview2-dotnet-1.0.774.44) on Windows
  /// and [webkit-web-context-register-uri-scheme](https://webkitgtk.org/reference/webkit2gtk/stable/WebKitWebContext.html#webkit-web-context-register-uri-scheme) on Linux.
  ///
  /// # Known limitations
  ///
  /// URI scheme protocols are registered when the webview is created. Due to this limitation, if the plugin is registed after a webview has been created, this protocol won't be available.
  ///
  /// # Arguments
  ///
  /// * `uri_scheme` The URI scheme to register, such as `example`.
  /// * `protocol` the protocol associated with the given URI scheme. It's a function that takes an URL such as `example://localhost/asset.css`.
  ///
  /// # Examples
  ///
  /// ```rust
  /// use tauri::{plugin::{Builder, TauriPlugin}, Runtime};
  ///
  /// fn init<R: Runtime>() -> TauriPlugin<R> {
  ///   Builder::new("myplugin")
  ///     .register_uri_scheme_protocol("myscheme", |app, req| {
  ///       http::Response::builder().body(Vec::new()).unwrap()
  ///     })
  ///     .build()
  /// }
  /// ```
  #[must_use]
  pub fn register_uri_scheme_protocol<
    N: Into<String>,
    T: Into<Cow<'static, [u8]>>,
    H: Fn(&AppHandle<R>, http::Request<Vec<u8>>) -> http::Response<T> + Send + Sync + 'static,
  >(
    mut self,
    uri_scheme: N,
    protocol: H,
  ) -> Self {
    self.uri_scheme_protocols.insert(
      uri_scheme.into(),
      Arc::new(UriSchemeProtocol {
        protocol: Box::new(move |app, request, responder| {
          responder.respond(protocol(app, request))
        }),
      }),
    );
    self
  }

  /// Similar to [`Self::register_uri_scheme_protocol`] but with an asynchronous responder that allows you
  /// to process the request in a separate thread and respond asynchronously.
  ///
  /// # Arguments
  ///
  /// * `uri_scheme` The URI scheme to register, such as `example`.
  /// * `protocol` the protocol associated with the given URI scheme. It's a function that takes an URL such as `example://localhost/asset.css`.
  ///
  /// # Examples
  ///
  /// ```rust
  /// use tauri::{plugin::{Builder, TauriPlugin}, Runtime};
  ///
  /// fn init<R: Runtime>() -> TauriPlugin<R> {
  ///   Builder::new("myplugin")
  ///     .register_asynchronous_uri_scheme_protocol("app-files", |_app, request, responder| {
  ///       // skip leading `/`
  ///       let path = request.uri().path()[1..].to_string();
  ///       std::thread::spawn(move || {
  ///         if let Ok(data) = std::fs::read(path) {
  ///           responder.respond(
  ///             http::Response::builder()
  ///               .body(data)
  ///               .unwrap()
  ///           );
  ///         } else {
  ///           responder.respond(
  ///             http::Response::builder()
  ///               .status(http::StatusCode::BAD_REQUEST)
  ///               .header(http::header::CONTENT_TYPE, mime::TEXT_PLAIN.essence_str())
  ///               .body("failed to read file".as_bytes().to_vec())
  ///               .unwrap()
  ///           );
  ///         }
  ///       });
  ///     })
  ///     .build()
  /// }
  /// ```
  #[must_use]
  pub fn register_asynchronous_uri_scheme_protocol<
    N: Into<String>,
    H: Fn(&AppHandle<R>, http::Request<Vec<u8>>, UriSchemeResponder) + Send + Sync + 'static,
  >(
    mut self,
    uri_scheme: N,
    protocol: H,
  ) -> Self {
    self.uri_scheme_protocols.insert(
      uri_scheme.into(),
      Arc::new(UriSchemeProtocol {
        protocol: Box::new(protocol),
      }),
    );
    self
  }

  /// Builds the [TauriPlugin].
  pub fn build(self) -> TauriPlugin<R, C> {
    TauriPlugin {
      name: self.name,
      app: None,
      invoke_handler: self.invoke_handler,
      setup: self.setup,
      js_init_script: self.js_init_script,
      on_navigation: self.on_navigation,
      on_page_load: self.on_page_load,
      on_window_ready: self.on_window_ready,
      on_webview_ready: self.on_webview_ready,
      on_event: self.on_event,
      on_drop: self.on_drop,
      uri_scheme_protocols: self.uri_scheme_protocols,
    }
  }
}

/// Plugin struct that is returned by the [`Builder`]. Should only be constructed through the builder.
pub struct TauriPlugin<R: Runtime, C: DeserializeOwned = ()> {
  name: &'static str,
  app: Option<AppHandle<R>>,
  invoke_handler: Box<InvokeHandler<R>>,
  setup: Option<Box<SetupHook<R, C>>>,
  js_init_script: Option<String>,
  on_navigation: Box<OnNavigation<R>>,
  on_page_load: Box<OnPageLoad<R>>,
  on_window_ready: Box<OnWindowReady<R>>,
  on_webview_ready: Box<OnWebviewReady<R>>,
  on_event: Box<OnEvent<R>>,
  on_drop: Option<Box<OnDrop<R>>>,
  uri_scheme_protocols: HashMap<String, Arc<UriSchemeProtocol<R>>>,
}

impl<R: Runtime, C: DeserializeOwned> Drop for TauriPlugin<R, C> {
  fn drop(&mut self) {
    if let (Some(on_drop), Some(app)) = (self.on_drop.take(), self.app.take()) {
      on_drop(app);
    }
  }
}

impl<R: Runtime, C: DeserializeOwned> Plugin<R> for TauriPlugin<R, C> {
  fn name(&self) -> &'static str {
    self.name
  }

  fn initialize(
    &mut self,
    app: &AppHandle<R>,
    config: JsonValue,
  ) -> Result<(), Box<dyn std::error::Error>> {
    self.app.replace(app.clone());
    if let Some(s) = self.setup.take() {
      (s)(
        app,
        PluginApi {
          name: self.name,
          handle: app.clone(),
          raw_config: Arc::new(config.clone()),
          config: serde_json::from_value(config)?,
        },
      )?;
    }

    for (uri_scheme, protocol) in &self.uri_scheme_protocols {
      app
        .manager
        .webview
        .register_uri_scheme_protocol(uri_scheme, protocol.clone())
    }
    Ok(())
  }

  fn initialization_script(&self) -> Option<String> {
    self.js_init_script.clone()
  }

  fn window_created(&mut self, window: Window<R>) {
    (self.on_window_ready)(window)
  }

  fn webview_created(&mut self, webview: Webview<R>) {
    (self.on_webview_ready)(webview)
  }

  fn on_navigation(&mut self, webview: &Webview<R>, url: &Url) -> bool {
    (self.on_navigation)(webview, url)
  }

  fn on_page_load(&mut self, webview: &Webview<R>, payload: &PageLoadPayload<'_>) {
    (self.on_page_load)(webview, payload)
  }

  fn on_event(&mut self, app: &AppHandle<R>, event: &RunEvent) {
    (self.on_event)(app, event)
  }

  fn extend_api(&mut self, invoke: Invoke<R>) -> bool {
    (self.invoke_handler)(invoke)
  }
}

/// Plugin collection type.
#[default_runtime(crate::Wry, wry)]
pub(crate) struct PluginStore<R: Runtime> {
  store: Vec<Box<dyn Plugin<R>>>,
}

impl<R: Runtime> fmt::Debug for PluginStore<R> {
  fn fmt(&self, f: &mut fmt::Formatter<'_>) -> fmt::Result {
    let plugins: Vec<&str> = self.store.iter().map(|plugins| plugins.name()).collect();
    f.debug_struct("PluginStore")
      .field("plugins", &plugins)
      .finish()
  }
}

impl<R: Runtime> Default for PluginStore<R> {
  fn default() -> Self {
    Self { store: Vec::new() }
  }
}

impl<R: Runtime> PluginStore<R> {
  /// Adds a plugin to the store.
  ///
  /// Returns `true` if a plugin with the same name is already in the store.
  pub fn register(&mut self, plugin: Box<dyn Plugin<R>>) -> bool {
    let len = self.store.len();
    self.store.retain(|p| p.name() != plugin.name());
    let result = len != self.store.len();
    self.store.push(plugin);
    result
  }

  /// Removes the plugin with the given name from the store.
  pub fn unregister(&mut self, plugin: &'static str) -> bool {
    let len = self.store.len();
    self.store.retain(|p| p.name() != plugin);
    len != self.store.len()
  }

  /// Initializes the given plugin.
  pub(crate) fn initialize(
    &self,
    plugin: &mut Box<dyn Plugin<R>>,
    app: &AppHandle<R>,
    config: &PluginConfig,
  ) -> crate::Result<()> {
    initialize(plugin, app, config)
  }

  /// Initializes all plugins in the store.
  pub(crate) fn initialize_all(
    &mut self,
    app: &AppHandle<R>,
    config: &PluginConfig,
  ) -> crate::Result<()> {
    self
      .store
      .iter_mut()
      .try_for_each(|plugin| initialize(plugin, app, config))
  }

  /// Generates an initialization script from all plugins in the store.
  pub(crate) fn initialization_script(&self) -> String {
    self
      .store
      .iter()
      .filter_map(|p| p.initialization_script())
      .fold(String::new(), |acc, script| {
        format!("{acc}\n(function () {{ {script} }})();")
      })
  }

<<<<<<< HEAD
  /// Runs the window created hook for all plugins in the store.
  pub(crate) fn window_created(&mut self, window: Window<R>) {
    self
      .store
      .iter_mut()
      .for_each(|plugin| plugin.window_created(window.clone()))
  }

  /// Runs the webview created hook for all plugins in the store.
  pub(crate) fn webview_created(&mut self, webview: Webview<R>) {
    self
      .store
      .iter_mut()
      .for_each(|plugin| plugin.webview_created(webview.clone()))
=======
  /// Runs the created hook for all plugins in the store.
  pub(crate) fn created(&mut self, window: Window<R>) {
    self.store.iter_mut().for_each(|plugin| {
      #[cfg(feature = "tracing")]
      let _span = tracing::trace_span!("plugin::hooks::created", name = plugin.name()).entered();
      plugin.created(window.clone())
    })
>>>>>>> 2032228c
  }

  pub(crate) fn on_navigation(&mut self, webview: &Webview<R>, url: &Url) -> bool {
    for plugin in self.store.iter_mut() {
      if !plugin.on_navigation(webview, url) {
        return false;
      }
    }
    true
  }

  /// Runs the on_page_load hook for all plugins in the store.
<<<<<<< HEAD
  pub(crate) fn on_page_load(&mut self, webview: &Webview<R>, payload: &PageLoadPayload<'_>) {
    self
      .store
      .iter_mut()
      .for_each(|plugin| plugin.on_page_load(webview, payload))
=======
  pub(crate) fn on_page_load(&mut self, window: &Window<R>, payload: &PageLoadPayload<'_>) {
    self.store.iter_mut().for_each(|plugin| {
      #[cfg(feature = "tracing")]
      let _span =
        tracing::trace_span!("plugin::hooks::on_page_load", name = plugin.name()).entered();
      plugin.on_page_load(window, payload)
    })
>>>>>>> 2032228c
  }

  /// Runs the on_event hook for all plugins in the store.
  pub(crate) fn on_event(&mut self, app: &AppHandle<R>, event: &RunEvent) {
    self
      .store
      .iter_mut()
      .for_each(|plugin| plugin.on_event(app, event))
  }

  /// Runs the plugin `extend_api` hook if it exists. Returns whether the invoke message was handled or not.
  ///
  /// The message is not handled when the plugin exists **and** the command does not.
  pub(crate) fn extend_api(&mut self, plugin: &str, invoke: Invoke<R>) -> bool {
    for p in self.store.iter_mut() {
      if p.name() == plugin {
        #[cfg(feature = "tracing")]
        let _span = tracing::trace_span!("plugin::hooks::ipc", name = plugin).entered();
        return p.extend_api(invoke);
      }
    }
    invoke.resolver.reject(format!("plugin {plugin} not found"));
    true
  }
}

#[cfg_attr(feature = "tracing", tracing::instrument(name = "plugin::hooks::initialize", skip(plugin, app), fields(name = plugin.name())))]
fn initialize<R: Runtime>(
  plugin: &mut Box<dyn Plugin<R>>,
  app: &AppHandle<R>,
  config: &PluginConfig,
) -> crate::Result<()> {
  plugin
    .initialize(
      app,
      config.0.get(plugin.name()).cloned().unwrap_or_default(),
    )
    .map_err(|e| Error::PluginInitialization(plugin.name().to_string(), e.to_string()))
}<|MERGE_RESOLUTION|>--- conflicted
+++ resolved
@@ -9,13 +9,8 @@
   ipc::{Invoke, InvokeHandler},
   manager::webview::UriSchemeProtocol,
   utils::config::PluginConfig,
-<<<<<<< HEAD
   webview::PageLoadPayload,
-  AppHandle, RunEvent, Runtime, Webview, Window,
-=======
-  window::PageLoadPayload,
-  AppHandle, Error, RunEvent, Runtime, Window,
->>>>>>> 2032228c
+  AppHandle, Error, RunEvent, Runtime, Webview, Window,
 };
 use serde::de::DeserializeOwned;
 use serde_json::Value as JsonValue;
@@ -781,13 +776,13 @@
       })
   }
 
-<<<<<<< HEAD
-  /// Runs the window created hook for all plugins in the store.
+  /// Runs the created hook for all plugins in the store.
   pub(crate) fn window_created(&mut self, window: Window<R>) {
-    self
-      .store
-      .iter_mut()
-      .for_each(|plugin| plugin.window_created(window.clone()))
+    self.store.iter_mut().for_each(|plugin| {
+      #[cfg(feature = "tracing")]
+      let _span = tracing::trace_span!("plugin::hooks::created", name = plugin.name()).entered();
+      plugin.window_created(window.clone())
+    })
   }
 
   /// Runs the webview created hook for all plugins in the store.
@@ -796,15 +791,6 @@
       .store
       .iter_mut()
       .for_each(|plugin| plugin.webview_created(webview.clone()))
-=======
-  /// Runs the created hook for all plugins in the store.
-  pub(crate) fn created(&mut self, window: Window<R>) {
-    self.store.iter_mut().for_each(|plugin| {
-      #[cfg(feature = "tracing")]
-      let _span = tracing::trace_span!("plugin::hooks::created", name = plugin.name()).entered();
-      plugin.created(window.clone())
-    })
->>>>>>> 2032228c
   }
 
   pub(crate) fn on_navigation(&mut self, webview: &Webview<R>, url: &Url) -> bool {
@@ -817,21 +803,13 @@
   }
 
   /// Runs the on_page_load hook for all plugins in the store.
-<<<<<<< HEAD
   pub(crate) fn on_page_load(&mut self, webview: &Webview<R>, payload: &PageLoadPayload<'_>) {
-    self
-      .store
-      .iter_mut()
-      .for_each(|plugin| plugin.on_page_load(webview, payload))
-=======
-  pub(crate) fn on_page_load(&mut self, window: &Window<R>, payload: &PageLoadPayload<'_>) {
     self.store.iter_mut().for_each(|plugin| {
       #[cfg(feature = "tracing")]
       let _span =
         tracing::trace_span!("plugin::hooks::on_page_load", name = plugin.name()).entered();
-      plugin.on_page_load(window, payload)
+      plugin.on_page_load(webview, payload)
     })
->>>>>>> 2032228c
   }
 
   /// Runs the on_event hook for all plugins in the store.
