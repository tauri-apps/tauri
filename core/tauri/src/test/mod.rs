// Copyright 2019-2023 Tauri Programme within The Commons Conservancy
// SPDX-License-Identifier: Apache-2.0
// SPDX-License-Identifier: MIT

//! Utilities for unit testing on Tauri applications.
//!
//! # Stability
//!
//! This module is unstable.
//!
//! # Examples
//!
//! ```rust
//! #[tauri::command]
//! fn my_cmd() {}
//!
//! fn create_app<R: tauri::Runtime>(mut builder: tauri::Builder<R>) -> tauri::App<R> {
//!   builder
//!     .setup(|app| {
//!       // do something
//!       Ok(())
//!     })
//!     .invoke_handler(tauri::generate_handler![my_cmd])
//!     // remove the string argument on your app
//!     .build(tauri::generate_context!("test/fixture/src-tauri/tauri.conf.json"))
//!     .expect("failed to build app")
//! }
//!
//! fn main() {
//!   let app = create_app(tauri::Builder::default());
//!   // app.run(|_handle, _event| {});
//! }
//!
//! //#[cfg(test)]
//! mod tests {
//!   use tauri::Manager;
//!   //#[cfg(test)]
//!   fn something() {
//!     let app = super::create_app(tauri::test::mock_builder());
//!     let window = app.get_window("main").unwrap();
//!     // do something with the app and window
//!     // in this case we'll run the my_cmd command with no arguments
//!     tauri::test::assert_ipc_response(
//!       &window,
//!       tauri::window::InvokeRequest {
//!         cmd: "my_cmd".into(),
//!         callback: tauri::ipc::CallbackFn(0),
//!         error: tauri::ipc::CallbackFn(1),
//!         body: serde_json::Value::Null.into(),
//!         headers: Default::default(),
//!       },
//!       Ok(())
//!     );
//!   }
//! }
//! ```

#![allow(unused_variables)]

mod mock_runtime;
pub use mock_runtime::*;
use serde::Serialize;

use std::{
  borrow::Cow,
  fmt::Debug,
  hash::{Hash, Hasher},
  sync::Arc,
};

use crate::{
  ipc::{CallbackFn, InvokeResponse},
  window::InvokeRequest,
  App, Builder, Context, Pattern, Window,
};
use tauri_utils::{
  assets::{AssetKey, Assets, CspHash},
  config::{Config, PatternKind, TauriConfig},
};

#[derive(Eq, PartialEq)]
struct IpcKey {
  callback: CallbackFn,
  error: CallbackFn,
}

impl Hash for IpcKey {
  fn hash<H: Hasher>(&self, state: &mut H) {
    self.callback.0.hash(state);
    self.error.0.hash(state);
  }
}

/// An empty [`Assets`] implementation.
pub struct NoopAsset {
  csp_hashes: Vec<CspHash<'static>>,
}

impl Assets for NoopAsset {
  fn get(&self, key: &AssetKey) -> Option<Cow<'_, [u8]>> {
    None
  }

  fn csp_hashes(&self, html_path: &AssetKey) -> Box<dyn Iterator<Item = CspHash<'_>> + '_> {
    Box::new(self.csp_hashes.iter().copied())
  }
}

/// Creates a new empty [`Assets`] implementation.
pub fn noop_assets() -> NoopAsset {
  NoopAsset {
    csp_hashes: Default::default(),
  }
}

/// Creates a new [`crate::Context`] for testing.
pub fn mock_context<A: Assets>(assets: A) -> crate::Context<A> {
  Context {
    config: Config {
      schema: None,
      package: Default::default(),
      tauri: TauriConfig {
        pattern: PatternKind::Brownfield,
        windows: Vec::new(),
        bundle: Default::default(),
        security: Default::default(),
        tray_icon: None,
        macos_private_api: false,
      },
      build: Default::default(),
      plugins: Default::default(),
    },
    assets: Arc::new(assets),
    default_window_icon: None,
    app_icon: None,
    #[cfg(desktop)]
    tray_icon: None,
    package_info: crate::PackageInfo {
      name: "test".into(),
      version: "0.1.0".parse().unwrap(),
      authors: "Tauri",
      description: "Tauri test",
      crate_name: "test",
    },
    _info_plist: (),
    pattern: Pattern::Brownfield(std::marker::PhantomData),
  }
}

/// Creates a new [`Builder`] using the [`MockRuntime`].
///
/// To use a dummy [`Context`], see [`mock_app`].
///
/// # Examples
///
/// ```rust
/// #[cfg(test)]
/// fn do_something() {
///   let app = tauri::test::mock_builder()
///     // remove the string argument to use your app's config file
///     .build(tauri::generate_context!("test/fixture/src-tauri/tauri.conf.json"))
///     .unwrap();
/// }
/// ```
pub fn mock_builder() -> Builder<MockRuntime> {
<<<<<<< HEAD
  let mut builder = Builder::<MockRuntime>::new()
    .enable_macos_default_menu(false)
    .manage(Ipc(Default::default()));

  builder.invoke_responder = Arc::new(|window, response, callback, error| {
    let window_ = window.clone();
    let ipc = window_.state::<Ipc>();
    let mut ipc_ = ipc.0.lock().unwrap();
    if let Some(tx) = ipc_.remove(&IpcKey { callback, error }) {
      tx.send(response.into_result()).unwrap();
    } else {
      window_invoke_responder(window, response, callback, error)
    }
  });

  builder
=======
  Builder::<MockRuntime>::new()
>>>>>>> fbeb5b91
}

/// Creates a new [`App`] for testing using the [`mock_context`] with a [`noop_assets`].
pub fn mock_app() -> App<MockRuntime> {
  mock_builder().build(mock_context(noop_assets())).unwrap()
}

/// Executes the given IPC message and assert the response matches the expected value.
///
/// # Examples
///
/// ```rust
/// #[tauri::command]
/// fn ping() -> &'static str {
///   "pong"
/// }
///
/// fn create_app<R: tauri::Runtime>(mut builder: tauri::Builder<R>) -> tauri::App<R> {
///   builder
///     .invoke_handler(tauri::generate_handler![ping])
///     // remove the string argument on your app
///     .build(tauri::generate_context!("test/fixture/src-tauri/tauri.conf.json"))
///     .expect("failed to build app")
/// }
///
/// fn main() {
///   let app = create_app(tauri::Builder::default());
///   // app.run(|_handle, _event| {});}
/// }
///
/// //#[cfg(test)]
/// mod tests {
///   use tauri::Manager;
///
///   //#[cfg(test)]
///   fn something() {
///     let app = super::create_app(tauri::test::mock_builder());
///     let window = app.get_window("main").unwrap();
///
///     // run the `ping` command and assert it returns `pong`
///     tauri::test::assert_ipc_response(
///       &window,
///       tauri::window::InvokeRequest {
///         cmd: "ping".into(),
///         callback: tauri::ipc::CallbackFn(0),
///         error: tauri::ipc::CallbackFn(1),
///         body: serde_json::Value::Null.into(),
///         headers: Default::default(),
///       },
///       // the expected response is a success with the "pong" payload
///       // we could also use Err("error message") here to ensure the command failed
///       Ok("pong")
///     );
///   }
/// }
/// ```
pub fn assert_ipc_response<T: Serialize + Debug>(
  window: &Window<MockRuntime>,
  request: InvokeRequest,
  expected: Result<T, T>,
) {
  let rx = window.clone().on_message(request);
  let response = rx.recv().unwrap();

  assert_eq!(
    match response {
      InvokeResponse::Ok(b) => Ok(b.into_json()),
      InvokeResponse::Err(e) => Err(e.0),
    },
    expected
      .map(|e| serde_json::to_value(e).unwrap())
      .map_err(|e| serde_json::to_value(e).unwrap())
  );
}

#[cfg(test)]
mod tests {
  use crate::WindowBuilder;
  use std::time::Duration;

  use super::mock_app;

  #[test]
  fn run_app() {
    let app = mock_app();

    let w = WindowBuilder::new(&app, "main", Default::default())
      .build()
      .unwrap();

    std::thread::spawn(move || {
      std::thread::sleep(Duration::from_secs(1));
      w.close().unwrap();
    });

    app.run(|_app, event| {
      println!("{:?}", event);
    });
  }
}<|MERGE_RESOLUTION|>--- conflicted
+++ resolved
@@ -163,26 +163,7 @@
 /// }
 /// ```
 pub fn mock_builder() -> Builder<MockRuntime> {
-<<<<<<< HEAD
-  let mut builder = Builder::<MockRuntime>::new()
-    .enable_macos_default_menu(false)
-    .manage(Ipc(Default::default()));
-
-  builder.invoke_responder = Arc::new(|window, response, callback, error| {
-    let window_ = window.clone();
-    let ipc = window_.state::<Ipc>();
-    let mut ipc_ = ipc.0.lock().unwrap();
-    if let Some(tx) = ipc_.remove(&IpcKey { callback, error }) {
-      tx.send(response.into_result()).unwrap();
-    } else {
-      window_invoke_responder(window, response, callback, error)
-    }
-  });
-
-  builder
-=======
-  Builder::<MockRuntime>::new()
->>>>>>> fbeb5b91
+  Builder::<MockRuntime>::new().enable_macos_default_menu(false)
 }
 
 /// Creates a new [`App`] for testing using the [`mock_context`] with a [`noop_assets`].
