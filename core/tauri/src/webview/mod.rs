// Copyright 2019-2023 Tauri Programme within The Commons Conservancy
// SPDX-License-Identifier: Apache-2.0
// SPDX-License-Identifier: MIT

//! The Tauri webview types and functions.

pub(crate) mod plugin;
mod webview_window;

pub use webview_window::{WebviewWindow, WebviewWindowBuilder};

use http::HeaderMap;
use serde::Serialize;
use tauri_macros::default_runtime;
pub use tauri_runtime::webview::PageLoadEvent;
use tauri_runtime::{
  webview::{DetachedWebview, PendingWebview, WebviewAttributes},
  WebviewDispatch,
};
#[cfg(desktop)]
use tauri_runtime::{
  window::dpi::{PhysicalPosition, PhysicalSize, Position, Size},
  WindowDispatch,
};
use tauri_utils::config::{WebviewUrl, WindowConfig};
pub use url::Url;

use crate::{
  app::{UriSchemeResponder, WebviewEvent},
  event::{EmitArgs, EventTarget},
  ipc::{
    CallbackFn, CommandArg, CommandItem, Invoke, InvokeBody, InvokeError, InvokeMessage,
    InvokeResolver, Origin, OwnedInvokeResponder,
  },
  manager::{webview::WebviewLabelDef, AppManager},
  sealed::{ManagerBase, RuntimeOrDispatch},
  AppHandle, Event, EventId, EventLoopMessage, Manager, Runtime, Window,
};

use std::{
  borrow::Cow,
  hash::{Hash, Hasher},
  path::PathBuf,
  sync::{Arc, Mutex},
};

pub(crate) type WebResourceRequestHandler =
  dyn Fn(http::Request<Vec<u8>>, &mut http::Response<Cow<'static, [u8]>>) + Send + Sync;
pub(crate) type NavigationHandler = dyn Fn(&Url) -> bool + Send;
pub(crate) type UriSchemeProtocolHandler =
  Box<dyn Fn(http::Request<Vec<u8>>, UriSchemeResponder) + Send + Sync>;
pub(crate) type OnPageLoad<R> = dyn Fn(Webview<R>, PageLoadPayload<'_>) + Send + Sync + 'static;

pub(crate) type DownloadHandler<R> = dyn Fn(Webview<R>, DownloadEvent<'_>) -> bool + Send + Sync;

#[derive(Clone, Serialize)]
struct CreatedEvent {
  label: String,
}

/// Download event for the [`WebviewBuilder#method.on_download`] hook.
#[non_exhaustive]
pub enum DownloadEvent<'a> {
  /// Download requested.
  Requested {
    /// The url being downloaded.
    url: Url,
    /// Represents where the file will be downloaded to.
    /// Can be used to set the download location by assigning a new path to it.
    /// The assigned path _must_ be absolute.
    destination: &'a mut PathBuf,
  },
  /// Download finished.
  Finished {
    /// The URL of the original download request.
    url: Url,
    /// Potentially representing the filesystem path the file was downloaded to.
    ///
    /// A value of `None` being passed instead of a `PathBuf` does not necessarily indicate that the download
    /// did not succeed, and may instead indicate some other failure - always check the third parameter if you need to
    /// know if the download succeeded.
    ///
    /// ## Platform-specific:
    ///
    /// - **macOS**: The second parameter indicating the path the file was saved to is always empty, due to API
    /// limitations.
    path: Option<PathBuf>,
    /// Indicates if the download succeeded or not.
    success: bool,
  },
}

/// The payload for the [`WebviewBuilder::on_page_load`] hook.
#[derive(Debug, Clone)]
pub struct PageLoadPayload<'a> {
  pub(crate) url: &'a Url,
  pub(crate) event: PageLoadEvent,
}

impl<'a> PageLoadPayload<'a> {
  /// The page URL.
  pub fn url(&self) -> &'a Url {
    self.url
  }

  /// The page load event.
  pub fn event(&self) -> PageLoadEvent {
    self.event
  }
}

/// The IPC invoke request.
#[derive(Debug)]
pub struct InvokeRequest {
  /// The invoke command.
  pub cmd: String,
  /// The success callback.
  pub callback: CallbackFn,
  /// The error callback.
  pub error: CallbackFn,
  /// The body of the request.
  pub body: InvokeBody,
  /// The request headers.
  pub headers: HeaderMap,
}

/// The platform webview handle. Accessed with [`Webview#method.with_webview`];
#[cfg(feature = "wry")]
#[cfg_attr(docsrs, doc(cfg(feature = "wry")))]
pub struct PlatformWebview(tauri_runtime_wry::Webview);

#[cfg(feature = "wry")]
impl PlatformWebview {
  /// Returns [`webkit2gtk::WebView`] handle.
  #[cfg(any(
    target_os = "linux",
    target_os = "dragonfly",
    target_os = "freebsd",
    target_os = "netbsd",
    target_os = "openbsd"
  ))]
  #[cfg_attr(
    docsrs,
    doc(cfg(any(
      target_os = "linux",
      target_os = "dragonfly",
      target_os = "freebsd",
      target_os = "netbsd",
      target_os = "openbsd"
    )))
  )]
  pub fn inner(&self) -> webkit2gtk::WebView {
    self.0.clone()
  }

  /// Returns the WebView2 controller.
  #[cfg(windows)]
  #[cfg_attr(docsrs, doc(cfg(windows)))]
  pub fn controller(
    &self,
  ) -> webview2_com::Microsoft::Web::WebView2::Win32::ICoreWebView2Controller {
    self.0.controller.clone()
  }

  /// Returns the [WKWebView] handle.
  ///
  /// [WKWebView]: https://developer.apple.com/documentation/webkit/wkwebview
  #[cfg(any(target_os = "macos", target_os = "ios"))]
  #[cfg_attr(docsrs, doc(cfg(any(target_os = "macos", target_os = "ios"))))]
  pub fn inner(&self) -> cocoa::base::id {
    self.0.webview
  }

  /// Returns WKWebView [controller] handle.
  ///
  /// [controller]: https://developer.apple.com/documentation/webkit/wkusercontentcontroller
  #[cfg(any(target_os = "macos", target_os = "ios"))]
  #[cfg_attr(docsrs, doc(cfg(any(target_os = "macos", target_os = "ios"))))]
  pub fn controller(&self) -> cocoa::base::id {
    self.0.manager
  }

  /// Returns [NSWindow] associated with the WKWebView webview.
  ///
  /// [NSWindow]: https://developer.apple.com/documentation/appkit/nswindow
  #[cfg(target_os = "macos")]
  #[cfg_attr(docsrs, doc(cfg(target_os = "macos")))]
  pub fn ns_window(&self) -> cocoa::base::id {
    self.0.ns_window
  }

  /// Returns [UIViewController] used by the WKWebView webview NSWindow.
  ///
  /// [UIViewController]: https://developer.apple.com/documentation/uikit/uiviewcontroller
  #[cfg(target_os = "ios")]
  #[cfg_attr(docsrs, doc(cfg(target_os = "ios")))]
  pub fn view_controller(&self) -> cocoa::base::id {
    self.0.view_controller
  }

  /// Returns handle for JNI execution.
  #[cfg(target_os = "android")]
  pub fn jni_handle(&self) -> tauri_runtime_wry::wry::JniHandle {
    self.0
  }
}

macro_rules! unstable_struct {
    (#[doc = $doc:expr] $($tokens:tt)*) => {
      #[cfg(any(test, feature = "unstable"))]
      #[cfg_attr(docsrs, doc(cfg(feature = "unstable")))]
      #[doc = $doc]
      pub $($tokens)*

      #[cfg(not(any(test, feature = "unstable")))]
      pub(crate) $($tokens)*
    }
}

unstable_struct!(
  #[doc = "A builder for a webview."]
  struct WebviewBuilder<R: Runtime> {
    pub(crate) label: String,
    pub(crate) webview_attributes: WebviewAttributes,
    pub(crate) web_resource_request_handler: Option<Box<WebResourceRequestHandler>>,
    pub(crate) navigation_handler: Option<Box<NavigationHandler>>,
    pub(crate) on_page_load_handler: Option<Box<OnPageLoad<R>>>,
    pub(crate) download_handler: Option<Arc<DownloadHandler<R>>>,
  }
);

#[cfg_attr(not(feature = "unstable"), allow(dead_code))]
impl<R: Runtime> WebviewBuilder<R> {
  /// Initializes a webview builder with the given webview label and URL to load.
  ///
  /// # Known issues
  ///
  /// On Windows, this function deadlocks when used in a synchronous command, see [the Webview2 issue].
  /// You should use `async` commands when creating windows.
  ///
  /// # Examples
  ///
  /// - Create a webview in the setup hook:
  ///
  #[cfg_attr(
    feature = "unstable",
    doc = r####"
```
tauri::Builder::default()
  .setup(|app| {
    let window = tauri::window::WindowBuilder::new(app, "label").build()?;
    let webview_builder = tauri::webview::WebviewBuilder::new("label", tauri::WebviewUrl::App("index.html".into()));
    let webview = window.add_child(webview_builder, tauri::LogicalPosition::new(0, 0), window.inner_size().unwrap());
    Ok(())
  });
```
  "####
  )]
  ///
  /// - Create a webview in a separate thread:
  ///
  #[cfg_attr(
    feature = "unstable",
    doc = r####"
```
tauri::Builder::default()
  .setup(|app| {
    let handle = app.handle().clone();
    std::thread::spawn(move || {
      let window = tauri::window::WindowBuilder::new(&handle, "label").build().unwrap();
      let webview_builder = tauri::webview::WebviewBuilder::new("label", tauri::WebviewUrl::App("index.html".into()));
      window.add_child(webview_builder, tauri::LogicalPosition::new(0, 0), window.inner_size().unwrap());
    });
    Ok(())
  });
```
   "####
  )]
  ///
  /// - Create a webview in a command:
  ///
  #[cfg_attr(
    feature = "unstable",
    doc = r####"
```
#[tauri::command]
async fn create_window(app: tauri::AppHandle) {
  let window = tauri::window::WindowBuilder::new(&app, "label").build().unwrap();
  let webview_builder = tauri::webview::WebviewBuilder::new("label", tauri::WebviewUrl::External("https://tauri.app/".parse().unwrap()));
  window.add_child(webview_builder, tauri::LogicalPosition::new(0, 0), window.inner_size().unwrap());
}
```
  "####
  )]
  ///
  /// [the Webview2 issue]: https://github.com/tauri-apps/wry/issues/583
  pub fn new<L: Into<String>>(label: L, url: WebviewUrl) -> Self {
    Self {
      label: label.into(),
      webview_attributes: WebviewAttributes::new(url),
      web_resource_request_handler: None,
      navigation_handler: None,
      on_page_load_handler: None,
      download_handler: None,
    }
  }

  /// Initializes a webview builder from a [`WindowConfig`] from tauri.conf.json.
  /// Keep in mind that you can't create 2 webviews with the same `label` so make sure
  /// that the initial webview was closed or change the label of the new [`WebviewBuilder`].
  ///
  /// # Known issues
  ///
  /// On Windows, this function deadlocks when used in a synchronous command, see [the Webview2 issue].
  /// You should use `async` commands when creating webviews.
  ///
  /// # Examples
  ///
  /// - Create a webview in a command:
  ///
  #[cfg_attr(
    feature = "unstable",
    doc = r####"
```
#[tauri::command]
async fn reopen_window(app: tauri::AppHandle) {
  let window = tauri::window::WindowBuilder::from_config(&app, &app.config().app.windows.get(0).unwrap().clone())
    .unwrap()
    .build()
    .unwrap();
}
```
  "####
  )]
  ///
  /// [the Webview2 issue]: https://github.com/tauri-apps/wry/issues/583
  pub fn from_config(config: &WindowConfig) -> Self {
    Self {
      label: config.label.clone(),
      webview_attributes: WebviewAttributes::from(config),
      web_resource_request_handler: None,
      navigation_handler: None,
      on_page_load_handler: None,
      download_handler: None,
    }
  }

  /// Defines a closure to be executed when the webview makes an HTTP request for a web resource, allowing you to modify the response.
  ///
  /// Currently only implemented for the `tauri` URI protocol.
  ///
  /// **NOTE:** Currently this is **not** executed when using external URLs such as a development server,
  /// but it might be implemented in the future. **Always** check the request URL.
  ///
  /// # Examples
  ///
  #[cfg_attr(
    feature = "unstable",
    doc = r####"
```rust,no_run
use tauri::{
  utils::config::{Csp, CspDirectiveSources, WebviewUrl},
  window::WindowBuilder,
  webview::WebviewBuilder,
};
use http::header::HeaderValue;
use std::collections::HashMap;
tauri::Builder::default()
  .setup(|app| {
    let window = tauri::window::WindowBuilder::new(app, "label").build()?;

    let webview_builder = WebviewBuilder::new("core", WebviewUrl::App("index.html".into()))
      .on_web_resource_request(|request, response| {
        if request.uri().scheme_str() == Some("tauri") {
          // if we have a CSP header, Tauri is loading an HTML file
          //  for this example, let's dynamically change the CSP
          if let Some(csp) = response.headers_mut().get_mut("Content-Security-Policy") {
            // use the tauri helper to parse the CSP policy to a map
            let mut csp_map: HashMap<String, CspDirectiveSources> = Csp::Policy(csp.to_str().unwrap().to_string()).into();
            csp_map.entry("script-src".to_string()).or_insert_with(Default::default).push("'unsafe-inline'");
            // use the tauri helper to get a CSP string from the map
            let csp_string = Csp::from(csp_map).to_string();
            *csp = HeaderValue::from_str(&csp_string).unwrap();
          }
        }
      });

    let webview = window.add_child(webview_builder, tauri::LogicalPosition::new(0, 0), window.inner_size().unwrap())?;

    Ok(())
  });
```
  "####
  )]
  pub fn on_web_resource_request<
    F: Fn(http::Request<Vec<u8>>, &mut http::Response<Cow<'static, [u8]>>) + Send + Sync + 'static,
  >(
    mut self,
    f: F,
  ) -> Self {
    self.web_resource_request_handler.replace(Box::new(f));
    self
  }

  /// Defines a closure to be executed when the webview navigates to a URL. Returning `false` cancels the navigation.
  ///
  /// # Examples
  ///
  #[cfg_attr(
    feature = "unstable",
    doc = r####"
```rust,no_run
use tauri::{
  utils::config::{Csp, CspDirectiveSources, WebviewUrl},
  window::WindowBuilder,
  webview::WebviewBuilder,
};
use http::header::HeaderValue;
use std::collections::HashMap;
tauri::Builder::default()
  .setup(|app| {
    let window = tauri::window::WindowBuilder::new(app, "label").build()?;

    let webview_builder = WebviewBuilder::new("core", WebviewUrl::App("index.html".into()))
      .on_navigation(|url| {
        // allow the production URL or localhost on dev
        url.scheme() == "tauri" || (cfg!(dev) && url.host_str() == Some("localhost"))
      });

    let webview = window.add_child(webview_builder, tauri::LogicalPosition::new(0, 0), window.inner_size().unwrap())?;
    Ok(())
  });
```
  "####
  )]
  pub fn on_navigation<F: Fn(&Url) -> bool + Send + 'static>(mut self, f: F) -> Self {
    self.navigation_handler.replace(Box::new(f));
    self
  }

  /// Set a download event handler to be notified when a download is requested or finished.
  ///
  /// Returning `false` prevents the download from happening on a [`DownloadEvent::Requested`] event.
  ///
  /// # Examples
  ///
  #[cfg_attr(
    feature = "unstable",
    doc = r####"
```rust,no_run
use tauri::{
  utils::config::{Csp, CspDirectiveSources, WebviewUrl},
  window::WindowBuilder,
  webview::{DownloadEvent, WebviewBuilder},
};

tauri::Builder::default()
  .setup(|app| {
    let window = WindowBuilder::new(app, "label").build()?;
    let webview_builder = WebviewBuilder::new("core", WebviewUrl::App("index.html".into()))
      .on_download(|webview, event| {
        match event {
          DownloadEvent::Requested { url, destination } => {
            println!("downloading {}", url);
            *destination = "/home/tauri/target/path".into();
          }
          DownloadEvent::Finished { url, path, success } => {
            println!("downloaded {} to {:?}, success: {}", url, path, success);
          }
          _ => (),
        }
        // let the download start
        true
      });

    let webview = window.add_child(webview_builder, tauri::LogicalPosition::new(0, 0), window.inner_size().unwrap())?;
    Ok(())
  });
```
  "####
  )]
  pub fn on_download<F: Fn(Webview<R>, DownloadEvent<'_>) -> bool + Send + Sync + 'static>(
    mut self,
    f: F,
  ) -> Self {
    self.download_handler.replace(Arc::new(f));
    self
  }

  /// Defines a closure to be executed when a page load event is triggered.
  /// The event can be either [`PageLoadEvent::Started`] if the page has started loading
  /// or [`PageLoadEvent::Finished`] when the page finishes loading.
  ///
  /// # Examples
  ///
  #[cfg_attr(
    feature = "unstable",
    doc = r####"
```rust,no_run
use tauri::{
  utils::config::{Csp, CspDirectiveSources, WebviewUrl},
  window::WindowBuilder,
  webview::{PageLoadEvent, WebviewBuilder},
};
use http::header::HeaderValue;
use std::collections::HashMap;
tauri::Builder::default()
  .setup(|app| {
    let window = tauri::window::WindowBuilder::new(app, "label").build()?;
    let webview_builder = WebviewBuilder::new("core", WebviewUrl::App("index.html".into()))
      .on_page_load(|webview, payload| {
        match payload.event() {
          PageLoadEvent::Started => {
            println!("{} finished loading", payload.url());
          }
          PageLoadEvent::Finished => {
            println!("{} finished loading", payload.url());
          }
        }
      });
    let webview = window.add_child(webview_builder, tauri::LogicalPosition::new(0, 0), window.inner_size().unwrap())?;
    Ok(())
  });
```
  "####
  )]
  pub fn on_page_load<F: Fn(Webview<R>, PageLoadPayload<'_>) + Send + Sync + 'static>(
    mut self,
    f: F,
  ) -> Self {
    self.on_page_load_handler.replace(Box::new(f));
    self
  }

  pub(crate) fn into_pending_webview<M: Manager<R>>(
    mut self,
    manager: &M,
    window_label: &str,
    window_labels: &[String],
    webview_labels: &[WebviewLabelDef],
  ) -> crate::Result<PendingWebview<EventLoopMessage, R>> {
    let mut pending = PendingWebview::new(self.webview_attributes, self.label.clone())?;
    pending.navigation_handler = self.navigation_handler.take();
    pending.web_resource_request_handler = self.web_resource_request_handler.take();

    if let Some(download_handler) = self.download_handler.take() {
      let label = pending.label.clone();
      let manager = manager.manager_owned();
      pending.download_handler.replace(Arc::new(move |event| {
        if let Some(w) = manager.get_webview(&label) {
          download_handler(
            w,
            match event {
              tauri_runtime::webview::DownloadEvent::Requested { url, destination } => {
                DownloadEvent::Requested { url, destination }
              }
              tauri_runtime::webview::DownloadEvent::Finished { url, path, success } => {
                DownloadEvent::Finished { url, path, success }
              }
            },
          )
        } else {
          false
        }
      }));
    }

    if let Some(on_page_load_handler) = self.on_page_load_handler.take() {
      let label = pending.label.clone();
      let manager = manager.manager_owned();
      pending
        .on_page_load_handler
        .replace(Box::new(move |url, event| {
          if let Some(w) = manager.get_webview(&label) {
            on_page_load_handler(w, PageLoadPayload { url: &url, event });
          }
        }));
    }

    manager.manager().webview.prepare_webview(
      manager,
      pending,
      window_label,
      window_labels,
      webview_labels,
    )
  }

  /// Creates a new webview on the given window.
  #[cfg(desktop)]
  pub(crate) fn build(
    self,
    window: Window<R>,
    position: Position,
    size: Size,
  ) -> crate::Result<Webview<R>> {
    let window_labels = window
      .manager()
      .window
      .labels()
      .into_iter()
      .collect::<Vec<_>>();
    let webview_labels = window
      .manager()
      .webview
      .webviews_lock()
      .values()
      .map(|w| WebviewLabelDef {
        window_label: w.window.label().to_string(),
        label: w.label().to_string(),
      })
      .collect::<Vec<_>>();

    let app_manager = window.manager();

    let mut pending =
      self.into_pending_webview(&window, window.label(), &window_labels, &webview_labels)?;

    pending.webview_attributes.bounds = Some((position, size));

    let webview = match &mut window.runtime() {
      RuntimeOrDispatch::Dispatch(dispatcher) => dispatcher.create_webview(pending),
      _ => unimplemented!(),
    }
    .map(|webview| app_manager.webview.attach_webview(window.clone(), webview))?;

    app_manager.webview.eval_script_all(format!(
      "window.__TAURI_INTERNALS__.metadata.windows = {window_labels_array}.map(function (label) {{ return {{ label: label }} }})",
      window_labels_array = serde_json::to_string(&app_manager.webview.labels())?,
    ))?;

    app_manager.emit_filter(
      "tauri://webview-created",
      Some(CreatedEvent {
        label: webview.label().into(),
      }),
      |s| match s {
        EventTarget::Webview { label } => label == webview.label(),
        _ => false,
      },
    )?;

    Ok(webview)
  }
}

/// Webview attributes.
impl<R: Runtime> WebviewBuilder<R> {
  /// Sets whether clicking an inactive window also clicks through to the webview.
  #[must_use]
  pub fn accept_first_mouse(mut self, accept: bool) -> Self {
    self.webview_attributes.accept_first_mouse = accept;
    self
  }

  /// Adds the provided JavaScript to a list of scripts that should be run after the global object has been created,
  /// but before the HTML document has been parsed and before any other script included by the HTML document is run.
  ///
  /// Since it runs on all top-level document and child frame page navigations,
  /// it's recommended to check the `window.location` to guard your script from running on unexpected origins.
  ///
  /// # Examples
  ///
  #[cfg_attr(
    feature = "unstable",
    doc = r####"
```rust
use tauri::{WindowBuilder, Runtime};

const INIT_SCRIPT: &str = r#"
  if (window.location.origin === 'https://tauri.app') {
    console.log("hello world from js init script");

    window.__MY_CUSTOM_PROPERTY__ = { foo: 'bar' };
  }
"#;

fn main() {
  tauri::Builder::default()
    .setup(|app| {
      let window = tauri::window::WindowBuilder::new(app, "label").build()?;
      let webview_builder = tauri::webview::WebviewBuilder::new("label", tauri::WebviewUrl::App("index.html".into()))
        .initialization_script(INIT_SCRIPT);
      let webview = window.add_child(webview_builder, tauri::LogicalPosition::new(0, 0), window.inner_size().unwrap())?;
      Ok(())
    });
}
```
  "####
  )]
  #[must_use]
  pub fn initialization_script(mut self, script: &str) -> Self {
    self
      .webview_attributes
      .initialization_scripts
      .push(script.to_string());
    self
  }

  /// Set the user agent for the webview
  #[must_use]
  pub fn user_agent(mut self, user_agent: &str) -> Self {
    self.webview_attributes.user_agent = Some(user_agent.to_string());
    self
  }

  /// Set additional arguments for the webview.
  ///
  /// ## Platform-specific
  ///
  /// - **macOS / Linux / Android / iOS**: Unsupported.
  ///
  /// ## Warning
  ///
  /// By default wry passes `--disable-features=msWebOOUI,msPdfOOUI,msSmartScreenProtection`
  /// so if you use this method, you also need to disable these components by yourself if you want.
  #[must_use]
  pub fn additional_browser_args(mut self, additional_args: &str) -> Self {
    self.webview_attributes.additional_browser_args = Some(additional_args.to_string());
    self
  }

  /// Data directory for the webview.
  #[must_use]
  pub fn data_directory(mut self, data_directory: PathBuf) -> Self {
    self
      .webview_attributes
      .data_directory
      .replace(data_directory);
    self
  }

  /// Disables the file drop handler. This is required to use drag and drop APIs on the front end on Windows.
  #[must_use]
  pub fn disable_file_drop_handler(mut self) -> Self {
    self.webview_attributes.file_drop_handler_enabled = false;
    self
  }

  /// Enables clipboard access for the page rendered on **Linux** and **Windows**.
  ///
  /// **macOS** doesn't provide such method and is always enabled by default,
  /// but you still need to add menu item accelerators to use shortcuts.
  #[must_use]
  pub fn enable_clipboard_access(mut self) -> Self {
    self.webview_attributes.clipboard = true;
    self
  }

  /// Enable or disable incognito mode for the WebView..
  ///
  ///  ## Platform-specific:
  ///
  ///  **Android**: Unsupported.
  #[must_use]
  pub fn incognito(mut self, incognito: bool) -> Self {
    self.webview_attributes.incognito = incognito;
    self
  }

  /// Set a proxy URL for the WebView for all network requests.
  ///
  /// Must be either a `http://` or a `socks5://` URL.
  ///
  /// ## Platform-specific
  ///
  /// - **macOS**: Requires the `macos-proxy` feature flag and only compiles for macOS 14+.
  #[must_use]
  pub fn proxy_url(mut self, url: Url) -> Self {
    self.webview_attributes.proxy_url = Some(url);
    self
  }

  /// Enable or disable transparency for the WebView.
  #[cfg(any(not(target_os = "macos"), feature = "macos-private-api"))]
  #[cfg_attr(
    docsrs,
    doc(cfg(any(not(target_os = "macos"), feature = "macos-private-api")))
  )]
  #[must_use]
  pub fn transparent(mut self, transparent: bool) -> Self {
    self.webview_attributes.transparent = transparent;
    self
  }

  /// Sets the webview to automatically grow and shrink its size and position when the parent window resizes.
  #[must_use]
  pub fn auto_resize(mut self) -> Self {
    self.webview_attributes.auto_resize = true;
    self
  }
}

/// Webview.
#[default_runtime(crate::Wry, wry)]
pub struct Webview<R: Runtime> {
  pub(crate) window: Window<R>,
  /// The webview created by the runtime.
  pub(crate) webview: DetachedWebview<EventLoopMessage, R>,
}

impl<R: Runtime> std::fmt::Debug for Webview<R> {
  fn fmt(&self, f: &mut std::fmt::Formatter<'_>) -> std::fmt::Result {
    f.debug_struct("Window")
      .field("window", &self.window)
      .field("webview", &self.webview)
      .finish()
  }
}

impl<R: Runtime> Clone for Webview<R> {
  fn clone(&self) -> Self {
    Self {
      window: self.window.clone(),
      webview: self.webview.clone(),
    }
  }
}

impl<R: Runtime> Hash for Webview<R> {
  /// Only use the [`Webview`]'s label to represent its hash.
  fn hash<H: Hasher>(&self, state: &mut H) {
    self.webview.label.hash(state)
  }
}

impl<R: Runtime> Eq for Webview<R> {}
impl<R: Runtime> PartialEq for Webview<R> {
  /// Only use the [`Webview`]'s label to compare equality.
  fn eq(&self, other: &Self) -> bool {
    self.webview.label.eq(&other.webview.label)
  }
}

/// Base webview functions.
impl<R: Runtime> Webview<R> {
  /// Create a new webview that is attached to the window.
  pub(crate) fn new(window: Window<R>, webview: DetachedWebview<EventLoopMessage, R>) -> Self {
    Self { window, webview }
  }

  /// Initializes a webview builder with the given window label and URL to load on the webview.
  ///
  /// Data URLs are only supported with the `webview-data-url` feature flag.
  #[cfg(feature = "unstable")]
  #[cfg_attr(docsrs, doc(cfg(feature = "unstable")))]
  pub fn builder<L: Into<String>>(label: L, url: WebviewUrl) -> WebviewBuilder<R> {
    WebviewBuilder::new(label.into(), url)
  }

  /// Runs the given closure on the main thread.
  pub fn run_on_main_thread<F: FnOnce() + Send + 'static>(&self, f: F) -> crate::Result<()> {
    self
      .webview
      .dispatcher
      .run_on_main_thread(f)
      .map_err(Into::into)
  }

  /// The webview label.
  pub fn label(&self) -> &str {
    &self.webview.label
  }

  /// Registers a window event listener.
  pub fn on_webview_event<F: Fn(&WebviewEvent) + Send + 'static>(&self, f: F) {
    self
      .webview
      .dispatcher
      .on_webview_event(move |event| f(&event.clone().into()));
  }
}

/// Desktop webview setters and actions.
#[cfg(desktop)]
impl<R: Runtime> Webview<R> {
  /// Opens the dialog to prints the contents of the webview.
  /// Currently only supported on macOS on `wry`.
  /// `window.print()` works on all platforms.
  pub fn print(&self) -> crate::Result<()> {
    self.webview.dispatcher.print().map_err(Into::into)
  }

  /// Closes this webview.
  pub fn close(&self) -> crate::Result<()> {
    if self.window.is_webview_window {
      self.window.close()
    } else {
      self.webview.dispatcher.close()?;
      self.manager().on_webview_close(self.label());
      Ok(())
    }
  }

  /// Resizes this webview.
  pub fn set_size<S: Into<Size>>(&self, size: S) -> crate::Result<()> {
    if self.window.is_webview_window {
      self.window.set_size(size.into())
    } else {
      self
        .webview
        .dispatcher
        .set_size(size.into())
        .map_err(Into::into)
    }
  }

  /// Sets this webviews's position.
  pub fn set_position<Pos: Into<Position>>(&self, position: Pos) -> crate::Result<()> {
    if self.window.is_webview_window {
      self.window.set_position(position.into())
    } else {
      self
        .webview
        .dispatcher
        .set_position(position.into())
        .map_err(Into::into)
    }
  }

  /// Focus the webview.
  pub fn set_focus(&self) -> crate::Result<()> {
    self.webview.dispatcher.set_focus().map_err(Into::into)
  }

  /// Returns the webview position.
  ///
  /// - For child webviews, returns the position of the top-left hand corner of the webviews's client area relative to the top-left hand corner of the parent window.
  /// - For webview window, returns the inner position of the window.
  pub fn position(&self) -> crate::Result<PhysicalPosition<i32>> {
    if self.window.is_webview_window {
      self.window.inner_position()
    } else {
      self.webview.dispatcher.position().map_err(Into::into)
    }
  }

  /// Returns the physical size of the webviews's client area.
  pub fn size(&self) -> crate::Result<PhysicalSize<u32>> {
    if self.window.is_webview_window {
      self.window.inner_size()
    } else {
      self.webview.dispatcher.size().map_err(Into::into)
    }
  }
}

/// Webview APIs.
impl<R: Runtime> Webview<R> {
  /// The window that is hosting this webview.
  pub fn window(&self) -> &Window<R> {
    &self.window
  }

  /// Executes a closure, providing it with the webview handle that is specific to the current platform.
  ///
  /// The closure is executed on the main thread.
  ///
  /// # Examples
  ///
  #[cfg_attr(
    feature = "unstable",
    doc = r####"
```rust,no_run
#[cfg(target_os = "macos")]
#[macro_use]
extern crate objc;
use tauri::Manager;

fn main() {
  tauri::Builder::default()
    .setup(|app| {
      let main_webview = app.get_webview("main").unwrap();
      main_webview.with_webview(|webview| {
        #[cfg(target_os = "linux")]
        {
          // see https://docs.rs/webkit2gtk/2.0.0/webkit2gtk/struct.WebView.html
          // and https://docs.rs/webkit2gtk/2.0.0/webkit2gtk/trait.WebViewExt.html
          use webkit2gtk::WebViewExt;
          webview.inner().set_zoom_level(4.);
        }

        #[cfg(windows)]
        unsafe {
          // see https://docs.rs/webview2-com/0.19.1/webview2_com/Microsoft/Web/WebView2/Win32/struct.ICoreWebView2Controller.html
          webview.controller().SetZoomFactor(4.).unwrap();
        }

        #[cfg(target_os = "macos")]
        unsafe {
          let () = msg_send![webview.inner(), setPageZoom: 4.];
          let () = msg_send![webview.controller(), removeAllUserScripts];
          let bg_color: cocoa::base::id = msg_send![class!(NSColor), colorWithDeviceRed:0.5 green:0.2 blue:0.4 alpha:1.];
          let () = msg_send![webview.ns_window(), setBackgroundColor: bg_color];
        }

        #[cfg(target_os = "android")]
        {
          use jni::objects::JValue;
          webview.jni_handle().exec(|env, _, webview| {
            env.call_method(webview, "zoomBy", "(F)V", &[JValue::Float(4.)]).unwrap();
          })
        }
      });
      Ok(())
  });
}
```
  "####
  )]
  #[cfg(feature = "wry")]
  #[cfg_attr(docsrs, doc(feature = "wry"))]
  pub fn with_webview<F: FnOnce(PlatformWebview) + Send + 'static>(
    &self,
    f: F,
  ) -> crate::Result<()> {
    self
      .webview
      .dispatcher
      .with_webview(|w| f(PlatformWebview(*w.downcast().unwrap())))
      .map_err(Into::into)
  }

  /// Returns the current url of the webview.
  // TODO: in v2, change this type to Result
  pub fn url(&self) -> Url {
    self.webview.dispatcher.url().unwrap()
  }

  /// Navigates the webview to the defined url.
  pub fn navigate(&mut self, url: Url) {
    self.webview.dispatcher.navigate(url).unwrap();
  }

  fn is_local_url(&self, current_url: &Url) -> bool {
    // if from `tauri://` custom protocol
    ({
      let protocol_url = self.manager().protocol_url();
      current_url.scheme() == protocol_url.scheme()
      && current_url.domain() == protocol_url.domain()
    }) ||

    // or if relative to `devUrl` or `frontendDist`
      self
          .manager()
          .get_url()
          .make_relative(current_url)
          .is_some()

      // or from a custom protocol registered by the user
      || ({
        let scheme = current_url.scheme();
        let protocols = self.manager().webview.uri_scheme_protocols.lock().unwrap();

        #[cfg(all(not(windows), not(target_os = "android")))]
        let local = protocols.contains_key(scheme);

        // on window and android, custom protocols are `http://<protocol-name>.path/to/route`
        // so we check using the first part of the domain
        #[cfg(any(windows, target_os = "android"))]
        let local = {
          let protocol_url = self.manager().protocol_url();
          let maybe_protocol = current_url
            .domain()
            .and_then(|d| d .split_once('.'))
            .unwrap_or_default()
            .0;

          protocols.contains_key(maybe_protocol) && scheme == protocol_url.scheme()
        };

        local
      })
  }

  /// Handles this window receiving an [`InvokeRequest`].
  pub fn on_message(self, request: InvokeRequest, responder: Box<OwnedInvokeResponder<R>>) {
    let manager = self.manager_owned();
    let current_url = self.url();
    let is_local = self.is_local_url(&current_url);

    let custom_responder = self.manager().webview.invoke_responder.clone();

    let resolver = InvokeResolver::new(
      self.clone(),
      Arc::new(Mutex::new(Some(Box::new(
        #[allow(unused_variables)]
        move |webview: Webview<R>, cmd, response, callback, error| {
          if let Some(responder) = &custom_responder {
            (responder)(&webview, &cmd, &response, callback, error);
          }

          responder(webview, cmd, response, callback, error);
        },
      )))),
      request.cmd.clone(),
      request.callback,
      request.error,
    );

    #[cfg(mobile)]
    let app_handle = self.window.app_handle.clone();

    let message = InvokeMessage::new(
      self,
      manager.state(),
      request.cmd.to_string(),
      request.body,
      request.headers,
    );

    let acl_origin = if is_local {
      Origin::Local
    } else {
      Origin::Remote {
        url: current_url.to_string(),
      }
    };
    let resolved_acl = manager
      .runtime_authority
<<<<<<< HEAD
      .lock()
      .unwrap()
      .resolve_access(&request.cmd, &message.webview.webview.label, &acl_origin)
=======
      .resolve_access(
        &request.cmd,
        message.webview.label(),
        message.webview.window().label(),
        &acl_origin,
      )
>>>>>>> f284f9c5
      .cloned();

    let mut invoke = Invoke {
      message,
      resolver: resolver.clone(),
      acl: resolved_acl,
    };

    if let Some((plugin, command_name)) = request.cmd.strip_prefix("plugin:").map(|raw_command| {
      let mut tokens = raw_command.split('|');
      // safe to unwrap: split always has a least one item
      let plugin = tokens.next().unwrap();
      let command = tokens.next().map(|c| c.to_string()).unwrap_or_default();
      (plugin, command)
    }) {
      if request.cmd != crate::ipc::channel::FETCH_CHANNEL_DATA_COMMAND && invoke.acl.is_none() {
        #[cfg(debug_assertions)]
        {
<<<<<<< HEAD
          invoke.resolver.reject(
            manager
              .runtime_authority
              .lock()
              .unwrap()
              .resolve_access_message(
                plugin,
                &command_name,
                &invoke.message.webview.webview.label,
                &acl_origin,
              ),
          );
=======
          invoke
            .resolver
            .reject(manager.runtime_authority.resolve_access_message(
              plugin,
              &command_name,
              invoke.message.webview.window().label(),
              invoke.message.webview.label(),
              &acl_origin,
            ));
>>>>>>> f284f9c5
        }
        #[cfg(not(debug_assertions))]
        invoke
          .resolver
          .reject(format!("Command {} not allowed by ACL", request.cmd));
        return;
      }

      invoke.message.command = command_name;

      let command = invoke.message.command.clone();

      #[cfg(mobile)]
      let message = invoke.message.clone();

      #[allow(unused_mut)]
      let mut handled = manager.extend_api(plugin, invoke);

      #[cfg(mobile)]
      {
        if !handled {
          handled = true;

          fn load_channels<R: Runtime>(payload: &serde_json::Value, webview: &Webview<R>) {
            use std::str::FromStr;

            if let serde_json::Value::Object(map) = payload {
              for v in map.values() {
                if let serde_json::Value::String(s) = v {
                  let _ = crate::ipc::JavaScriptChannelId::from_str(s)
                    .map(|id| id.channel_on(webview.clone()));
                }
              }
            }
          }

          let payload = message.payload.into_json();
          // initialize channels
          load_channels(&payload, &message.webview);

          let resolver_ = resolver.clone();
          if let Err(e) = crate::plugin::mobile::run_command(
            plugin,
            &app_handle,
            message.command,
            payload,
            move |response| match response {
              Ok(r) => resolver_.resolve(r),
              Err(e) => resolver_.reject(e),
            },
          ) {
            resolver.reject(e.to_string());
            return;
          }
        }
      }

      if !handled {
        resolver.reject(format!("Command {command} not found"));
      }
    } else {
      let command = invoke.message.command.clone();
      let handled = manager.run_invoke_handler(invoke);
      if !handled {
        resolver.reject(format!("Command {command} not found"));
      }
    }
  }

  /// Evaluates JavaScript on this window.
  pub fn eval(&self, js: &str) -> crate::Result<()> {
    self.webview.dispatcher.eval_script(js).map_err(Into::into)
  }

  /// Register a JS event listener and return its identifier.
  pub(crate) fn listen_js(
    &self,
    event: &str,
    target: EventTarget,
    handler: CallbackFn,
  ) -> crate::Result<EventId> {
    let listeners = self.manager().listeners();

    let id = listeners.next_event_id();

    self.eval(&crate::event::listen_js_script(
      listeners.listeners_object_name(),
      &serde_json::to_string(&target)?,
      event,
      id,
      &format!("window['_{}']", handler.0),
    ))?;

    listeners.listen_js(event, self.label(), target, id);

    Ok(id)
  }

  /// Unregister a JS event listener.
  pub(crate) fn unlisten_js(&self, event: &str, id: EventId) -> crate::Result<()> {
    let listeners = self.manager().listeners();

    self.eval(&crate::event::unlisten_js_script(
      listeners.listeners_object_name(),
      event,
      id,
    ))?;

    listeners.unlisten_js(id);

    Ok(())
  }

  pub(crate) fn emit_js(&self, emit_args: &EmitArgs, target: &EventTarget) -> crate::Result<()> {
    self.eval(&crate::event::emit_js_script(
      self.manager().listeners().function_name(),
      emit_args,
      &serde_json::to_string(target)?,
    )?)?;
    Ok(())
  }

  /// Opens the developer tools window (Web Inspector).
  /// The devtools is only enabled on debug builds or with the `devtools` feature flag.
  ///
  /// ## Platform-specific
  ///
  /// - **macOS:** Only supported on macOS 10.15+.
  /// This is a private API on macOS, so you cannot use this if your application will be published on the App Store.
  ///
  /// # Examples
  ///
  #[cfg_attr(
    feature = "unstable",
    doc = r####"
```rust,no_run
use tauri::Manager;
tauri::Builder::default()
  .setup(|app| {
    #[cfg(debug_assertions)]
    app.get_webview("main").unwrap().open_devtools();
    Ok(())
  });
```
  "####
  )]
  #[cfg(any(debug_assertions, feature = "devtools"))]
  #[cfg_attr(docsrs, doc(cfg(any(debug_assertions, feature = "devtools"))))]
  pub fn open_devtools(&self) {
    self.webview.dispatcher.open_devtools();
  }

  /// Closes the developer tools window (Web Inspector).
  /// The devtools is only enabled on debug builds or with the `devtools` feature flag.
  ///
  /// ## Platform-specific
  ///
  /// - **macOS:** Only supported on macOS 10.15+.
  /// This is a private API on macOS, so you cannot use this if your application will be published on the App Store.
  /// - **Windows:** Unsupported.
  ///
  /// # Examples
  ///
  #[cfg_attr(
    feature = "unstable",
    doc = r####"
```rust,no_run
use tauri::Manager;
tauri::Builder::default()
  .setup(|app| {
    #[cfg(debug_assertions)]
    {
      let webview = app.get_webview("main").unwrap();
      webview.open_devtools();
      std::thread::spawn(move || {
        std::thread::sleep(std::time::Duration::from_secs(10));
        webview.close_devtools();
      });
    }
    Ok(())
  });
```
  "####
  )]
  #[cfg(any(debug_assertions, feature = "devtools"))]
  #[cfg_attr(docsrs, doc(cfg(any(debug_assertions, feature = "devtools"))))]
  pub fn close_devtools(&self) {
    self.webview.dispatcher.close_devtools();
  }

  /// Checks if the developer tools window (Web Inspector) is opened.
  /// The devtools is only enabled on debug builds or with the `devtools` feature flag.
  ///
  /// ## Platform-specific
  ///
  /// - **macOS:** Only supported on macOS 10.15+.
  /// This is a private API on macOS, so you cannot use this if your application will be published on the App Store.
  /// - **Windows:** Unsupported.
  ///
  /// # Examples
  ///
  #[cfg_attr(
    feature = "unstable",
    doc = r####"
```rust,no_run
use tauri::Manager;
tauri::Builder::default()
  .setup(|app| {
    #[cfg(debug_assertions)]
    {
      let webview = app.get_webview("main").unwrap();
      if !webview.is_devtools_open() {
        webview.open_devtools();
      }
    }
    Ok(())
  });
```
  "####
  )]
  #[cfg(any(debug_assertions, feature = "devtools"))]
  #[cfg_attr(docsrs, doc(cfg(any(debug_assertions, feature = "devtools"))))]
  pub fn is_devtools_open(&self) -> bool {
    self
      .webview
      .dispatcher
      .is_devtools_open()
      .unwrap_or_default()
  }
}

/// Event system APIs.
impl<R: Runtime> Webview<R> {
  /// Listen to an event on this webview.
  ///
  /// # Examples
  #[cfg_attr(
    feature = "unstable",
    doc = r####"
```
use tauri::Manager;

tauri::Builder::default()
  .setup(|app| {
    let webview = app.get_webview("main").unwrap();
    webview.listen("component-loaded", move |event| {
      println!("window just loaded a component");
    });

    Ok(())
  });
```
  "####
  )]
  pub fn listen<F>(&self, event: impl Into<String>, handler: F) -> EventId
  where
    F: Fn(Event) + Send + 'static,
  {
    self.window.manager.listen(
      event.into(),
      EventTarget::Webview {
        label: self.label().to_string(),
      },
      handler,
    )
  }

  /// Unlisten to an event on this webview.
  ///
  /// # Examples
  #[cfg_attr(
    feature = "unstable",
    doc = r####"
```
use tauri::Manager;

tauri::Builder::default()
  .setup(|app| {
    let webview = app.get_webview("main").unwrap();
    let webview_ = webview.clone();
    let handler = webview.listen("component-loaded", move |event| {
      println!("webview just loaded a component");

      // we no longer need to listen to the event
      // we also could have used `webview.once` instead
      webview_.unlisten(event.id());
    });

    // stop listening to the event when you do not need it anymore
    webview.unlisten(handler);

    Ok(())
  });
```
  "####
  )]
  pub fn unlisten(&self, id: EventId) {
    self.window.manager.unlisten(id)
  }

  /// Listen to an event on this webview only once.
  ///
  /// See [`Self::listen`] for more information.
  pub fn once<F>(&self, event: impl Into<String>, handler: F)
  where
    F: FnOnce(Event) + Send + 'static,
  {
    self.window.manager.once(
      event.into(),
      EventTarget::Webview {
        label: self.label().to_string(),
      },
      handler,
    )
  }
}

impl<R: Runtime> Manager<R> for Webview<R> {}

impl<R: Runtime> ManagerBase<R> for Webview<R> {
  fn manager(&self) -> &AppManager<R> {
    &self.window.manager
  }

  fn manager_owned(&self) -> Arc<AppManager<R>> {
    self.window.manager.clone()
  }

  fn runtime(&self) -> RuntimeOrDispatch<'_, R> {
    self.window.app_handle.runtime()
  }

  fn managed_app_handle(&self) -> &AppHandle<R> {
    &self.window.app_handle
  }
}

impl<'de, R: Runtime> CommandArg<'de, R> for Webview<R> {
  /// Grabs the [`Webview`] from the [`CommandItem`]. This will never fail.
  fn from_command(command: CommandItem<'de, R>) -> Result<Self, InvokeError> {
    Ok(command.message.webview())
  }
}

#[cfg(test)]
mod tests {
  #[test]
  fn webview_is_send_sync() {
    crate::test_utils::assert_send::<super::Webview>();
    crate::test_utils::assert_sync::<super::Webview>();
  }
}<|MERGE_RESOLUTION|>--- conflicted
+++ resolved
@@ -1118,18 +1118,14 @@
     };
     let resolved_acl = manager
       .runtime_authority
-<<<<<<< HEAD
       .lock()
       .unwrap()
-      .resolve_access(&request.cmd, &message.webview.webview.label, &acl_origin)
-=======
       .resolve_access(
         &request.cmd,
         message.webview.label(),
         message.webview.window().label(),
         &acl_origin,
       )
->>>>>>> f284f9c5
       .cloned();
 
     let mut invoke = Invoke {
@@ -1148,7 +1144,6 @@
       if request.cmd != crate::ipc::channel::FETCH_CHANNEL_DATA_COMMAND && invoke.acl.is_none() {
         #[cfg(debug_assertions)]
         {
-<<<<<<< HEAD
           invoke.resolver.reject(
             manager
               .runtime_authority
@@ -1157,21 +1152,11 @@
               .resolve_access_message(
                 plugin,
                 &command_name,
-                &invoke.message.webview.webview.label,
+                invoke.message.webview.window().label(),
+                invoke.message.webview.label(),
                 &acl_origin,
               ),
           );
-=======
-          invoke
-            .resolver
-            .reject(manager.runtime_authority.resolve_access_message(
-              plugin,
-              &command_name,
-              invoke.message.webview.window().label(),
-              invoke.message.webview.label(),
-              &acl_origin,
-            ));
->>>>>>> f284f9c5
         }
         #[cfg(not(debug_assertions))]
         invoke
