// Copyright 2019-2023 Tauri Programme within The Commons Conservancy
// SPDX-License-Identifier: Apache-2.0
// SPDX-License-Identifier: MIT

//! The Tauri window types and functions.

pub(crate) mod plugin;

use tauri_runtime::{
  webview::PendingWebview,
  window::dpi::{PhysicalPosition, PhysicalSize},
};
pub use tauri_utils::{config::Color, WindowEffect as Effect, WindowEffectState as EffectState};

#[cfg(target_os = "macos")]
use crate::TitleBarStyle;
use crate::{
  app::AppHandle,
  command::{CommandArg, CommandItem},
  event::{Event, EventId, EventSource},
  ipc::InvokeError,
  manager::{webview::WebviewLabelDef, AppManager},
  runtime::{
    monitor::Monitor as RuntimeMonitor,
    window::{DetachedWindow, PendingWindow, WindowBuilder as _},
    RuntimeHandle, WindowDispatch,
  },
  sealed::ManagerBase,
  sealed::RuntimeOrDispatch,
  utils::config::{WindowConfig, WindowEffectsConfig},
  EventLoopMessage, Manager, Runtime, Theme, Webview, WebviewBuilder, WindowEvent,
};
#[cfg(desktop)]
use crate::{
  menu::{ContextMenu, Menu, MenuId},
  runtime::{
    window::dpi::{Position, Size},
    UserAttentionType,
  },
  CursorIcon, Icon,
};

use serde::Serialize;
#[cfg(windows)]
use windows::Win32::Foundation::HWND;

use tauri_macros::default_runtime;

use std::{
  fmt,
  hash::{Hash, Hasher},
  sync::{Arc, Mutex},
};

/// Monitor descriptor.
#[derive(Debug, Clone, Serialize)]
#[serde(rename_all = "camelCase")]
pub struct Monitor {
  pub(crate) name: Option<String>,
  pub(crate) size: PhysicalSize<u32>,
  pub(crate) position: PhysicalPosition<i32>,
  pub(crate) scale_factor: f64,
}

impl From<RuntimeMonitor> for Monitor {
  fn from(monitor: RuntimeMonitor) -> Self {
    Self {
      name: monitor.name,
      size: monitor.size,
      position: monitor.position,
      scale_factor: monitor.scale_factor,
    }
  }
}

impl Monitor {
  /// Returns a human-readable name of the monitor.
  /// Returns None if the monitor doesn't exist anymore.
  pub fn name(&self) -> Option<&String> {
    self.name.as_ref()
  }

  /// Returns the monitor's resolution.
  pub fn size(&self) -> &PhysicalSize<u32> {
    &self.size
  }

  /// Returns the top-left corner position of the monitor relative to the larger full screen area.
  pub fn position(&self) -> &PhysicalPosition<i32> {
    &self.position
  }

  /// Returns the scale factor that can be used to map logical pixels to physical pixels, and vice versa.
  pub fn scale_factor(&self) -> f64 {
    self.scale_factor
  }
}

/// A builder for a window managed by Tauri.
pub struct WindowBuilder<'a, R: Runtime, M: Manager<R>> {
  manager: &'a M,
  label: String,
  pub(crate) window_builder:
    <R::WindowDispatcher as WindowDispatch<EventLoopMessage>>::WindowBuilder,
  #[cfg(desktop)]
  pub(crate) menu: Option<Menu<R>>,
  #[cfg(desktop)]
  on_menu_event: Option<crate::app::GlobalMenuEventListener<Window<R>>>,
  window_effects: Option<WindowEffectsConfig>,
}

impl<'a, R: Runtime, M: Manager<R>> fmt::Debug for WindowBuilder<'a, R, M> {
  fn fmt(&self, f: &mut fmt::Formatter<'_>) -> fmt::Result {
    f.debug_struct("WindowBuilder")
      .field("label", &self.label)
      .field("window_builder", &self.window_builder)
      .finish()
  }
}

impl<'a, R: Runtime, M: Manager<R>> WindowBuilder<'a, R, M> {
  /// Initializes a window builder with the given window label.
  ///
  /// # Known issues
  ///
  /// On Windows, this function deadlocks when used in a synchronous command, see [the Webview2 issue].
  /// You should use `async` commands when creating windows.
  ///
  /// # Examples
  ///
  /// - Create a window in the setup hook:
  ///
  /// ```
  /// tauri::Builder::default()
  ///   .setup(|app| {
  ///     let window = tauri::WindowBuilder::new(app, "label")
  ///       .build()?;
  ///     Ok(())
  ///   });
  /// ```
  ///
  /// - Create a window in a separate thread:
  ///
  /// ```
  /// tauri::Builder::default()
  ///   .setup(|app| {
  ///     let handle = app.handle().clone();
  ///     std::thread::spawn(move || {
  ///       let window = tauri::WindowBuilder::new(&handle, "label")
  ///         .build()
  ///         .unwrap();
  ///     });
  ///     Ok(())
  ///   });
  /// ```
  ///
  /// - Create a window in a command:
  ///
  /// ```
  /// #[tauri::command]
  /// async fn create_window(app: tauri::AppHandle) {
  ///   let window = tauri::WindowBuilder::new(&app, "label")
  ///     .build()
  ///     .unwrap();
  /// }
  /// ```
  ///
  /// [the Webview2 issue]: https://github.com/tauri-apps/wry/issues/583
  pub fn new<L: Into<String>>(manager: &'a M, label: L) -> Self {
    Self {
      manager,
      label: label.into(),
      window_builder: <R::WindowDispatcher as WindowDispatch<EventLoopMessage>>::WindowBuilder::new(
      ),
      #[cfg(desktop)]
      menu: None,
      #[cfg(desktop)]
      on_menu_event: None,
      window_effects: None,
    }
  }

  /// Initializes a window builder from a [`WindowConfig`] from tauri.conf.json.
  /// Keep in mind that you can't create 2 windows with the same `label` so make sure
  /// that the initial window was closed or change the label of the new [`WindowBuilder`].
  ///
  /// # Known issues
  ///
  /// On Windows, this function deadlocks when used in a synchronous command, see [the Webview2 issue].
  /// You should use `async` commands when creating windows.
  ///
  /// # Examples
  ///
  /// - Create a window in a command:
  ///
  /// ```
  /// #[tauri::command]
  /// async fn reopen_window(app: tauri::AppHandle) {
  ///   let window = tauri::WindowBuilder::from_config(&app, app.config().tauri.windows.get(0).unwrap().clone())
  ///     .build()
  ///     .unwrap();
  /// }
  /// ```
  ///
  /// [the Webview2 issue]: https://github.com/tauri-apps/wry/issues/583
  pub fn from_config(manager: &'a M, config: WindowConfig) -> Self {
    Self {
      manager,
      label: config.label.clone(),
      window_builder:
        <R::WindowDispatcher as WindowDispatch<EventLoopMessage>>::WindowBuilder::with_config(
          config,
        ),
      #[cfg(desktop)]
      menu: None,
      #[cfg(desktop)]
      on_menu_event: None,
      window_effects: None,
    }
  }

  /// Registers a global menu event listener.
  ///
  /// Note that this handler is called for any menu event,
  /// whether it is coming from this window, another window or from the tray icon menu.
  ///
  /// Also note that this handler will not be called if
  /// the window used to register it was closed.
  ///
  /// # Examples
  /// ```
  /// use tauri::menu::{Menu, Submenu, MenuItem};
  /// tauri::Builder::default()
  ///   .setup(|app| {
  ///     let handle = app.handle();
  ///     let save_menu_item = MenuItem::new(handle, "Save", true, None);
  ///     let menu = Menu::with_items(handle, &[
  ///       &Submenu::with_items(handle, "File", true, &[
  ///         &save_menu_item,
  ///       ])?,
  ///     ])?;
  ///     let window = tauri::WindowBuilder::new(app, "editor")
  ///       .menu(menu)
  ///       .on_menu_event(move |window, event| {
  ///         if event.id == save_menu_item.id() {
  ///           // save menu item
  ///         }
  ///       })
  ///       .build()
  ///       .unwrap();
  ///
  ///     Ok(())
  ///   });
  /// ```
  #[cfg(desktop)]
  pub fn on_menu_event<F: Fn(&Window<R>, crate::menu::MenuEvent) + Send + Sync + 'static>(
    mut self,
    f: F,
  ) -> Self {
    self.on_menu_event.replace(Box::new(f));
    self
  }

  /// Creates this window with a webview with it.
  pub fn with_webview(self, webview: WebviewBuilder<R>) -> crate::Result<(Window<R>, Webview<R>)> {
    let window_labels = self
      .manager
      .manager()
      .window
      .labels()
      .into_iter()
      .collect::<Vec<_>>();
    let webview_labels = self
      .manager
      .manager()
      .webview
      .webviews_lock()
      .values()
      .map(|w| WebviewLabelDef {
        window_label: w.window.label().to_string(),
        label: w.label().to_string(),
      })
      .collect::<Vec<_>>();

    self.with_webview_internal(webview, &window_labels, &webview_labels)
  }

  pub(crate) fn with_webview_internal(
    self,
    webview: WebviewBuilder<R>,
    window_labels: &[String],
    webview_labels: &[WebviewLabelDef],
  ) -> crate::Result<(Window<R>, Webview<R>)> {
    let pending_webview =
      webview.into_pending_webview(self.manager, &self.label, window_labels, webview_labels)?;
    let window = self.build_internal(Some(pending_webview))?;

    let webview = window.webviews().first().unwrap().clone();

    Ok((window, webview))
  }

  /// Creates a new window.
  pub fn build(self) -> crate::Result<Window<R>> {
    self.build_internal(None)
  }

  /// Creates a new window with an optional webview.
  fn build_internal(
    self,
    webview: Option<PendingWebview<EventLoopMessage, R>>,
  ) -> crate::Result<Window<R>> {
    let mut pending = PendingWindow::new(self.window_builder.clone(), self.label.clone())?;
    if let Some(webview) = webview {
      pending.set_webview(webview);
    }

    let app_manager = self.manager.manager();

    let pending = app_manager.window.prepare_window(pending)?;

    #[cfg(desktop)]
    let window_menu = {
      let is_app_wide = self.menu.is_none();
      self
        .menu
        .or_else(|| self.manager.app_handle().menu())
        .map(|menu| WindowMenu { is_app_wide, menu })
    };

    #[cfg(desktop)]
    let handler = app_manager
      .menu
      .prepare_window_menu_creation_handler(window_menu.as_ref());
    #[cfg(not(desktop))]
    #[allow(clippy::type_complexity)]
    let handler: Option<Box<dyn Fn(tauri_runtime::window::RawWindow<'_>) + Send>> = None;

    let window = match &mut self.manager.runtime() {
      RuntimeOrDispatch::Runtime(runtime) => runtime.create_window(pending, handler),
      RuntimeOrDispatch::RuntimeHandle(handle) => handle.create_window(pending, handler),
      RuntimeOrDispatch::Dispatch(dispatcher) => dispatcher.create_window(pending, handler),
    }
    .map(|detached_window| {
      let window = app_manager.window.attach_window(
        self.manager.app_handle().clone(),
        detached_window.clone(),
        #[cfg(desktop)]
        window_menu,
      );

      if let Some(webview) = detached_window.webview {
        app_manager.webview.attach_webview(window.clone(), webview);
      }

      window
    })?;

    #[cfg(desktop)]
    if let Some(handler) = self.on_menu_event {
      window.on_menu_event(handler);
    }

    if let Some(effects) = self.window_effects {
      crate::vibrancy::set_window_effects(&window, Some(effects))?;
    }

    Ok(window)
  }
}

/// Desktop APIs.
#[cfg(desktop)]
impl<'a, R: Runtime, M: Manager<R>> WindowBuilder<'a, R, M> {
  /// Sets the menu for the window.
  #[must_use]
  pub fn menu(mut self, menu: Menu<R>) -> Self {
    self.menu.replace(menu);
    self
  }

  /// Show window in the center of the screen.
  #[must_use]
  pub fn center(mut self) -> Self {
    self.window_builder = self.window_builder.center();
    self
  }

  /// The initial position of the window's.
  #[must_use]
  pub fn position(mut self, x: f64, y: f64) -> Self {
    self.window_builder = self.window_builder.position(x, y);
    self
  }

  /// Window size.
  #[must_use]
  pub fn inner_size(mut self, width: f64, height: f64) -> Self {
    self.window_builder = self.window_builder.inner_size(width, height);
    self
  }

  /// Window min inner size.
  #[must_use]
  pub fn min_inner_size(mut self, min_width: f64, min_height: f64) -> Self {
    self.window_builder = self.window_builder.min_inner_size(min_width, min_height);
    self
  }

  /// Window max inner size.
  #[must_use]
  pub fn max_inner_size(mut self, max_width: f64, max_height: f64) -> Self {
    self.window_builder = self.window_builder.max_inner_size(max_width, max_height);
    self
  }

  /// Whether the window is resizable or not.
  /// When resizable is set to false, native window's maximize button is automatically disabled.
  #[must_use]
  pub fn resizable(mut self, resizable: bool) -> Self {
    self.window_builder = self.window_builder.resizable(resizable);
    self
  }

  /// Whether the window's native maximize button is enabled or not.
  /// If resizable is set to false, this setting is ignored.
  ///
  /// ## Platform-specific
  ///
  /// - **macOS:** Disables the "zoom" button in the window titlebar, which is also used to enter fullscreen mode.
  /// - **Linux / iOS / Android:** Unsupported.
  #[must_use]
  pub fn maximizable(mut self, maximizable: bool) -> Self {
    self.window_builder = self.window_builder.maximizable(maximizable);
    self
  }

  /// Whether the window's native minimize button is enabled or not.
  ///
  /// ## Platform-specific
  ///
  /// - **Linux / iOS / Android:** Unsupported.
  #[must_use]
  pub fn minimizable(mut self, minimizable: bool) -> Self {
    self.window_builder = self.window_builder.minimizable(minimizable);
    self
  }

  /// Whether the window's native close button is enabled or not.
  ///
  /// ## Platform-specific
  ///
  /// - **Linux:** "GTK+ will do its best to convince the window manager not to show a close button.
  ///   Depending on the system, this function may not have any effect when called on a window that is already visible"
  /// - **iOS / Android:** Unsupported.
  #[must_use]
  pub fn closable(mut self, closable: bool) -> Self {
    self.window_builder = self.window_builder.closable(closable);
    self
  }

  /// The title of the window in the title bar.
  #[must_use]
  pub fn title<S: Into<String>>(mut self, title: S) -> Self {
    self.window_builder = self.window_builder.title(title);
    self
  }

  /// Whether to start the window in fullscreen or not.
  #[must_use]
  pub fn fullscreen(mut self, fullscreen: bool) -> Self {
    self.window_builder = self.window_builder.fullscreen(fullscreen);
    self
  }

  /// Sets the window to be initially focused.
  #[must_use]
  #[deprecated(
    since = "1.2.0",
    note = "The window is automatically focused by default. This function Will be removed in 2.0.0. Use `focused` instead."
  )]
  pub fn focus(mut self) -> Self {
    self.window_builder = self.window_builder.focused(true);
    self
  }

  /// Whether the window will be initially focused or not.
  #[must_use]
  pub fn focused(mut self, focused: bool) -> Self {
    self.window_builder = self.window_builder.focused(focused);
    self
  }

  /// Whether the window should be maximized upon creation.
  #[must_use]
  pub fn maximized(mut self, maximized: bool) -> Self {
    self.window_builder = self.window_builder.maximized(maximized);
    self
  }

  /// Whether the window should be immediately visible upon creation.
  #[must_use]
  pub fn visible(mut self, visible: bool) -> Self {
    self.window_builder = self.window_builder.visible(visible);
    self
  }

  /// Forces a theme or uses the system settings if None was provided.
  ///
  /// ## Platform-specific
  ///
  /// - **macOS**: Only supported on macOS 10.14+.
  #[must_use]
  pub fn theme(mut self, theme: Option<Theme>) -> Self {
    self.window_builder = self.window_builder.theme(theme);
    self
  }

  /// Whether the window should be transparent. If this is true, writing colors
  /// with alpha values different than `1.0` will produce a transparent window.
  #[cfg(any(not(target_os = "macos"), feature = "macos-private-api"))]
  #[cfg_attr(
    docsrs,
    doc(cfg(any(not(target_os = "macos"), feature = "macos-private-api")))
  )]
  #[must_use]
  pub fn transparent(mut self, transparent: bool) -> Self {
    self.window_builder = self.window_builder.transparent(transparent);
    self
  }

  /// Whether the window should have borders and bars.
  #[must_use]
  pub fn decorations(mut self, decorations: bool) -> Self {
    self.window_builder = self.window_builder.decorations(decorations);
    self
  }

  /// Whether the window should always be below other windows.
  #[must_use]
  pub fn always_on_bottom(mut self, always_on_bottom: bool) -> Self {
    self.window_builder = self.window_builder.always_on_bottom(always_on_bottom);
    self
  }

  /// Whether the window should always be on top of other windows.
  #[must_use]
  pub fn always_on_top(mut self, always_on_top: bool) -> Self {
    self.window_builder = self.window_builder.always_on_top(always_on_top);
    self
  }

  /// Whether the window will be visible on all workspaces or virtual desktops.
  #[must_use]
  pub fn visible_on_all_workspaces(mut self, visible_on_all_workspaces: bool) -> Self {
    self.window_builder = self
      .window_builder
      .visible_on_all_workspaces(visible_on_all_workspaces);
    self
  }

  /// Prevents the window contents from being captured by other apps.
  #[must_use]
  pub fn content_protected(mut self, protected: bool) -> Self {
    self.window_builder = self.window_builder.content_protected(protected);
    self
  }

  /// Sets the window icon.
  pub fn icon(mut self, icon: Icon) -> crate::Result<Self> {
    self.window_builder = self.window_builder.icon(icon.try_into()?)?;
    Ok(self)
  }

  /// Sets whether or not the window icon should be hidden from the taskbar.
  ///
  /// ## Platform-specific
  ///
  /// - **macOS**: Unsupported.
  #[must_use]
  pub fn skip_taskbar(mut self, skip: bool) -> Self {
    self.window_builder = self.window_builder.skip_taskbar(skip);
    self
  }

  /// Sets whether or not the window has shadow.
  ///
  /// ## Platform-specific
  ///
  /// - **Windows:**
  ///   - `false` has no effect on decorated window, shadows are always ON.
  ///   - `true` will make ndecorated window have a 1px white border,
  /// and on Windows 11, it will have a rounded corners.
  /// - **Linux:** Unsupported.
  #[must_use]
  pub fn shadow(mut self, enable: bool) -> Self {
    self.window_builder = self.window_builder.shadow(enable);
    self
  }

  /// Sets a parent to the window to be created.
  ///
  /// A child window has the WS_CHILD style and is confined to the client area of its parent window.
  ///
  /// For more information, see <https://docs.microsoft.com/en-us/windows/win32/winmsg/window-features#child-windows>
  #[cfg(windows)]
  #[must_use]
  pub fn parent_window(mut self, parent: HWND) -> Self {
    self.window_builder = self.window_builder.parent_window(parent);
    self
  }

  /// Sets a parent to the window to be created.
  #[cfg(target_os = "macos")]
  #[must_use]
  pub fn parent_window(mut self, parent: *mut std::ffi::c_void) -> Self {
    self.window_builder = self.window_builder.parent_window(parent);
    self
  }

  /// Set an owner to the window to be created.
  ///
  /// From MSDN:
  /// - An owned window is always above its owner in the z-order.
  /// - The system automatically destroys an owned window when its owner is destroyed.
  /// - An owned window is hidden when its owner is minimized.
  ///
  /// For more information, see <https://docs.microsoft.com/en-us/windows/win32/winmsg/window-features#owned-windows>
  #[cfg(windows)]
  #[must_use]
  pub fn owner_window(mut self, owner: HWND) -> Self {
    self.window_builder = self.window_builder.owner_window(owner);
    self
  }

  /// Sets the [`TitleBarStyle`].
  #[cfg(target_os = "macos")]
  #[must_use]
  pub fn title_bar_style(mut self, style: TitleBarStyle) -> Self {
    self.window_builder = self.window_builder.title_bar_style(style);
    self
  }

  /// Hide the window title.
  #[cfg(target_os = "macos")]
  #[must_use]
  pub fn hidden_title(mut self, hidden: bool) -> Self {
    self.window_builder = self.window_builder.hidden_title(hidden);
    self
  }

  /// Defines the window [tabbing identifier] for macOS.
  ///
  /// Windows with matching tabbing identifiers will be grouped together.
  /// If the tabbing identifier is not set, automatic tabbing will be disabled.
  ///
  /// [tabbing identifier]: <https://developer.apple.com/documentation/appkit/nswindow/1644704-tabbingidentifier>
  #[cfg(target_os = "macos")]
  #[must_use]
  pub fn tabbing_identifier(mut self, identifier: &str) -> Self {
    self.window_builder = self.window_builder.tabbing_identifier(identifier);
    self
  }

  /// Sets window effects.
  ///
  /// Requires the window to be transparent.
  ///
  /// ## Platform-specific:
  ///
  /// - **Windows**: If using decorations or shadows, you may want to try this workaround <https://github.com/tauri-apps/tao/issues/72#issuecomment-975607891>
  /// - **Linux**: Unsupported
  pub fn effects(mut self, effects: WindowEffectsConfig) -> Self {
    self.window_effects.replace(effects);
    self
  }
}

/// A wrapper struct to hold the window menu state
/// and whether it is global per-app or specific to this window.
#[cfg(desktop)]
pub(crate) struct WindowMenu<R: Runtime> {
  pub(crate) is_app_wide: bool,
  pub(crate) menu: Menu<R>,
}

// TODO: expand these docs since this is a pretty important type
/// A window managed by Tauri.
///
/// This type also implements [`Manager`] which allows you to manage other windows attached to
/// the same application.
#[default_runtime(crate::Wry, wry)]
pub struct Window<R: Runtime> {
  /// The window created by the runtime.
  pub(crate) window: DetachedWindow<EventLoopMessage, R>,
  /// The manager to associate this window with.
  pub(crate) manager: Arc<AppManager<R>>,
  pub(crate) app_handle: AppHandle<R>,
  // The menu set for this window
  #[cfg(desktop)]
  pub(crate) menu: Arc<Mutex<Option<WindowMenu<R>>>>,
}

impl<R: Runtime> std::fmt::Debug for Window<R> {
  fn fmt(&self, f: &mut fmt::Formatter<'_>) -> fmt::Result {
    f.debug_struct("Window")
      .field("window", &self.window)
      .field("manager", &self.manager)
      .field("app_handle", &self.app_handle)
      .finish()
  }
}

unsafe impl<R: Runtime> raw_window_handle::HasRawWindowHandle for Window<R> {
  fn raw_window_handle(&self) -> raw_window_handle::RawWindowHandle {
    self.window.dispatcher.raw_window_handle().unwrap()
  }
}

impl<R: Runtime> Clone for Window<R> {
  fn clone(&self) -> Self {
    Self {
      window: self.window.clone(),
      manager: self.manager.clone(),
      app_handle: self.app_handle.clone(),
      #[cfg(desktop)]
      menu: self.menu.clone(),
    }
  }
}

impl<R: Runtime> Hash for Window<R> {
  /// Only use the [`Window`]'s label to represent its hash.
  fn hash<H: Hasher>(&self, state: &mut H) {
    self.window.label.hash(state)
  }
}

impl<R: Runtime> Eq for Window<R> {}
impl<R: Runtime> PartialEq for Window<R> {
  /// Only use the [`Window`]'s label to compare equality.
  fn eq(&self, other: &Self) -> bool {
    self.window.label.eq(&other.window.label)
  }
}

impl<R: Runtime> Manager<R> for Window<R> {
  fn emit<S: Serialize + Clone>(&self, event: &str, payload: S) -> crate::Result<()> {
    // store the webviews before emit_filter() to prevent a deadlock
    let webviews = self.webviews();
    self.manager().emit_filter(
      event,
      EventSource::Window {
        label: self.label().to_string(),
      },
      payload,
      |w| webviews.contains(w),
    )?;
    Ok(())
  }

  fn emit_to<S: Serialize + Clone>(
    &self,
    label: &str,
    event: &str,
    payload: S,
  ) -> crate::Result<()> {
    self.manager().emit_filter(
      event,
      EventSource::Window {
        label: self.label().to_string(),
      },
      payload,
      |w| label == w.label(),
    )
  }

  fn emit_filter<S, F>(&self, event: &str, payload: S, filter: F) -> crate::Result<()>
  where
    S: Serialize + Clone,
    F: Fn(&Webview<R>) -> bool,
  {
    self.manager().emit_filter(
      event,
      EventSource::Window {
        label: self.label().to_string(),
      },
      payload,
      filter,
    )
  }
}

impl<R: Runtime> ManagerBase<R> for Window<R> {
  fn manager(&self) -> &AppManager<R> {
    &self.manager
  }

  fn manager_owned(&self) -> Arc<AppManager<R>> {
    self.manager.clone()
  }

  fn runtime(&self) -> RuntimeOrDispatch<'_, R> {
    RuntimeOrDispatch::Dispatch(self.window.dispatcher.clone())
  }

  fn managed_app_handle(&self) -> &AppHandle<R> {
    &self.app_handle
  }
}

impl<'de, R: Runtime> CommandArg<'de, R> for Window<R> {
  /// Grabs the [`Window`] from the [`CommandItem`]. This will never fail.
  fn from_command(command: CommandItem<'de, R>) -> Result<Self, InvokeError> {
<<<<<<< HEAD
    Ok(command.message.webview().window().clone())
=======
    Ok(command.message.window())
  }
}

/// The platform webview handle. Accessed with [`Window#method.with_webview`];
#[cfg(feature = "wry")]
#[cfg_attr(docsrs, doc(cfg(feature = "wry")))]
pub struct PlatformWebview(tauri_runtime_wry::Webview);

#[cfg(feature = "wry")]
impl PlatformWebview {
  /// Returns [`webkit2gtk::WebView`] handle.
  #[cfg(any(
    target_os = "linux",
    target_os = "dragonfly",
    target_os = "freebsd",
    target_os = "netbsd",
    target_os = "openbsd"
  ))]
  #[cfg_attr(
    docsrs,
    doc(cfg(any(
      target_os = "linux",
      target_os = "dragonfly",
      target_os = "freebsd",
      target_os = "netbsd",
      target_os = "openbsd"
    )))
  )]
  pub fn inner(&self) -> webkit2gtk::WebView {
    self.0.clone()
  }

  /// Returns the WebView2 controller.
  #[cfg(windows)]
  #[cfg_attr(docsrs, doc(cfg(windows)))]
  pub fn controller(
    &self,
  ) -> webview2_com::Microsoft::Web::WebView2::Win32::ICoreWebView2Controller {
    self.0.controller.clone()
  }

  /// Returns the [WKWebView] handle.
  ///
  /// [WKWebView]: https://developer.apple.com/documentation/webkit/wkwebview
  #[cfg(any(target_os = "macos", target_os = "ios"))]
  #[cfg_attr(docsrs, doc(cfg(any(target_os = "macos", target_os = "ios"))))]
  pub fn inner(&self) -> cocoa::base::id {
    self.0.webview
  }

  /// Returns WKWebView [controller] handle.
  ///
  /// [controller]: https://developer.apple.com/documentation/webkit/wkusercontentcontroller
  #[cfg(any(target_os = "macos", target_os = "ios"))]
  #[cfg_attr(docsrs, doc(cfg(any(target_os = "macos", target_os = "ios"))))]
  pub fn controller(&self) -> cocoa::base::id {
    self.0.manager
  }

  /// Returns [NSWindow] associated with the WKWebView webview.
  ///
  /// [NSWindow]: https://developer.apple.com/documentation/appkit/nswindow
  #[cfg(target_os = "macos")]
  #[cfg_attr(docsrs, doc(cfg(target_os = "macos")))]
  pub fn ns_window(&self) -> cocoa::base::id {
    self.0.ns_window
  }

  /// Returns [UIViewController] used by the WKWebView webview NSWindow.
  ///
  /// [UIViewController]: https://developer.apple.com/documentation/uikit/uiviewcontroller
  #[cfg(target_os = "ios")]
  #[cfg_attr(docsrs, doc(cfg(target_os = "ios")))]
  pub fn view_controller(&self) -> cocoa::base::id {
    self.0.view_controller
  }

  /// Returns handle for JNI execution.
  #[cfg(target_os = "android")]
  pub fn jni_handle(&self) -> tauri_runtime_wry::wry::JniHandle {
    self.0
>>>>>>> 4f4313e1
  }
}

/// Base window functions.
impl<R: Runtime> Window<R> {
  /// Create a new window that is attached to the manager.
  pub(crate) fn new(
    manager: Arc<AppManager<R>>,
    window: DetachedWindow<EventLoopMessage, R>,
    app_handle: AppHandle<R>,
    #[cfg(desktop)] menu: Option<WindowMenu<R>>,
  ) -> Self {
    Self {
      window,
      manager,
      app_handle,
      #[cfg(desktop)]
      menu: Arc::new(Mutex::new(menu)),
    }
  }

  /// Initializes a window builder with the given window label.
  ///
  /// Data URLs are only supported with the `webview-data-url` feature flag.
  pub fn builder<M: Manager<R>, L: Into<String>>(manager: &M, label: L) -> WindowBuilder<'_, R, M> {
    WindowBuilder::new(manager, label.into())
  }

  /// Adds a new webview as a child of this window.
  pub fn add_child<P: Into<Position>, S: Into<Size>>(
    &self,
    webview_builder: WebviewBuilder<R>,
    position: P,
    size: S,
  ) -> crate::Result<Webview<R>> {
    webview_builder.build(self.clone(), position.into(), size.into())
  }

  /// List of webviews associated with this window.
  pub fn webviews(&self) -> Vec<Webview<R>> {
    self
      .manager
      .webview
      .webviews_lock()
      .values()
      .filter(|w| w.window() == self)
      .cloned()
      .collect()
  }

  /// Runs the given closure on the main thread.
  pub fn run_on_main_thread<F: FnOnce() + Send + 'static>(&self, f: F) -> crate::Result<()> {
    self
      .window
      .dispatcher
      .run_on_main_thread(f)
      .map_err(Into::into)
  }

  /// The label of this window.
  pub fn label(&self) -> &str {
    &self.window.label
  }

  /// Registers a window event listener.
  pub fn on_window_event<F: Fn(&WindowEvent) + Send + 'static>(&self, f: F) {
    self
      .window
      .dispatcher
      .on_window_event(move |event| f(&event.clone().into()));
  }
}

/// Menu APIs
#[cfg(desktop)]
impl<R: Runtime> Window<R> {
  /// Registers a global menu event listener.
  ///
  /// Note that this handler is called for any menu event,
  /// whether it is coming from this window, another window or from the tray icon menu.
  ///
  /// Also note that this handler will not be called if
  /// the window used to register it was closed.
  ///
  /// # Examples
  /// ```
  /// use tauri::menu::{Menu, Submenu, MenuItem};
  /// tauri::Builder::default()
  ///   .setup(|app| {
  ///     let handle = app.handle();
  ///     let save_menu_item = MenuItem::new(handle, "Save", true, None);
  ///     let menu = Menu::with_items(handle, &[
  ///       &Submenu::with_items(handle, "File", true, &[
  ///         &save_menu_item,
  ///       ])?,
  ///     ])?;
  ///     let window = tauri::WindowBuilder::new(app, "editor")
  ///       .menu(menu)
  ///       .build()
  ///       .unwrap();
  ///
  ///     window.on_menu_event(move |window, event| {
  ///       if event.id == save_menu_item.id() {
  ///           // save menu item
  ///       }
  ///     });
  ///
  ///     Ok(())
  ///   });
  /// ```
  pub fn on_menu_event<F: Fn(&Window<R>, crate::menu::MenuEvent) + Send + Sync + 'static>(
    &self,
    f: F,
  ) {
    self
      .manager
      .menu
      .event_listeners
      .lock()
      .unwrap()
      .insert(self.label().to_string(), Box::new(f));
  }

  pub(crate) fn menu_lock(&self) -> std::sync::MutexGuard<'_, Option<WindowMenu<R>>> {
    self.menu.lock().expect("poisoned window")
  }

  #[cfg_attr(target_os = "macos", allow(dead_code))]
  pub(crate) fn has_app_wide_menu(&self) -> bool {
    self
      .menu_lock()
      .as_ref()
      .map(|m| m.is_app_wide)
      .unwrap_or(false)
  }

  #[cfg_attr(target_os = "macos", allow(dead_code))]
  pub(crate) fn is_menu_in_use<I: PartialEq<MenuId>>(&self, id: &I) -> bool {
    self
      .menu_lock()
      .as_ref()
      .map(|m| id.eq(m.menu.id()))
      .unwrap_or(false)
  }

  /// Returns this window menu .
  pub fn menu(&self) -> Option<Menu<R>> {
    self.menu_lock().as_ref().map(|m| m.menu.clone())
  }

  /// Sets the window menu and returns the previous one.
  ///
  /// ## Platform-specific:
  ///
  /// - **macOS:** Unsupported. The menu on macOS is app-wide and not specific to one
  /// window, if you need to set it, use [`AppHandle::set_menu`] instead.
  #[cfg_attr(target_os = "macos", allow(unused_variables))]
  pub fn set_menu(&self, menu: Menu<R>) -> crate::Result<Option<Menu<R>>> {
    let prev_menu = self.remove_menu()?;

    self.manager.menu.insert_menu_into_stash(&menu);

    let window = self.clone();
    let menu_ = menu.clone();
    self.run_on_main_thread(move || {
      #[cfg(windows)]
      if let Ok(hwnd) = window.hwnd() {
        let _ = menu_.inner().init_for_hwnd(hwnd.0);
      }
      #[cfg(any(
        target_os = "linux",
        target_os = "dragonfly",
        target_os = "freebsd",
        target_os = "netbsd",
        target_os = "openbsd"
      ))]
      if let (Ok(gtk_window), Ok(gtk_box)) = (window.gtk_window(), window.default_vbox()) {
        let _ = menu_
          .inner()
          .init_for_gtk_window(&gtk_window, Some(&gtk_box));
      }
    })?;

    self.menu_lock().replace(WindowMenu {
      is_app_wide: false,
      menu,
    });

    Ok(prev_menu)
  }

  /// Removes the window menu and returns it.
  ///
  /// ## Platform-specific:
  ///
  /// - **macOS:** Unsupported. The menu on macOS is app-wide and not specific to one
  /// window, if you need to remove it, use [`AppHandle::remove_menu`] instead.
  pub fn remove_menu(&self) -> crate::Result<Option<Menu<R>>> {
    let prev_menu = self.menu_lock().take().map(|m| m.menu);

    // remove from the window
    #[cfg_attr(target_os = "macos", allow(unused_variables))]
    if let Some(menu) = &prev_menu {
      let window = self.clone();
      let menu = menu.clone();
      self.run_on_main_thread(move || {
        #[cfg(windows)]
        if let Ok(hwnd) = window.hwnd() {
          let _ = menu.inner().remove_for_hwnd(hwnd.0);
        }
        #[cfg(any(
          target_os = "linux",
          target_os = "dragonfly",
          target_os = "freebsd",
          target_os = "netbsd",
          target_os = "openbsd"
        ))]
        if let Ok(gtk_window) = window.gtk_window() {
          let _ = menu.inner().remove_for_gtk_window(&gtk_window);
        }
      })?;
    }

    self
      .manager
      .remove_menu_from_stash_by_id(prev_menu.as_ref().map(|m| m.id()));

    Ok(prev_menu)
  }

  /// Hides the window menu.
  pub fn hide_menu(&self) -> crate::Result<()> {
    // remove from the window
    #[cfg_attr(target_os = "macos", allow(unused_variables))]
    if let Some(window_menu) = &*self.menu_lock() {
      let window = self.clone();
      let menu_ = window_menu.menu.clone();
      self.run_on_main_thread(move || {
        #[cfg(windows)]
        if let Ok(hwnd) = window.hwnd() {
          let _ = menu_.inner().hide_for_hwnd(hwnd.0);
        }
        #[cfg(any(
          target_os = "linux",
          target_os = "dragonfly",
          target_os = "freebsd",
          target_os = "netbsd",
          target_os = "openbsd"
        ))]
        if let Ok(gtk_window) = window.gtk_window() {
          let _ = menu_.inner().hide_for_gtk_window(&gtk_window);
        }
      })?;
    }

    Ok(())
  }

  /// Shows the window menu.
  pub fn show_menu(&self) -> crate::Result<()> {
    // remove from the window
    #[cfg_attr(target_os = "macos", allow(unused_variables))]
    if let Some(window_menu) = &*self.menu_lock() {
      let window = self.clone();
      let menu_ = window_menu.menu.clone();
      self.run_on_main_thread(move || {
        #[cfg(windows)]
        if let Ok(hwnd) = window.hwnd() {
          let _ = menu_.inner().show_for_hwnd(hwnd.0);
        }
        #[cfg(any(
          target_os = "linux",
          target_os = "dragonfly",
          target_os = "freebsd",
          target_os = "netbsd",
          target_os = "openbsd"
        ))]
        if let Ok(gtk_window) = window.gtk_window() {
          let _ = menu_.inner().show_for_gtk_window(&gtk_window);
        }
      })?;
    }

    Ok(())
  }

  /// Shows the window menu.
  pub fn is_menu_visible(&self) -> crate::Result<bool> {
    // remove from the window
    #[cfg_attr(target_os = "macos", allow(unused_variables))]
    if let Some(window_menu) = &*self.menu_lock() {
      let (tx, rx) = std::sync::mpsc::channel();
      let window = self.clone();
      let menu_ = window_menu.menu.clone();
      self.run_on_main_thread(move || {
        #[cfg(windows)]
        if let Ok(hwnd) = window.hwnd() {
          let _ = tx.send(menu_.inner().is_visible_on_hwnd(hwnd.0));
        }
        #[cfg(any(
          target_os = "linux",
          target_os = "dragonfly",
          target_os = "freebsd",
          target_os = "netbsd",
          target_os = "openbsd"
        ))]
        if let Ok(gtk_window) = window.gtk_window() {
          let _ = tx.send(menu_.inner().is_visible_on_gtk_window(&gtk_window));
        }
      })?;

      return Ok(rx.recv().unwrap_or(false));
    }

    Ok(false)
  }

  /// Shows the specified menu as a context menu at the cursor position.
  pub fn popup_menu<M: ContextMenu>(&self, menu: &M) -> crate::Result<()> {
    menu.popup(self.clone())
  }

  /// Shows the specified menu as a context menu at the specified position.
  ///
  /// The position is relative to the window's top-left corner.
  pub fn popup_menu_at<M: ContextMenu, P: Into<Position>>(
    &self,
    menu: &M,
    position: P,
  ) -> crate::Result<()> {
    menu.popup_at(self.clone(), position)
  }
}

/// Window getters.
impl<R: Runtime> Window<R> {
  /// Returns the scale factor that can be used to map logical pixels to physical pixels, and vice versa.
  pub fn scale_factor(&self) -> crate::Result<f64> {
    self.window.dispatcher.scale_factor().map_err(Into::into)
  }

  /// Returns the position of the top-left hand corner of the window's client area relative to the top-left hand corner of the desktop.
  pub fn inner_position(&self) -> crate::Result<PhysicalPosition<i32>> {
    self.window.dispatcher.inner_position().map_err(Into::into)
  }

  /// Returns the position of the top-left hand corner of the window relative to the top-left hand corner of the desktop.
  pub fn outer_position(&self) -> crate::Result<PhysicalPosition<i32>> {
    self.window.dispatcher.outer_position().map_err(Into::into)
  }

  /// Returns the physical size of the window's client area.
  ///
  /// The client area is the content of the window, excluding the title bar and borders.
  pub fn inner_size(&self) -> crate::Result<PhysicalSize<u32>> {
    self.window.dispatcher.inner_size().map_err(Into::into)
  }

  /// Returns the physical size of the entire window.
  ///
  /// These dimensions include the title bar and borders. If you don't want that (and you usually don't), use inner_size instead.
  pub fn outer_size(&self) -> crate::Result<PhysicalSize<u32>> {
    self.window.dispatcher.outer_size().map_err(Into::into)
  }

  /// Gets the window's current fullscreen state.
  pub fn is_fullscreen(&self) -> crate::Result<bool> {
    self.window.dispatcher.is_fullscreen().map_err(Into::into)
  }

  /// Gets the window's current minimized state.
  pub fn is_minimized(&self) -> crate::Result<bool> {
    self.window.dispatcher.is_minimized().map_err(Into::into)
  }

  /// Gets the window's current maximized state.
  pub fn is_maximized(&self) -> crate::Result<bool> {
    self.window.dispatcher.is_maximized().map_err(Into::into)
  }

  /// Gets the window's current focus state.
  pub fn is_focused(&self) -> crate::Result<bool> {
    self.window.dispatcher.is_focused().map_err(Into::into)
  }

  /// Gets the window’s current decoration state.
  pub fn is_decorated(&self) -> crate::Result<bool> {
    self.window.dispatcher.is_decorated().map_err(Into::into)
  }

  /// Gets the window’s current resizable state.
  pub fn is_resizable(&self) -> crate::Result<bool> {
    self.window.dispatcher.is_resizable().map_err(Into::into)
  }

  /// Gets the window’s native maximize button state
  ///
  /// ## Platform-specific
  ///
  /// - **Linux / iOS / Android:** Unsupported.
  pub fn is_maximizable(&self) -> crate::Result<bool> {
    self.window.dispatcher.is_maximizable().map_err(Into::into)
  }

  /// Gets the window’s native minimize button state
  ///
  /// ## Platform-specific
  ///
  /// - **Linux / iOS / Android:** Unsupported.
  pub fn is_minimizable(&self) -> crate::Result<bool> {
    self.window.dispatcher.is_minimizable().map_err(Into::into)
  }

  /// Gets the window’s native close button state
  ///
  /// ## Platform-specific
  ///
  /// - **Linux / iOS / Android:** Unsupported.
  pub fn is_closable(&self) -> crate::Result<bool> {
    self.window.dispatcher.is_closable().map_err(Into::into)
  }

  /// Gets the window's current visibility state.
  pub fn is_visible(&self) -> crate::Result<bool> {
    self.window.dispatcher.is_visible().map_err(Into::into)
  }

  /// Gets the window's current title.
  pub fn title(&self) -> crate::Result<String> {
    self.window.dispatcher.title().map_err(Into::into)
  }

  /// Returns the monitor on which the window currently resides.
  ///
  /// Returns None if current monitor can't be detected.
  pub fn current_monitor(&self) -> crate::Result<Option<Monitor>> {
    self
      .window
      .dispatcher
      .current_monitor()
      .map(|m| m.map(Into::into))
      .map_err(Into::into)
  }

  /// Returns the primary monitor of the system.
  ///
  /// Returns None if it can't identify any monitor as a primary one.
  pub fn primary_monitor(&self) -> crate::Result<Option<Monitor>> {
    self
      .window
      .dispatcher
      .primary_monitor()
      .map(|m| m.map(Into::into))
      .map_err(Into::into)
  }

  /// Returns the list of all the monitors available on the system.
  pub fn available_monitors(&self) -> crate::Result<Vec<Monitor>> {
    self
      .window
      .dispatcher
      .available_monitors()
      .map(|m| m.into_iter().map(Into::into).collect())
      .map_err(Into::into)
  }

  /// Returns the native handle that is used by this window.
  #[cfg(target_os = "macos")]
  pub fn ns_window(&self) -> crate::Result<*mut std::ffi::c_void> {
    self
      .window
      .dispatcher
      .raw_window_handle()
      .map_err(Into::into)
      .and_then(|handle| {
        if let raw_window_handle::RawWindowHandle::AppKit(h) = handle {
          Ok(h.ns_window)
        } else {
          Err(crate::Error::InvalidWindowHandle)
        }
      })
  }

  /// Returns the pointer to the content view of this window.
  #[cfg(target_os = "macos")]
  pub fn ns_view(&self) -> crate::Result<*mut std::ffi::c_void> {
    self
      .window
      .dispatcher
      .raw_window_handle()
      .map_err(Into::into)
      .and_then(|handle| {
        if let raw_window_handle::RawWindowHandle::AppKit(h) = handle {
          Ok(h.ns_view)
        } else {
          Err(crate::Error::InvalidWindowHandle)
        }
      })
  }

  /// Returns the native handle that is used by this window.
  #[cfg(windows)]
  pub fn hwnd(&self) -> crate::Result<HWND> {
    self
      .window
      .dispatcher
      .raw_window_handle()
      .map_err(Into::into)
      .and_then(|handle| {
        if let raw_window_handle::RawWindowHandle::Win32(h) = handle {
          Ok(HWND(h.hwnd as _))
        } else {
          Err(crate::Error::InvalidWindowHandle)
        }
      })
  }

  /// Returns the `ApplicationWindow` from gtk crate that is used by this window.
  ///
  /// Note that this type can only be used on the main thread.
  #[cfg(any(
    target_os = "linux",
    target_os = "dragonfly",
    target_os = "freebsd",
    target_os = "netbsd",
    target_os = "openbsd"
  ))]
  pub fn gtk_window(&self) -> crate::Result<gtk::ApplicationWindow> {
    self.window.dispatcher.gtk_window().map_err(Into::into)
  }

  /// Returns the vertical [`gtk::Box`] that is added by default as the sole child of this window.
  ///
  /// Note that this type can only be used on the main thread.
  #[cfg(any(
    target_os = "linux",
    target_os = "dragonfly",
    target_os = "freebsd",
    target_os = "netbsd",
    target_os = "openbsd"
  ))]
  pub fn default_vbox(&self) -> crate::Result<gtk::Box> {
    self.window.dispatcher.default_vbox().map_err(Into::into)
  }

  /// Returns the current window theme.
  ///
  /// ## Platform-specific
  ///
  /// - **macOS**: Only supported on macOS 10.14+.
  pub fn theme(&self) -> crate::Result<Theme> {
    self.window.dispatcher.theme().map_err(Into::into)
  }
}

/// Desktop window setters and actions.
#[cfg(desktop)]
impl<R: Runtime> Window<R> {
  /// Centers the window.
  pub fn center(&self) -> crate::Result<()> {
    self.window.dispatcher.center().map_err(Into::into)
  }

  /// Requests user attention to the window, this has no effect if the application
  /// is already focused. How requesting for user attention manifests is platform dependent,
  /// see `UserAttentionType` for details.
  ///
  /// Providing `None` will unset the request for user attention. Unsetting the request for
  /// user attention might not be done automatically by the WM when the window receives input.
  ///
  /// ## Platform-specific
  ///
  /// - **macOS:** `None` has no effect.
  /// - **Linux:** Urgency levels have the same effect.
  pub fn request_user_attention(
    &self,
    request_type: Option<UserAttentionType>,
  ) -> crate::Result<()> {
    self
      .window
      .dispatcher
      .request_user_attention(request_type)
      .map_err(Into::into)
  }

  /// Determines if this window should be resizable.
  /// When resizable is set to false, native window's maximize button is automatically disabled.
  pub fn set_resizable(&self, resizable: bool) -> crate::Result<()> {
    self
      .window
      .dispatcher
      .set_resizable(resizable)
      .map_err(Into::into)
  }

  /// Determines if this window's native maximize button should be enabled.
  /// If resizable is set to false, this setting is ignored.
  ///
  /// ## Platform-specific
  ///
  /// - **macOS:** Disables the "zoom" button in the window titlebar, which is also used to enter fullscreen mode.
  /// - **Linux / iOS / Android:** Unsupported.
  pub fn set_maximizable(&self, maximizable: bool) -> crate::Result<()> {
    self
      .window
      .dispatcher
      .set_maximizable(maximizable)
      .map_err(Into::into)
  }

  /// Determines if this window's native minize button should be enabled.
  ///
  /// ## Platform-specific
  ///
  /// - **Linux / iOS / Android:** Unsupported.
  pub fn set_minimizable(&self, minimizable: bool) -> crate::Result<()> {
    self
      .window
      .dispatcher
      .set_minimizable(minimizable)
      .map_err(Into::into)
  }

  /// Determines if this window's native close button should be enabled.
  ///
  /// ## Platform-specific
  ///
  /// - **Linux:** "GTK+ will do its best to convince the window manager not to show a close button.
  ///   Depending on the system, this function may not have any effect when called on a window that is already visible"
  /// - **iOS / Android:** Unsupported.
  pub fn set_closable(&self, closable: bool) -> crate::Result<()> {
    self
      .window
      .dispatcher
      .set_closable(closable)
      .map_err(Into::into)
  }

  /// Set this window's title.
  pub fn set_title(&self, title: &str) -> crate::Result<()> {
    self
      .window
      .dispatcher
      .set_title(title.to_string())
      .map_err(Into::into)
  }

  /// Maximizes this window.
  pub fn maximize(&self) -> crate::Result<()> {
    self.window.dispatcher.maximize().map_err(Into::into)
  }

  /// Un-maximizes this window.
  pub fn unmaximize(&self) -> crate::Result<()> {
    self.window.dispatcher.unmaximize().map_err(Into::into)
  }

  /// Minimizes this window.
  pub fn minimize(&self) -> crate::Result<()> {
    self.window.dispatcher.minimize().map_err(Into::into)
  }

  /// Un-minimizes this window.
  pub fn unminimize(&self) -> crate::Result<()> {
    self.window.dispatcher.unminimize().map_err(Into::into)
  }

  /// Show this window.
  pub fn show(&self) -> crate::Result<()> {
    self.window.dispatcher.show().map_err(Into::into)
  }

  /// Hide this window.
  pub fn hide(&self) -> crate::Result<()> {
    self.window.dispatcher.hide().map_err(Into::into)
  }

  /// Closes this window.
  /// # Panics
  ///
  /// - Panics if the event loop is not running yet, usually when called on the [`setup`](crate::Builder#method.setup) closure.
  /// - Panics when called on the main thread, usually on the [`run`](crate::App#method.run) closure.
  ///
  /// You can spawn a task to use the API using [`crate::async_runtime::spawn`] or [`std::thread::spawn`] to prevent the panic.
  pub fn close(&self) -> crate::Result<()> {
    self.window.dispatcher.close().map_err(Into::into)
  }

  /// Determines if this window should be [decorated].
  ///
  /// [decorated]: https://en.wikipedia.org/wiki/Window_(computing)#Window_decoration
  pub fn set_decorations(&self, decorations: bool) -> crate::Result<()> {
    self
      .window
      .dispatcher
      .set_decorations(decorations)
      .map_err(Into::into)
  }

  /// Determines if this window should have shadow.
  ///
  /// ## Platform-specific
  ///
  /// - **Windows:**
  ///   - `false` has no effect on decorated window, shadow are always ON.
  ///   - `true` will make ndecorated window have a 1px white border,
  /// and on Windows 11, it will have a rounded corners.
  /// - **Linux:** Unsupported.
  pub fn set_shadow(&self, enable: bool) -> crate::Result<()> {
    self
      .window
      .dispatcher
      .set_shadow(enable)
      .map_err(Into::into)
  }

  /// Sets window effects, pass [`None`] to clear any effects applied if possible.
  ///
  /// Requires the window to be transparent.
  ///
  /// See [`EffectsBuilder`] for a convenient builder for [`WindowEffectsConfig`].
  ///
  ///
  /// ```rust,no_run
  /// use tauri::{Manager, window::{Color, Effect, EffectState, EffectsBuilder}};
  /// tauri::Builder::default()
  ///   .setup(|app| {
  ///     let window = app.get_window("main").unwrap();
  ///     window.set_effects(
  ///       EffectsBuilder::new()
  ///         .effect(Effect::Popover)
  ///         .state(EffectState::Active)
  ///         .radius(5.)
  ///         .color(Color(0, 0, 0, 255))
  ///         .build(),
  ///     )?;
  ///     Ok(())
  ///   });
  /// ```
  ///
  /// ## Platform-specific:
  ///
  /// - **Windows**: If using decorations or shadows, you may want to try this workaround <https://github.com/tauri-apps/tao/issues/72#issuecomment-975607891>
  /// - **Linux**: Unsupported
  pub fn set_effects<E: Into<Option<WindowEffectsConfig>>>(&self, effects: E) -> crate::Result<()> {
    let effects = effects.into();
    let window = self.clone();
    self.run_on_main_thread(move || {
      let _ = crate::vibrancy::set_window_effects(&window, effects);
    })
  }

  /// Determines if this window should always be below other windows.
  pub fn set_always_on_bottom(&self, always_on_bottom: bool) -> crate::Result<()> {
    self
      .window
      .dispatcher
      .set_always_on_bottom(always_on_bottom)
      .map_err(Into::into)
  }

  /// Determines if this window should always be on top of other windows.
  pub fn set_always_on_top(&self, always_on_top: bool) -> crate::Result<()> {
    self
      .window
      .dispatcher
      .set_always_on_top(always_on_top)
      .map_err(Into::into)
  }

  /// Sets whether the window should be visible on all workspaces or virtual desktops.
  pub fn set_visible_on_all_workspaces(
    &self,
    visible_on_all_workspaces: bool,
  ) -> crate::Result<()> {
    self
      .window
      .dispatcher
      .set_visible_on_all_workspaces(visible_on_all_workspaces)
      .map_err(Into::into)
  }

  /// Prevents the window contents from being captured by other apps.
  pub fn set_content_protected(&self, protected: bool) -> crate::Result<()> {
    self
      .window
      .dispatcher
      .set_content_protected(protected)
      .map_err(Into::into)
  }

  /// Resizes this window.
  pub fn set_size<S: Into<Size>>(&self, size: S) -> crate::Result<()> {
    self
      .window
      .dispatcher
      .set_size(size.into())
      .map_err(Into::into)
  }

  /// Sets this window's minimum size.
  pub fn set_min_size<S: Into<Size>>(&self, size: Option<S>) -> crate::Result<()> {
    self
      .window
      .dispatcher
      .set_min_size(size.map(|s| s.into()))
      .map_err(Into::into)
  }

  /// Sets this window's maximum size.
  pub fn set_max_size<S: Into<Size>>(&self, size: Option<S>) -> crate::Result<()> {
    self
      .window
      .dispatcher
      .set_max_size(size.map(|s| s.into()))
      .map_err(Into::into)
  }

  /// Sets this window's position.
  pub fn set_position<Pos: Into<Position>>(&self, position: Pos) -> crate::Result<()> {
    self
      .window
      .dispatcher
      .set_position(position.into())
      .map_err(Into::into)
  }

  /// Determines if this window should be fullscreen.
  pub fn set_fullscreen(&self, fullscreen: bool) -> crate::Result<()> {
    self
      .window
      .dispatcher
      .set_fullscreen(fullscreen)
      .map_err(Into::into)
  }

  /// Bring the window to front and focus.
  pub fn set_focus(&self) -> crate::Result<()> {
    self.window.dispatcher.set_focus().map_err(Into::into)
  }

  /// Sets this window' icon.
  pub fn set_icon(&self, icon: Icon) -> crate::Result<()> {
    self
      .window
      .dispatcher
      .set_icon(icon.try_into()?)
      .map_err(Into::into)
  }

  /// Whether to hide the window icon from the taskbar or not.
  ///
  /// ## Platform-specific
  ///
  /// - **macOS:** Unsupported.
  pub fn set_skip_taskbar(&self, skip: bool) -> crate::Result<()> {
    self
      .window
      .dispatcher
      .set_skip_taskbar(skip)
      .map_err(Into::into)
  }

  /// Grabs the cursor, preventing it from leaving the window.
  ///
  /// There's no guarantee that the cursor will be hidden. You should
  /// hide it by yourself if you want so.
  ///
  /// ## Platform-specific
  ///
  /// - **Linux:** Unsupported.
  /// - **macOS:** This locks the cursor in a fixed location, which looks visually awkward.
  pub fn set_cursor_grab(&self, grab: bool) -> crate::Result<()> {
    self
      .window
      .dispatcher
      .set_cursor_grab(grab)
      .map_err(Into::into)
  }

  /// Modifies the cursor's visibility.
  ///
  /// If `false`, this will hide the cursor. If `true`, this will show the cursor.
  ///
  /// ## Platform-specific
  ///
  /// - **Windows:** The cursor is only hidden within the confines of the window.
  /// - **macOS:** The cursor is hidden as long as the window has input focus, even if the cursor is
  ///   outside of the window.
  pub fn set_cursor_visible(&self, visible: bool) -> crate::Result<()> {
    self
      .window
      .dispatcher
      .set_cursor_visible(visible)
      .map_err(Into::into)
  }

  /// Modifies the cursor icon of the window.
  pub fn set_cursor_icon(&self, icon: CursorIcon) -> crate::Result<()> {
    self
      .window
      .dispatcher
      .set_cursor_icon(icon)
      .map_err(Into::into)
  }

  /// Changes the position of the cursor in window coordinates.
  pub fn set_cursor_position<Pos: Into<Position>>(&self, position: Pos) -> crate::Result<()> {
    self
      .window
      .dispatcher
      .set_cursor_position(position)
      .map_err(Into::into)
  }

  /// Ignores the window cursor events.
  pub fn set_ignore_cursor_events(&self, ignore: bool) -> crate::Result<()> {
    self
      .window
      .dispatcher
      .set_ignore_cursor_events(ignore)
      .map_err(Into::into)
  }

  /// Starts dragging the window.
  pub fn start_dragging(&self) -> crate::Result<()> {
    self.window.dispatcher.start_dragging().map_err(Into::into)
  }

  /// Sets the taskbar progress state.
  ///
  /// ## Platform-specific
  ///
  /// - **Linux / macOS**: Progress bar is app-wide and not specific to this window.
  /// - **Linux**: Only supported desktop environments with `libunity` (e.g. GNOME).
  /// - **iOS / Android:** Unsupported.
  pub fn set_progress_bar(
    &self,
    progress_state: crate::utils::ProgressBarState,
  ) -> crate::Result<()> {
    self
      .window
      .dispatcher
      .set_progress_bar(progress_state)
      .map_err(Into::into)
  }
}

<<<<<<< HEAD
=======
/// Webview APIs.
impl<R: Runtime> Window<R> {
  /// Returns the current url of the webview.
  // TODO: in v2, change this type to Result
  pub fn url(&self) -> Url {
    self.window.dispatcher.url().unwrap()
  }

  /// Navigates the webview to the defined url.
  pub fn navigate(&mut self, url: Url) {
    self.window.dispatcher.navigate(url).unwrap();
  }

  fn is_local_url(&self, current_url: &Url) -> bool {
    self.manager.get_url().make_relative(current_url).is_some()
      || {
        let protocol_url = self.manager.protocol_url();
        current_url.scheme() == protocol_url.scheme()
          && current_url.domain() == protocol_url.domain()
      }
      || (cfg!(dev) && current_url.domain() == Some("tauri.localhost"))
  }

  /// Handles this window receiving an [`InvokeRequest`].
  pub fn on_message(self, request: InvokeRequest, responder: Box<OwnedInvokeResponder<R>>) {
    let manager = self.manager.clone();
    let current_url = self.url();
    let is_local = self.is_local_url(&current_url);

    let mut scope_not_found_error_message =
      ipc_scope_not_found_error_message(&self.window.label, current_url.as_str());
    let scope = if is_local {
      None
    } else {
      match self.ipc_scope().remote_access_for(&self, &current_url) {
        Ok(scope) => Some(scope),
        Err(e) => {
          if e.matches_window {
            scope_not_found_error_message = ipc_scope_domain_error_message(current_url.as_str());
          } else if e.matches_domain {
            scope_not_found_error_message = ipc_scope_window_error_message(&self.window.label);
          }
          None
        }
      }
    };

    let custom_responder = self.manager.window.invoke_responder.clone();

    let resolver = InvokeResolver::new(
      self.clone(),
      Arc::new(Mutex::new(Some(Box::new(
        #[allow(unused_variables)]
        move |window: Window<R>, cmd, response, callback, error| {
          if let Some(responder) = &custom_responder {
            (responder)(&window, &cmd, &response, callback, error);
          }

          responder(window, cmd, response, callback, error);
        },
      )))),
      request.cmd.clone(),
      request.callback,
      request.error,
    );

    #[cfg(mobile)]
    let app_handle = self.app_handle.clone();

    let message = InvokeMessage::new(
      self,
      manager.state(),
      request.cmd.to_string(),
      request.body,
      request.headers,
    );

    let mut invoke = Invoke {
      message,
      resolver: resolver.clone(),
    };

    if !is_local && scope.is_none() {
      invoke.resolver.reject(scope_not_found_error_message);
    } else if request.cmd.starts_with("plugin:") {
      let command = invoke.message.command.replace("plugin:", "");
      let mut tokens = command.split('|');
      // safe to unwrap: split always has a least one item
      let plugin = tokens.next().unwrap();
      invoke.message.command = tokens
        .next()
        .map(|c| c.to_string())
        .unwrap_or_else(String::new);

      if !(is_local
        || plugin == crate::ipc::channel::CHANNEL_PLUGIN_NAME
        || scope
          .map(|s| s.plugins().contains(&plugin.into()))
          .unwrap_or(true))
      {
        invoke.resolver.reject(IPC_SCOPE_DOES_NOT_ALLOW);
        return;
      }

      let command = invoke.message.command.clone();

      #[cfg(mobile)]
      let message = invoke.message.clone();

      #[allow(unused_mut)]
      let mut handled = manager.extend_api(plugin, invoke);

      #[cfg(mobile)]
      {
        if !handled {
          handled = true;

          fn load_channels<R: Runtime>(payload: &serde_json::Value, window: &Window<R>) {
            use std::str::FromStr;

            if let serde_json::Value::Object(map) = payload {
              for v in map.values() {
                if let serde_json::Value::String(s) = v {
                  let _ = crate::ipc::JavaScriptChannelId::from_str(s)
                    .map(|id| id.channel_on(window.clone()));
                }
              }
            }
          }

          let payload = message.payload.into_json();
          // initialize channels
          load_channels(&payload, &message.window);

          let resolver_ = resolver.clone();
          if let Err(e) = crate::plugin::mobile::run_command(
            plugin,
            &app_handle,
            message.command,
            payload,
            move |response| match response {
              Ok(r) => resolver_.resolve(r),
              Err(e) => resolver_.reject(e),
            },
          ) {
            resolver.reject(e.to_string());
            return;
          }
        }
      }

      if !handled {
        resolver.reject(format!("Command {command} not found"));
      }
    } else {
      let command = invoke.message.command.clone();
      let handled = manager.run_invoke_handler(invoke);
      if !handled {
        resolver.reject(format!("Command {command} not found"));
      }
    }
  }

  /// Evaluates JavaScript on this window.
  pub fn eval(&self, js: &str) -> crate::Result<()> {
    self.window.dispatcher.eval_script(js).map_err(Into::into)
  }

  /// Register a JS event listener and return its identifier.
  pub(crate) fn listen_js(
    &self,
    window_label: Option<String>,
    event: String,
    handler: CallbackFn,
  ) -> crate::Result<EventId> {
    let event_id = self.manager.listeners().next_event_id();

    self.eval(&crate::event::listen_js(
      self.manager().listeners().listeners_object_name(),
      &format!("'{}'", event),
      event_id,
      window_label.as_deref(),
      &format!("window['_{}']", handler.0),
    ))?;

    self
      .js_event_listeners
      .lock()
      .unwrap()
      .entry(JsEventListenerKey {
        window_label,
        event,
      })
      .or_default()
      .insert(event_id);

    Ok(event_id)
  }

  /// Unregister a JS event listener.
  pub(crate) fn unlisten_js(&self, event: &str, id: EventId) -> crate::Result<()> {
    self.eval(&crate::event::unlisten_js(
      self.manager().listeners().listeners_object_name(),
      event,
      id,
    ))?;

    let mut empty = None;
    let mut js_listeners = self.js_event_listeners.lock().unwrap();
    let iter = js_listeners.iter_mut();
    for (key, ids) in iter {
      if ids.contains(&id) {
        ids.remove(&id);
        if ids.is_empty() {
          empty.replace(key.clone());
        }
        break;
      }
    }

    if let Some(key) = empty {
      js_listeners.remove(&key);
    }

    Ok(())
  }

  pub(crate) fn emit_js(&self, emit_args: &EmitArgs) -> crate::Result<()> {
    self.eval(&crate::event::emit_js(
      self.manager().listeners().function_name(),
      emit_args,
    )?)?;
    Ok(())
  }

  /// Whether this window registered a listener to an event from the given window and event name.
  pub(crate) fn has_js_listener(&self, window_label: Option<String>, event: &str) -> bool {
    let listeners = self.js_event_listeners.lock().unwrap();

    if let Some(label) = window_label {
      let event = event.to_string();
      // window-specific event is also triggered on global events, so we check that
      listeners.contains_key(&JsEventListenerKey {
        window_label: Some(label),
        event: event.clone(),
      }) || listeners.contains_key(&JsEventListenerKey {
        window_label: None,
        event,
      })
    } else {
      // for global events, any listener is triggered
      listeners.keys().any(|k| k.event == event)
    }
  }

  /// Opens the developer tools window (Web Inspector).
  /// The devtools is only enabled on debug builds or with the `devtools` feature flag.
  ///
  /// ## Platform-specific
  ///
  /// - **macOS:** Only supported on macOS 10.15+.
  /// This is a private API on macOS, so you cannot use this if your application will be published on the App Store.
  ///
  /// # Examples
  ///
  /// ```rust,no_run
  /// use tauri::Manager;
  /// tauri::Builder::default()
  ///   .setup(|app| {
  ///     #[cfg(debug_assertions)]
  ///     app.get_window("main").unwrap().open_devtools();
  ///     Ok(())
  ///   });
  /// ```
  #[cfg(any(debug_assertions, feature = "devtools"))]
  #[cfg_attr(docsrs, doc(cfg(any(debug_assertions, feature = "devtools"))))]
  pub fn open_devtools(&self) {
    self.window.dispatcher.open_devtools();
  }

  /// Closes the developer tools window (Web Inspector).
  /// The devtools is only enabled on debug builds or with the `devtools` feature flag.
  ///
  /// ## Platform-specific
  ///
  /// - **macOS:** Only supported on macOS 10.15+.
  /// This is a private API on macOS, so you cannot use this if your application will be published on the App Store.
  /// - **Windows:** Unsupported.
  ///
  /// # Examples
  ///
  /// ```rust,no_run
  /// use tauri::Manager;
  /// tauri::Builder::default()
  ///   .setup(|app| {
  ///     #[cfg(debug_assertions)]
  ///     {
  ///       let window = app.get_window("main").unwrap();
  ///       window.open_devtools();
  ///       std::thread::spawn(move || {
  ///         std::thread::sleep(std::time::Duration::from_secs(10));
  ///         window.close_devtools();
  ///       });
  ///     }
  ///     Ok(())
  ///   });
  /// ```
  #[cfg(any(debug_assertions, feature = "devtools"))]
  #[cfg_attr(docsrs, doc(cfg(any(debug_assertions, feature = "devtools"))))]
  pub fn close_devtools(&self) {
    self.window.dispatcher.close_devtools();
  }

  /// Checks if the developer tools window (Web Inspector) is opened.
  /// The devtools is only enabled on debug builds or with the `devtools` feature flag.
  ///
  /// ## Platform-specific
  ///
  /// - **macOS:** Only supported on macOS 10.15+.
  /// This is a private API on macOS, so you cannot use this if your application will be published on the App Store.
  /// - **Windows:** Unsupported.
  ///
  /// # Examples
  ///
  /// ```rust,no_run
  /// use tauri::Manager;
  /// tauri::Builder::default()
  ///   .setup(|app| {
  ///     #[cfg(debug_assertions)]
  ///     {
  ///       let window = app.get_window("main").unwrap();
  ///       if !window.is_devtools_open() {
  ///         window.open_devtools();
  ///       }
  ///     }
  ///     Ok(())
  ///   });
  /// ```
  #[cfg(any(debug_assertions, feature = "devtools"))]
  #[cfg_attr(docsrs, doc(cfg(any(debug_assertions, feature = "devtools"))))]
  pub fn is_devtools_open(&self) -> bool {
    self
      .window
      .dispatcher
      .is_devtools_open()
      .unwrap_or_default()
  }
}

>>>>>>> 4f4313e1
/// Event system APIs.
impl<R: Runtime> Window<R> {
  /// Listen to an event on this window.
  ///
  /// # Examples
  /// ```
  /// use tauri::Manager;
  ///
  /// tauri::Builder::default()
  ///   .setup(|app| {
  ///     let window = app.get_window("main").unwrap();
  ///     window.listen("component-loaded", move |event| {
  ///       println!("window just loaded a component");
  ///     });
  ///
  ///     Ok(())
  ///   });
  /// ```
  pub fn listen<F>(&self, event: impl Into<String>, handler: F) -> EventId
  where
    F: Fn(Event) + Send + 'static,
  {
    // TODO: listen on all webviews
    self.manager.listen(event.into(), None, handler)
  }

  /// Unlisten to an event on this window.
  ///
  /// # Examples
  /// ```
  /// use tauri::Manager;
  ///
  /// tauri::Builder::default()
  ///   .setup(|app| {
  ///     let window = app.get_window("main").unwrap();
  ///     let window_ = window.clone();
  ///     let handler = window.listen("component-loaded", move |event| {
  ///       println!("window just loaded a component");
  ///
  ///       // we no longer need to listen to the event
  ///       // we also could have used `window.once` instead
  ///       window_.unlisten(event.id());
  ///     });
  ///
  ///     // stop listening to the event when you do not need it anymore
  ///     window.unlisten(handler);
  ///
  ///
  ///     Ok(())
  ///   });
  /// ```
  pub fn unlisten(&self, id: EventId) {
    self.manager.unlisten(id)
  }

  /// Listen to an event on this window only once.
  ///
  /// See [`Self::listen`] for more information.
  pub fn once<F>(&self, event: impl Into<String>, handler: F)
  where
    F: FnOnce(Event) + Send + 'static,
  {
    // TODO: listen on all webviews
    self.manager.once(event.into(), None, handler)
  }
}

/// The [`WindowEffectsConfig`] object builder
#[derive(Default)]
pub struct EffectsBuilder(WindowEffectsConfig);
impl EffectsBuilder {
  /// Create a new [`WindowEffectsConfig`] builder
  pub fn new() -> Self {
    Self(WindowEffectsConfig::default())
  }

  /// Adds effect to the [`WindowEffectsConfig`] `effects` field
  pub fn effect(mut self, effect: Effect) -> Self {
    self.0.effects.push(effect);
    self
  }

  /// Adds effects to the [`WindowEffectsConfig`] `effects` field
  pub fn effects<I: IntoIterator<Item = Effect>>(mut self, effects: I) -> Self {
    self.0.effects.extend(effects);
    self
  }

  /// Clears the [`WindowEffectsConfig`] `effects` field
  pub fn clear_effects(mut self) -> Self {
    self.0.effects.clear();
    self
  }

  /// Sets `state` field for the [`WindowEffectsConfig`] **macOS Only**
  pub fn state(mut self, state: EffectState) -> Self {
    self.0.state = Some(state);
    self
  }
  /// Sets `radius` field fo the [`WindowEffectsConfig`] **macOS Only**
  pub fn radius(mut self, radius: f64) -> Self {
    self.0.radius = Some(radius);
    self
  }
  /// Sets `color` field fo the [`WindowEffectsConfig`] **Windows Only**
  pub fn color(mut self, color: Color) -> Self {
    self.0.color = Some(color);
    self
  }

  /// Builds a [`WindowEffectsConfig`]
  pub fn build(self) -> WindowEffectsConfig {
    self.0
  }
}

impl From<WindowEffectsConfig> for EffectsBuilder {
  fn from(value: WindowEffectsConfig) -> Self {
    Self(value)
  }
}

#[cfg(test)]
mod tests {
  #[test]
  fn window_is_send_sync() {
    crate::test_utils::assert_send::<super::Window>();
    crate::test_utils::assert_sync::<super::Window>();
  }
}<|MERGE_RESOLUTION|>--- conflicted
+++ resolved
@@ -812,92 +812,7 @@
 impl<'de, R: Runtime> CommandArg<'de, R> for Window<R> {
   /// Grabs the [`Window`] from the [`CommandItem`]. This will never fail.
   fn from_command(command: CommandItem<'de, R>) -> Result<Self, InvokeError> {
-<<<<<<< HEAD
     Ok(command.message.webview().window().clone())
-=======
-    Ok(command.message.window())
-  }
-}
-
-/// The platform webview handle. Accessed with [`Window#method.with_webview`];
-#[cfg(feature = "wry")]
-#[cfg_attr(docsrs, doc(cfg(feature = "wry")))]
-pub struct PlatformWebview(tauri_runtime_wry::Webview);
-
-#[cfg(feature = "wry")]
-impl PlatformWebview {
-  /// Returns [`webkit2gtk::WebView`] handle.
-  #[cfg(any(
-    target_os = "linux",
-    target_os = "dragonfly",
-    target_os = "freebsd",
-    target_os = "netbsd",
-    target_os = "openbsd"
-  ))]
-  #[cfg_attr(
-    docsrs,
-    doc(cfg(any(
-      target_os = "linux",
-      target_os = "dragonfly",
-      target_os = "freebsd",
-      target_os = "netbsd",
-      target_os = "openbsd"
-    )))
-  )]
-  pub fn inner(&self) -> webkit2gtk::WebView {
-    self.0.clone()
-  }
-
-  /// Returns the WebView2 controller.
-  #[cfg(windows)]
-  #[cfg_attr(docsrs, doc(cfg(windows)))]
-  pub fn controller(
-    &self,
-  ) -> webview2_com::Microsoft::Web::WebView2::Win32::ICoreWebView2Controller {
-    self.0.controller.clone()
-  }
-
-  /// Returns the [WKWebView] handle.
-  ///
-  /// [WKWebView]: https://developer.apple.com/documentation/webkit/wkwebview
-  #[cfg(any(target_os = "macos", target_os = "ios"))]
-  #[cfg_attr(docsrs, doc(cfg(any(target_os = "macos", target_os = "ios"))))]
-  pub fn inner(&self) -> cocoa::base::id {
-    self.0.webview
-  }
-
-  /// Returns WKWebView [controller] handle.
-  ///
-  /// [controller]: https://developer.apple.com/documentation/webkit/wkusercontentcontroller
-  #[cfg(any(target_os = "macos", target_os = "ios"))]
-  #[cfg_attr(docsrs, doc(cfg(any(target_os = "macos", target_os = "ios"))))]
-  pub fn controller(&self) -> cocoa::base::id {
-    self.0.manager
-  }
-
-  /// Returns [NSWindow] associated with the WKWebView webview.
-  ///
-  /// [NSWindow]: https://developer.apple.com/documentation/appkit/nswindow
-  #[cfg(target_os = "macos")]
-  #[cfg_attr(docsrs, doc(cfg(target_os = "macos")))]
-  pub fn ns_window(&self) -> cocoa::base::id {
-    self.0.ns_window
-  }
-
-  /// Returns [UIViewController] used by the WKWebView webview NSWindow.
-  ///
-  /// [UIViewController]: https://developer.apple.com/documentation/uikit/uiviewcontroller
-  #[cfg(target_os = "ios")]
-  #[cfg_attr(docsrs, doc(cfg(target_os = "ios")))]
-  pub fn view_controller(&self) -> cocoa::base::id {
-    self.0.view_controller
-  }
-
-  /// Returns handle for JNI execution.
-  #[cfg(target_os = "android")]
-  pub fn jni_handle(&self) -> tauri_runtime_wry::wry::JniHandle {
-    self.0
->>>>>>> 4f4313e1
   }
 }
 
@@ -1846,358 +1761,6 @@
   }
 }
 
-<<<<<<< HEAD
-=======
-/// Webview APIs.
-impl<R: Runtime> Window<R> {
-  /// Returns the current url of the webview.
-  // TODO: in v2, change this type to Result
-  pub fn url(&self) -> Url {
-    self.window.dispatcher.url().unwrap()
-  }
-
-  /// Navigates the webview to the defined url.
-  pub fn navigate(&mut self, url: Url) {
-    self.window.dispatcher.navigate(url).unwrap();
-  }
-
-  fn is_local_url(&self, current_url: &Url) -> bool {
-    self.manager.get_url().make_relative(current_url).is_some()
-      || {
-        let protocol_url = self.manager.protocol_url();
-        current_url.scheme() == protocol_url.scheme()
-          && current_url.domain() == protocol_url.domain()
-      }
-      || (cfg!(dev) && current_url.domain() == Some("tauri.localhost"))
-  }
-
-  /// Handles this window receiving an [`InvokeRequest`].
-  pub fn on_message(self, request: InvokeRequest, responder: Box<OwnedInvokeResponder<R>>) {
-    let manager = self.manager.clone();
-    let current_url = self.url();
-    let is_local = self.is_local_url(&current_url);
-
-    let mut scope_not_found_error_message =
-      ipc_scope_not_found_error_message(&self.window.label, current_url.as_str());
-    let scope = if is_local {
-      None
-    } else {
-      match self.ipc_scope().remote_access_for(&self, &current_url) {
-        Ok(scope) => Some(scope),
-        Err(e) => {
-          if e.matches_window {
-            scope_not_found_error_message = ipc_scope_domain_error_message(current_url.as_str());
-          } else if e.matches_domain {
-            scope_not_found_error_message = ipc_scope_window_error_message(&self.window.label);
-          }
-          None
-        }
-      }
-    };
-
-    let custom_responder = self.manager.window.invoke_responder.clone();
-
-    let resolver = InvokeResolver::new(
-      self.clone(),
-      Arc::new(Mutex::new(Some(Box::new(
-        #[allow(unused_variables)]
-        move |window: Window<R>, cmd, response, callback, error| {
-          if let Some(responder) = &custom_responder {
-            (responder)(&window, &cmd, &response, callback, error);
-          }
-
-          responder(window, cmd, response, callback, error);
-        },
-      )))),
-      request.cmd.clone(),
-      request.callback,
-      request.error,
-    );
-
-    #[cfg(mobile)]
-    let app_handle = self.app_handle.clone();
-
-    let message = InvokeMessage::new(
-      self,
-      manager.state(),
-      request.cmd.to_string(),
-      request.body,
-      request.headers,
-    );
-
-    let mut invoke = Invoke {
-      message,
-      resolver: resolver.clone(),
-    };
-
-    if !is_local && scope.is_none() {
-      invoke.resolver.reject(scope_not_found_error_message);
-    } else if request.cmd.starts_with("plugin:") {
-      let command = invoke.message.command.replace("plugin:", "");
-      let mut tokens = command.split('|');
-      // safe to unwrap: split always has a least one item
-      let plugin = tokens.next().unwrap();
-      invoke.message.command = tokens
-        .next()
-        .map(|c| c.to_string())
-        .unwrap_or_else(String::new);
-
-      if !(is_local
-        || plugin == crate::ipc::channel::CHANNEL_PLUGIN_NAME
-        || scope
-          .map(|s| s.plugins().contains(&plugin.into()))
-          .unwrap_or(true))
-      {
-        invoke.resolver.reject(IPC_SCOPE_DOES_NOT_ALLOW);
-        return;
-      }
-
-      let command = invoke.message.command.clone();
-
-      #[cfg(mobile)]
-      let message = invoke.message.clone();
-
-      #[allow(unused_mut)]
-      let mut handled = manager.extend_api(plugin, invoke);
-
-      #[cfg(mobile)]
-      {
-        if !handled {
-          handled = true;
-
-          fn load_channels<R: Runtime>(payload: &serde_json::Value, window: &Window<R>) {
-            use std::str::FromStr;
-
-            if let serde_json::Value::Object(map) = payload {
-              for v in map.values() {
-                if let serde_json::Value::String(s) = v {
-                  let _ = crate::ipc::JavaScriptChannelId::from_str(s)
-                    .map(|id| id.channel_on(window.clone()));
-                }
-              }
-            }
-          }
-
-          let payload = message.payload.into_json();
-          // initialize channels
-          load_channels(&payload, &message.window);
-
-          let resolver_ = resolver.clone();
-          if let Err(e) = crate::plugin::mobile::run_command(
-            plugin,
-            &app_handle,
-            message.command,
-            payload,
-            move |response| match response {
-              Ok(r) => resolver_.resolve(r),
-              Err(e) => resolver_.reject(e),
-            },
-          ) {
-            resolver.reject(e.to_string());
-            return;
-          }
-        }
-      }
-
-      if !handled {
-        resolver.reject(format!("Command {command} not found"));
-      }
-    } else {
-      let command = invoke.message.command.clone();
-      let handled = manager.run_invoke_handler(invoke);
-      if !handled {
-        resolver.reject(format!("Command {command} not found"));
-      }
-    }
-  }
-
-  /// Evaluates JavaScript on this window.
-  pub fn eval(&self, js: &str) -> crate::Result<()> {
-    self.window.dispatcher.eval_script(js).map_err(Into::into)
-  }
-
-  /// Register a JS event listener and return its identifier.
-  pub(crate) fn listen_js(
-    &self,
-    window_label: Option<String>,
-    event: String,
-    handler: CallbackFn,
-  ) -> crate::Result<EventId> {
-    let event_id = self.manager.listeners().next_event_id();
-
-    self.eval(&crate::event::listen_js(
-      self.manager().listeners().listeners_object_name(),
-      &format!("'{}'", event),
-      event_id,
-      window_label.as_deref(),
-      &format!("window['_{}']", handler.0),
-    ))?;
-
-    self
-      .js_event_listeners
-      .lock()
-      .unwrap()
-      .entry(JsEventListenerKey {
-        window_label,
-        event,
-      })
-      .or_default()
-      .insert(event_id);
-
-    Ok(event_id)
-  }
-
-  /// Unregister a JS event listener.
-  pub(crate) fn unlisten_js(&self, event: &str, id: EventId) -> crate::Result<()> {
-    self.eval(&crate::event::unlisten_js(
-      self.manager().listeners().listeners_object_name(),
-      event,
-      id,
-    ))?;
-
-    let mut empty = None;
-    let mut js_listeners = self.js_event_listeners.lock().unwrap();
-    let iter = js_listeners.iter_mut();
-    for (key, ids) in iter {
-      if ids.contains(&id) {
-        ids.remove(&id);
-        if ids.is_empty() {
-          empty.replace(key.clone());
-        }
-        break;
-      }
-    }
-
-    if let Some(key) = empty {
-      js_listeners.remove(&key);
-    }
-
-    Ok(())
-  }
-
-  pub(crate) fn emit_js(&self, emit_args: &EmitArgs) -> crate::Result<()> {
-    self.eval(&crate::event::emit_js(
-      self.manager().listeners().function_name(),
-      emit_args,
-    )?)?;
-    Ok(())
-  }
-
-  /// Whether this window registered a listener to an event from the given window and event name.
-  pub(crate) fn has_js_listener(&self, window_label: Option<String>, event: &str) -> bool {
-    let listeners = self.js_event_listeners.lock().unwrap();
-
-    if let Some(label) = window_label {
-      let event = event.to_string();
-      // window-specific event is also triggered on global events, so we check that
-      listeners.contains_key(&JsEventListenerKey {
-        window_label: Some(label),
-        event: event.clone(),
-      }) || listeners.contains_key(&JsEventListenerKey {
-        window_label: None,
-        event,
-      })
-    } else {
-      // for global events, any listener is triggered
-      listeners.keys().any(|k| k.event == event)
-    }
-  }
-
-  /// Opens the developer tools window (Web Inspector).
-  /// The devtools is only enabled on debug builds or with the `devtools` feature flag.
-  ///
-  /// ## Platform-specific
-  ///
-  /// - **macOS:** Only supported on macOS 10.15+.
-  /// This is a private API on macOS, so you cannot use this if your application will be published on the App Store.
-  ///
-  /// # Examples
-  ///
-  /// ```rust,no_run
-  /// use tauri::Manager;
-  /// tauri::Builder::default()
-  ///   .setup(|app| {
-  ///     #[cfg(debug_assertions)]
-  ///     app.get_window("main").unwrap().open_devtools();
-  ///     Ok(())
-  ///   });
-  /// ```
-  #[cfg(any(debug_assertions, feature = "devtools"))]
-  #[cfg_attr(docsrs, doc(cfg(any(debug_assertions, feature = "devtools"))))]
-  pub fn open_devtools(&self) {
-    self.window.dispatcher.open_devtools();
-  }
-
-  /// Closes the developer tools window (Web Inspector).
-  /// The devtools is only enabled on debug builds or with the `devtools` feature flag.
-  ///
-  /// ## Platform-specific
-  ///
-  /// - **macOS:** Only supported on macOS 10.15+.
-  /// This is a private API on macOS, so you cannot use this if your application will be published on the App Store.
-  /// - **Windows:** Unsupported.
-  ///
-  /// # Examples
-  ///
-  /// ```rust,no_run
-  /// use tauri::Manager;
-  /// tauri::Builder::default()
-  ///   .setup(|app| {
-  ///     #[cfg(debug_assertions)]
-  ///     {
-  ///       let window = app.get_window("main").unwrap();
-  ///       window.open_devtools();
-  ///       std::thread::spawn(move || {
-  ///         std::thread::sleep(std::time::Duration::from_secs(10));
-  ///         window.close_devtools();
-  ///       });
-  ///     }
-  ///     Ok(())
-  ///   });
-  /// ```
-  #[cfg(any(debug_assertions, feature = "devtools"))]
-  #[cfg_attr(docsrs, doc(cfg(any(debug_assertions, feature = "devtools"))))]
-  pub fn close_devtools(&self) {
-    self.window.dispatcher.close_devtools();
-  }
-
-  /// Checks if the developer tools window (Web Inspector) is opened.
-  /// The devtools is only enabled on debug builds or with the `devtools` feature flag.
-  ///
-  /// ## Platform-specific
-  ///
-  /// - **macOS:** Only supported on macOS 10.15+.
-  /// This is a private API on macOS, so you cannot use this if your application will be published on the App Store.
-  /// - **Windows:** Unsupported.
-  ///
-  /// # Examples
-  ///
-  /// ```rust,no_run
-  /// use tauri::Manager;
-  /// tauri::Builder::default()
-  ///   .setup(|app| {
-  ///     #[cfg(debug_assertions)]
-  ///     {
-  ///       let window = app.get_window("main").unwrap();
-  ///       if !window.is_devtools_open() {
-  ///         window.open_devtools();
-  ///       }
-  ///     }
-  ///     Ok(())
-  ///   });
-  /// ```
-  #[cfg(any(debug_assertions, feature = "devtools"))]
-  #[cfg_attr(docsrs, doc(cfg(any(debug_assertions, feature = "devtools"))))]
-  pub fn is_devtools_open(&self) -> bool {
-    self
-      .window
-      .dispatcher
-      .is_devtools_open()
-      .unwrap_or_default()
-  }
-}
-
->>>>>>> 4f4313e1
 /// Event system APIs.
 impl<R: Runtime> Window<R> {
   /// Listen to an event on this window.
