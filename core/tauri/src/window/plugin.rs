// Copyright 2019-2023 Tauri Programme within The Commons Conservancy
// SPDX-License-Identifier: Apache-2.0
// SPDX-License-Identifier: MIT

//! The tauri plugin to create and manipulate windows from JS.

use crate::{
  plugin::{Builder, TauriPlugin},
  Runtime,
};

#[cfg(desktop)]
mod desktop_commands {
  use serde::Deserialize;
  use tauri_runtime::ResizeDirection;
  use tauri_utils::ProgressBarState;

  use super::*;
  use crate::{
    command,
    sealed::ManagerBase,
    utils::config::{WindowConfig, WindowEffectsConfig},
    window::WindowBuilder,
    AppHandle, CursorIcon, Icon, Monitor, PhysicalPosition, PhysicalSize, Position, Size, Theme,
    UserAttentionType, Window,
  };

  #[derive(Deserialize)]
  #[serde(untagged)]
  pub enum IconDto {
    #[cfg(any(feature = "icon-png", feature = "icon-ico"))]
    File(std::path::PathBuf),
    #[cfg(any(feature = "icon-png", feature = "icon-ico"))]
    Raw(Vec<u8>),
    Rgba {
      rgba: Vec<u8>,
      width: u32,
      height: u32,
    },
  }

  impl From<IconDto> for Icon {
    fn from(icon: IconDto) -> Self {
      match icon {
        #[cfg(any(feature = "icon-png", feature = "icon-ico"))]
        IconDto::File(path) => Self::File(path),
        #[cfg(any(feature = "icon-png", feature = "icon-ico"))]
        IconDto::Raw(raw) => Self::Raw(raw),
        IconDto::Rgba {
          rgba,
          width,
          height,
        } => Self::Rgba {
          rgba,
          width,
          height,
        },
      }
    }
  }

  #[command(root = "crate")]
  pub async fn create<R: Runtime>(app: AppHandle<R>, options: WindowConfig) -> crate::Result<()> {
    WindowBuilder::from_config(&app, options).build()?;
    Ok(())
  }

  fn get_window<R: Runtime>(window: Window<R>, label: Option<String>) -> crate::Result<Window<R>> {
    match label {
      Some(l) if !l.is_empty() => window
        .manager()
        .get_window(&l)
        .ok_or(crate::Error::WindowNotFound),
      _ => Ok(window),
    }
  }

  macro_rules! getter {
    ($cmd: ident, $ret: ty) => {
      #[command(root = "crate")]
      pub async fn $cmd<R: Runtime>(
        window: Window<R>,
        label: Option<String>,
      ) -> crate::Result<$ret> {
        get_window(window, label)?.$cmd().map_err(Into::into)
      }
    };
  }

  macro_rules! setter {
    ($cmd: ident) => {
      #[command(root = "crate")]
      pub async fn $cmd<R: Runtime>(window: Window<R>, label: Option<String>) -> crate::Result<()> {
        get_window(window, label)?.$cmd().map_err(Into::into)
      }
    };

    ($cmd: ident, $input: ty) => {
      #[command(root = "crate")]
      pub async fn $cmd<R: Runtime>(
        window: Window<R>,
        label: Option<String>,
        value: $input,
      ) -> crate::Result<()> {
        get_window(window, label)?.$cmd(value).map_err(Into::into)
      }
    };
  }

  getter!(scale_factor, f64);
  getter!(inner_position, PhysicalPosition<i32>);
  getter!(outer_position, PhysicalPosition<i32>);
  getter!(inner_size, PhysicalSize<u32>);
  getter!(outer_size, PhysicalSize<u32>);
  getter!(is_fullscreen, bool);
  getter!(is_minimized, bool);
  getter!(is_maximized, bool);
  getter!(is_focused, bool);
  getter!(is_decorated, bool);
  getter!(is_resizable, bool);
  getter!(is_maximizable, bool);
  getter!(is_minimizable, bool);
  getter!(is_closable, bool);
  getter!(is_visible, bool);
  getter!(title, String);
  getter!(current_monitor, Option<Monitor>);
  getter!(primary_monitor, Option<Monitor>);
  getter!(available_monitors, Vec<Monitor>);
  getter!(theme, Theme);

  setter!(center);
  setter!(request_user_attention, Option<UserAttentionType>);
  setter!(set_resizable, bool);
  setter!(set_maximizable, bool);
  setter!(set_minimizable, bool);
  setter!(set_closable, bool);
  setter!(set_title, &str);
  setter!(maximize);
  setter!(unmaximize);
  setter!(minimize);
  setter!(unminimize);
  setter!(show);
  setter!(hide);
  setter!(close);
  setter!(set_decorations, bool);
  setter!(set_shadow, bool);
  setter!(set_effects, Option<WindowEffectsConfig>);
  setter!(set_always_on_top, bool);
  setter!(set_always_on_bottom, bool);
  setter!(set_content_protected, bool);
  setter!(set_size, Size);
  setter!(set_min_size, Option<Size>);
  setter!(set_max_size, Option<Size>);
  setter!(set_position, Position);
  setter!(set_fullscreen, bool);
  setter!(set_focus);
  setter!(set_skip_taskbar, bool);
  setter!(set_cursor_grab, bool);
  setter!(set_cursor_visible, bool);
  setter!(set_cursor_icon, CursorIcon);
  setter!(set_cursor_position, Position);
  setter!(set_ignore_cursor_events, bool);
  setter!(start_dragging);
  setter!(start_resize_dragging, ResizeDirection);
  setter!(set_progress_bar, ProgressBarState);
<<<<<<< HEAD
  setter!(set_visible_on_all_workspaces, bool);
  setter!(print);
=======
>>>>>>> 4ca09325

  #[command(root = "crate")]
  pub async fn set_icon<R: Runtime>(
    window: Window<R>,
    label: Option<String>,
    value: IconDto,
  ) -> crate::Result<()> {
    get_window(window, label)?
      .set_icon(value.into())
      .map_err(Into::into)
  }

  #[command(root = "crate")]
  pub async fn toggle_maximize<R: Runtime>(
    window: Window<R>,
    label: Option<String>,
  ) -> crate::Result<()> {
    let window = get_window(window, label)?;
    match window.is_maximized()? {
      true => window.unmaximize()?,
      false => window.maximize()?,
    };
    Ok(())
  }

  #[command(root = "crate")]
  pub async fn internal_toggle_maximize<R: Runtime>(
    window: Window<R>,
    label: Option<String>,
  ) -> crate::Result<()> {
    let window = get_window(window, label)?;
    if window.is_resizable()? {
      match window.is_maximized()? {
        true => window.unmaximize()?,
        false => window.maximize()?,
      };
    }
    Ok(())
  }

  #[derive(Debug)]
  enum HitTestResult {
    Client,
    Left,
    Right,
    Top,
    Bottom,
    TopLeft,
    TopRight,
    BottomLeft,
    BottomRight,
    NoWhere,
  }

  impl HitTestResult {
    fn drag_resize_window<R: Runtime>(&self, window: &Window<R>) {
      let _ = window.start_resize_dragging(match self {
        HitTestResult::Left => ResizeDirection::West,
        HitTestResult::Right => ResizeDirection::East,
        HitTestResult::Top => ResizeDirection::North,
        HitTestResult::Bottom => ResizeDirection::South,
        HitTestResult::TopLeft => ResizeDirection::NorthWest,
        HitTestResult::TopRight => ResizeDirection::NorthEast,
        HitTestResult::BottomLeft => ResizeDirection::SouthWest,
        HitTestResult::BottomRight => ResizeDirection::SouthEast,
        _ => unreachable!(),
      });
    }

    fn change_cursor<R: Runtime>(&self, window: &Window<R>) {
      let _ = window.set_cursor_icon(match self {
        HitTestResult::Left => CursorIcon::WResize,
        HitTestResult::Right => CursorIcon::EResize,
        HitTestResult::Top => CursorIcon::NResize,
        HitTestResult::Bottom => CursorIcon::SResize,
        HitTestResult::TopLeft => CursorIcon::NwResize,
        HitTestResult::TopRight => CursorIcon::NeResize,
        HitTestResult::BottomLeft => CursorIcon::SwResize,
        HitTestResult::BottomRight => CursorIcon::SeResize,
        _ => CursorIcon::Default,
      });
    }
  }

  fn hit_test(window_size: PhysicalSize<u32>, x: i32, y: i32, scale: f64) -> HitTestResult {
    const BORDERLESS_RESIZE_INSET: f64 = 5.0;

    const CLIENT: isize = 0b0000;
    const LEFT: isize = 0b0001;
    const RIGHT: isize = 0b0010;
    const TOP: isize = 0b0100;
    const BOTTOM: isize = 0b1000;
    const TOPLEFT: isize = TOP | LEFT;
    const TOPRIGHT: isize = TOP | RIGHT;
    const BOTTOMLEFT: isize = BOTTOM | LEFT;
    const BOTTOMRIGHT: isize = BOTTOM | RIGHT;

    let top = 0;
    let left = 0;
    let bottom = top + window_size.height as i32;
    let right = left + window_size.width as i32;

    let inset = (BORDERLESS_RESIZE_INSET * scale) as i32;

    #[rustfmt::skip]
        let result =
            (LEFT * (if x < (left + inset) { 1 } else { 0 }))
          | (RIGHT * (if x >= (right - inset) { 1 } else { 0 }))
          | (TOP * (if y < (top + inset) { 1 } else { 0 }))
          | (BOTTOM * (if y >= (bottom - inset) { 1 } else { 0 }));

    match result {
      CLIENT => HitTestResult::Client,
      LEFT => HitTestResult::Left,
      RIGHT => HitTestResult::Right,
      TOP => HitTestResult::Top,
      BOTTOM => HitTestResult::Bottom,
      TOPLEFT => HitTestResult::TopLeft,
      TOPRIGHT => HitTestResult::TopRight,
      BOTTOMLEFT => HitTestResult::BottomLeft,
      BOTTOMRIGHT => HitTestResult::BottomRight,
      _ => HitTestResult::NoWhere,
    }
  }

  #[command(root = "crate")]
  pub async fn internal_on_mousemove<R: Runtime>(
    window: Window<R>,
    x: i32,
    y: i32,
  ) -> crate::Result<()> {
    hit_test(window.inner_size()?, x, y, window.scale_factor()?).change_cursor(&window);
    Ok(())
  }

  #[command(root = "crate")]
  pub async fn internal_on_mousedown<R: Runtime>(
    window: Window<R>,
    x: i32,
    y: i32,
  ) -> crate::Result<()> {
    let res = hit_test(window.inner_size()?, x, y, window.scale_factor()?);
    match res {
      HitTestResult::Client | HitTestResult::NoWhere => {}
      _ => res.drag_resize_window(&window),
    };
    Ok(())
  }
}

/// Initializes the plugin.
pub fn init<R: Runtime>() -> TauriPlugin<R> {
  use serialize_to_javascript::{default_template, DefaultTemplate, Template};

  let mut init_script = String::new();

  #[derive(Template)]
  #[default_template("./scripts/drag.js")]
  struct Drag<'a> {
    os_name: &'a str,
  }

  init_script.push_str(
    &Drag {
      os_name: std::env::consts::OS,
    }
    .render_default(&Default::default())
    .unwrap()
    .into_string(),
  );

  #[derive(Template)]
  #[default_template("./scripts/undecorated-resizing.js")]
  struct UndecoratedResizingJavascript<'a> {
    os_name: &'a str,
  }

  init_script.push_str(
    &UndecoratedResizingJavascript {
      os_name: std::env::consts::OS,
    }
    .render_default(&Default::default())
    .unwrap()
    .into_string(),
  );

  Builder::new("window")
    .js_init_script(init_script)
    .invoke_handler(|invoke| {
      #[cfg(desktop)]
      {
        let handler: Box<dyn Fn(crate::ipc::Invoke<R>) -> bool> =
          Box::new(crate::generate_handler![
            desktop_commands::create,
            // getters
            desktop_commands::scale_factor,
            desktop_commands::inner_position,
            desktop_commands::outer_position,
            desktop_commands::inner_size,
            desktop_commands::outer_size,
            desktop_commands::is_fullscreen,
            desktop_commands::is_minimized,
            desktop_commands::is_maximized,
            desktop_commands::is_focused,
            desktop_commands::is_decorated,
            desktop_commands::is_resizable,
            desktop_commands::is_maximizable,
            desktop_commands::is_minimizable,
            desktop_commands::is_closable,
            desktop_commands::is_visible,
            desktop_commands::title,
            desktop_commands::current_monitor,
            desktop_commands::primary_monitor,
            desktop_commands::available_monitors,
            desktop_commands::theme,
            // setters
            desktop_commands::center,
            desktop_commands::request_user_attention,
            desktop_commands::set_resizable,
            desktop_commands::set_maximizable,
            desktop_commands::set_minimizable,
            desktop_commands::set_closable,
            desktop_commands::set_title,
            desktop_commands::maximize,
            desktop_commands::unmaximize,
            desktop_commands::minimize,
            desktop_commands::unminimize,
            desktop_commands::show,
            desktop_commands::hide,
            desktop_commands::close,
            desktop_commands::set_decorations,
            desktop_commands::set_shadow,
            desktop_commands::set_effects,
            desktop_commands::set_always_on_top,
            desktop_commands::set_always_on_bottom,
            desktop_commands::set_content_protected,
            desktop_commands::set_size,
            desktop_commands::set_min_size,
            desktop_commands::set_max_size,
            desktop_commands::set_position,
            desktop_commands::set_fullscreen,
            desktop_commands::set_focus,
            desktop_commands::set_skip_taskbar,
            desktop_commands::set_cursor_grab,
            desktop_commands::set_cursor_visible,
            desktop_commands::set_cursor_icon,
            desktop_commands::set_cursor_position,
            desktop_commands::set_ignore_cursor_events,
            desktop_commands::start_dragging,
            desktop_commands::start_resize_dragging,
            desktop_commands::set_progress_bar,
<<<<<<< HEAD
            desktop_commands::set_visible_on_all_workspaces,
            desktop_commands::print,
=======
>>>>>>> 4ca09325
            desktop_commands::set_icon,
            desktop_commands::toggle_maximize,
            desktop_commands::internal_toggle_maximize,
            desktop_commands::internal_on_mousemove,
            desktop_commands::internal_on_mousedown,
          ]);
        handler(invoke)
      }
      #[cfg(mobile)]
      {
        invoke.resolver.reject("Window API not available on mobile");
        true
      }
    })
    .build()
}<|MERGE_RESOLUTION|>--- conflicted
+++ resolved
@@ -163,11 +163,7 @@
   setter!(start_dragging);
   setter!(start_resize_dragging, ResizeDirection);
   setter!(set_progress_bar, ProgressBarState);
-<<<<<<< HEAD
   setter!(set_visible_on_all_workspaces, bool);
-  setter!(print);
-=======
->>>>>>> 4ca09325
 
   #[command(root = "crate")]
   pub async fn set_icon<R: Runtime>(
@@ -419,12 +415,7 @@
             desktop_commands::start_dragging,
             desktop_commands::start_resize_dragging,
             desktop_commands::set_progress_bar,
-<<<<<<< HEAD
             desktop_commands::set_visible_on_all_workspaces,
-            desktop_commands::print,
-=======
->>>>>>> 4ca09325
-            desktop_commands::set_icon,
             desktop_commands::toggle_maximize,
             desktop_commands::internal_toggle_maximize,
             desktop_commands::internal_on_mousemove,
