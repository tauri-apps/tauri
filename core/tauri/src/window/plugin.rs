// Copyright 2019-2023 Tauri Programme within The Commons Conservancy
// SPDX-License-Identifier: Apache-2.0
// SPDX-License-Identifier: MIT

//! The tauri plugin to create and manipulate windows from JS.

use crate::{
  plugin::{Builder, TauriPlugin},
  Runtime,
};

#[cfg(desktop)]
mod desktop_commands {
  use serde::Deserialize;
  use tauri_runtime::ResizeDirection;
  use tauri_utils::ProgressBarState;

  use super::*;
  use crate::{
    command,
    utils::config::{WindowConfig, WindowEffectsConfig},
    AppHandle, CursorIcon, Icon, Manager, Monitor, PhysicalPosition, PhysicalSize, Position, Size,
    Theme, UserAttentionType, Window, WindowBuilder,
  };

  #[derive(Deserialize)]
  #[serde(untagged)]
  pub enum IconDto {
    #[cfg(any(feature = "icon-png", feature = "icon-ico"))]
    File(std::path::PathBuf),
    #[cfg(any(feature = "icon-png", feature = "icon-ico"))]
    Raw(Vec<u8>),
    Rgba {
      rgba: Vec<u8>,
      width: u32,
      height: u32,
    },
  }

  impl From<IconDto> for Icon {
    fn from(icon: IconDto) -> Self {
      match icon {
        #[cfg(any(feature = "icon-png", feature = "icon-ico"))]
        IconDto::File(path) => Self::File(path),
        #[cfg(any(feature = "icon-png", feature = "icon-ico"))]
        IconDto::Raw(raw) => Self::Raw(raw),
        IconDto::Rgba {
          rgba,
          width,
          height,
        } => Self::Rgba {
          rgba,
          width,
          height,
        },
      }
    }
  }

  #[command(root = "crate")]
  pub async fn create<R: Runtime>(app: AppHandle<R>, options: WindowConfig) -> crate::Result<()> {
    WindowBuilder::from_config(&app, options).build()?;
    Ok(())
  }

  fn get_window<R: Runtime>(window: Window<R>, label: Option<String>) -> crate::Result<Window<R>> {
    match label {
      Some(l) if !l.is_empty() => window.get_window(&l).ok_or(crate::Error::WindowNotFound),
      _ => Ok(window),
    }
  }

  macro_rules! getter {
    ($cmd: ident, $ret: ty) => {
      #[command(root = "crate")]
      pub async fn $cmd<R: Runtime>(
        window: Window<R>,
        label: Option<String>,
      ) -> crate::Result<$ret> {
        get_window(window, label)?.$cmd().map_err(Into::into)
      }
    };
  }

  macro_rules! setter {
    ($cmd: ident) => {
      #[command(root = "crate")]
      pub async fn $cmd<R: Runtime>(window: Window<R>, label: Option<String>) -> crate::Result<()> {
        get_window(window, label)?.$cmd().map_err(Into::into)
      }
    };

    ($cmd: ident, $input: ty) => {
      #[command(root = "crate")]
      pub async fn $cmd<R: Runtime>(
        window: Window<R>,
        label: Option<String>,
        value: $input,
      ) -> crate::Result<()> {
        get_window(window, label)?.$cmd(value).map_err(Into::into)
      }
    };
  }

  getter!(scale_factor, f64);
  getter!(inner_position, PhysicalPosition<i32>);
  getter!(outer_position, PhysicalPosition<i32>);
  getter!(inner_size, PhysicalSize<u32>);
  getter!(outer_size, PhysicalSize<u32>);
  getter!(is_fullscreen, bool);
  getter!(is_minimized, bool);
  getter!(is_maximized, bool);
  getter!(is_focused, bool);
  getter!(is_decorated, bool);
  getter!(is_resizable, bool);
  getter!(is_maximizable, bool);
  getter!(is_minimizable, bool);
  getter!(is_closable, bool);
  getter!(is_visible, bool);
  getter!(title, String);
  getter!(current_monitor, Option<Monitor>);
  getter!(primary_monitor, Option<Monitor>);
  getter!(available_monitors, Vec<Monitor>);
  getter!(theme, Theme);

  setter!(center);
  setter!(request_user_attention, Option<UserAttentionType>);
  setter!(set_resizable, bool);
  setter!(set_maximizable, bool);
  setter!(set_minimizable, bool);
  setter!(set_closable, bool);
  setter!(set_title, &str);
  setter!(maximize);
  setter!(unmaximize);
  setter!(minimize);
  setter!(unminimize);
  setter!(show);
  setter!(hide);
  setter!(close);
  setter!(set_decorations, bool);
  setter!(set_shadow, bool);
  setter!(set_effects, Option<WindowEffectsConfig>);
  setter!(set_always_on_top, bool);
  setter!(set_always_on_bottom, bool);
  setter!(set_content_protected, bool);
  setter!(set_size, Size);
  setter!(set_min_size, Option<Size>);
  setter!(set_max_size, Option<Size>);
  setter!(set_position, Position);
  setter!(set_fullscreen, bool);
  setter!(set_focus);
  setter!(set_skip_taskbar, bool);
  setter!(set_cursor_grab, bool);
  setter!(set_cursor_visible, bool);
  setter!(set_cursor_icon, CursorIcon);
  setter!(set_cursor_position, Position);
  setter!(set_ignore_cursor_events, bool);
  setter!(start_dragging);
  setter!(start_resize_dragging, ResizeDirection);
  setter!(set_progress_bar, ProgressBarState);

  #[command(root = "crate")]
  pub async fn set_icon<R: Runtime>(
    window: Window<R>,
    label: Option<String>,
    value: IconDto,
  ) -> crate::Result<()> {
    get_window(window, label)?
      .set_icon(value.into())
      .map_err(Into::into)
  }

  #[command(root = "crate")]
  pub async fn toggle_maximize<R: Runtime>(
    window: Window<R>,
    label: Option<String>,
  ) -> crate::Result<()> {
    let window = get_window(window, label)?;
    match window.is_maximized()? {
      true => window.unmaximize()?,
      false => window.maximize()?,
    };
    Ok(())
  }

  #[command(root = "crate")]
  pub async fn internal_toggle_maximize<R: Runtime>(
    window: Window<R>,
    label: Option<String>,
  ) -> crate::Result<()> {
    let window = get_window(window, label)?;
    if window.is_resizable()? {
      match window.is_maximized()? {
        true => window.unmaximize()?,
        false => window.maximize()?,
      };
    }
    Ok(())
  }
<<<<<<< HEAD
=======

  #[cfg(any(debug_assertions, feature = "devtools"))]
  #[command(root = "crate")]
  pub async fn internal_toggle_devtools<R: Runtime>(
    window: Window<R>,
    label: Option<String>,
  ) -> crate::Result<()> {
    let window = get_window(window, label)?;
    if window.is_devtools_open() {
      window.close_devtools();
    } else {
      window.open_devtools();
    }
    Ok(())
  }

  #[derive(Debug)]
  enum HitTestResult {
    Client,
    Left,
    Right,
    Top,
    Bottom,
    TopLeft,
    TopRight,
    BottomLeft,
    BottomRight,
    NoWhere,
  }

  impl HitTestResult {
    fn drag_resize_window<R: Runtime>(&self, window: &Window<R>) {
      let _ = window.start_resize_dragging(match self {
        HitTestResult::Left => ResizeDirection::West,
        HitTestResult::Right => ResizeDirection::East,
        HitTestResult::Top => ResizeDirection::North,
        HitTestResult::Bottom => ResizeDirection::South,
        HitTestResult::TopLeft => ResizeDirection::NorthWest,
        HitTestResult::TopRight => ResizeDirection::NorthEast,
        HitTestResult::BottomLeft => ResizeDirection::SouthWest,
        HitTestResult::BottomRight => ResizeDirection::SouthEast,
        _ => unreachable!(),
      });
    }

    fn change_cursor<R: Runtime>(&self, window: &Window<R>) {
      let _ = window.set_cursor_icon(match self {
        HitTestResult::Left => CursorIcon::WResize,
        HitTestResult::Right => CursorIcon::EResize,
        HitTestResult::Top => CursorIcon::NResize,
        HitTestResult::Bottom => CursorIcon::SResize,
        HitTestResult::TopLeft => CursorIcon::NwResize,
        HitTestResult::TopRight => CursorIcon::NeResize,
        HitTestResult::BottomLeft => CursorIcon::SwResize,
        HitTestResult::BottomRight => CursorIcon::SeResize,
        _ => CursorIcon::Default,
      });
    }
  }

  fn hit_test(window_size: PhysicalSize<u32>, x: i32, y: i32, scale: f64) -> HitTestResult {
    const BORDERLESS_RESIZE_INSET: f64 = 5.0;

    const CLIENT: isize = 0b0000;
    const LEFT: isize = 0b0001;
    const RIGHT: isize = 0b0010;
    const TOP: isize = 0b0100;
    const BOTTOM: isize = 0b1000;
    const TOPLEFT: isize = TOP | LEFT;
    const TOPRIGHT: isize = TOP | RIGHT;
    const BOTTOMLEFT: isize = BOTTOM | LEFT;
    const BOTTOMRIGHT: isize = BOTTOM | RIGHT;

    let top = 0;
    let left = 0;
    let bottom = top + window_size.height as i32;
    let right = left + window_size.width as i32;

    let inset = (BORDERLESS_RESIZE_INSET * scale) as i32;

    #[rustfmt::skip]
        let result =
            (LEFT * (if x < (left + inset) { 1 } else { 0 }))
          | (RIGHT * (if x >= (right - inset) { 1 } else { 0 }))
          | (TOP * (if y < (top + inset) { 1 } else { 0 }))
          | (BOTTOM * (if y >= (bottom - inset) { 1 } else { 0 }));

    match result {
      CLIENT => HitTestResult::Client,
      LEFT => HitTestResult::Left,
      RIGHT => HitTestResult::Right,
      TOP => HitTestResult::Top,
      BOTTOM => HitTestResult::Bottom,
      TOPLEFT => HitTestResult::TopLeft,
      TOPRIGHT => HitTestResult::TopRight,
      BOTTOMLEFT => HitTestResult::BottomLeft,
      BOTTOMRIGHT => HitTestResult::BottomRight,
      _ => HitTestResult::NoWhere,
    }
  }

  #[command(root = "crate")]
  pub async fn on_mousemove<R: Runtime>(window: Window<R>, x: i32, y: i32) -> crate::Result<()> {
    hit_test(window.inner_size()?, x, y, window.scale_factor()?).change_cursor(&window);
    Ok(())
  }

  #[command(root = "crate")]
  pub async fn on_mousedown<R: Runtime>(window: Window<R>, x: i32, y: i32) -> crate::Result<()> {
    let res = hit_test(window.inner_size()?, x, y, window.scale_factor()?);
    match res {
      HitTestResult::Client | HitTestResult::NoWhere => {}
      _ => res.drag_resize_window(&window),
    };
    Ok(())
  }
>>>>>>> 74a2a603
}

/// Initializes the plugin.
pub fn init<R: Runtime>() -> TauriPlugin<R> {
<<<<<<< HEAD
=======
  use serialize_to_javascript::{default_template, DefaultTemplate, Template};

  let mut init_script = String::new();
  // window.print works on Linux/Windows; need to use the API on macOS
  #[cfg(any(target_os = "macos", target_os = "ios"))]
  {
    init_script.push_str(include_str!("./scripts/print.js"));
  }

  #[derive(Template)]
  #[default_template("./scripts/drag.js")]
  struct Drag<'a> {
    os_name: &'a str,
  }

  init_script.push_str(
    &Drag {
      os_name: std::env::consts::OS,
    }
    .render_default(&Default::default())
    .unwrap()
    .into_string(),
  );

  #[derive(Template)]
  #[default_template("./scripts/undecorated-resizing.js")]
  struct UndecoratedResizingJavascript<'a> {
    os_name: &'a str,
  }

  init_script.push_str(
    &UndecoratedResizingJavascript {
      os_name: std::env::consts::OS,
    }
    .render_default(&Default::default())
    .unwrap()
    .into_string(),
  );

  #[cfg(any(debug_assertions, feature = "devtools"))]
  {
    #[derive(Template)]
    #[default_template("./scripts/toggle-devtools.js")]
    struct Devtools<'a> {
      os_name: &'a str,
    }

    init_script.push_str(
      &Devtools {
        os_name: std::env::consts::OS,
      }
      .render_default(&Default::default())
      .unwrap()
      .into_string(),
    );
  }

>>>>>>> 74a2a603
  Builder::new("window")
    .js_init_script(include_str!("./scripts/drag.js").to_string())
    .invoke_handler(|invoke| {
      #[cfg(desktop)]
      {
        let handler: Box<dyn Fn(crate::ipc::Invoke<R>) -> bool> =
          Box::new(crate::generate_handler![
            desktop_commands::create,
            // getters
            desktop_commands::scale_factor,
            desktop_commands::inner_position,
            desktop_commands::outer_position,
            desktop_commands::inner_size,
            desktop_commands::outer_size,
            desktop_commands::is_fullscreen,
            desktop_commands::is_minimized,
            desktop_commands::is_maximized,
            desktop_commands::is_focused,
            desktop_commands::is_decorated,
            desktop_commands::is_resizable,
            desktop_commands::is_maximizable,
            desktop_commands::is_minimizable,
            desktop_commands::is_closable,
            desktop_commands::is_visible,
            desktop_commands::title,
            desktop_commands::current_monitor,
            desktop_commands::primary_monitor,
            desktop_commands::available_monitors,
            desktop_commands::theme,
            // setters
            desktop_commands::center,
            desktop_commands::request_user_attention,
            desktop_commands::set_resizable,
            desktop_commands::set_maximizable,
            desktop_commands::set_minimizable,
            desktop_commands::set_closable,
            desktop_commands::set_title,
            desktop_commands::maximize,
            desktop_commands::unmaximize,
            desktop_commands::minimize,
            desktop_commands::unminimize,
            desktop_commands::show,
            desktop_commands::hide,
            desktop_commands::close,
            desktop_commands::set_decorations,
            desktop_commands::set_shadow,
            desktop_commands::set_effects,
            desktop_commands::set_always_on_top,
            desktop_commands::set_always_on_bottom,
            desktop_commands::set_content_protected,
            desktop_commands::set_size,
            desktop_commands::set_min_size,
            desktop_commands::set_max_size,
            desktop_commands::set_position,
            desktop_commands::set_fullscreen,
            desktop_commands::set_focus,
            desktop_commands::set_skip_taskbar,
            desktop_commands::set_cursor_grab,
            desktop_commands::set_cursor_visible,
            desktop_commands::set_cursor_icon,
            desktop_commands::set_cursor_position,
            desktop_commands::set_ignore_cursor_events,
            desktop_commands::start_dragging,
            desktop_commands::start_resize_dragging,
            desktop_commands::set_progress_bar,
            desktop_commands::set_icon,
            desktop_commands::toggle_maximize,
            desktop_commands::internal_toggle_maximize,
<<<<<<< HEAD
=======
            #[cfg(any(debug_assertions, feature = "devtools"))]
            desktop_commands::internal_toggle_devtools,
            desktop_commands::on_mousemove,
            desktop_commands::on_mousedown,
>>>>>>> 74a2a603
          ]);
        handler(invoke)
      }
      #[cfg(mobile)]
      {
        invoke.resolver.reject("Window API not available on mobile");
        true
      }
    })
    .build()
}<|MERGE_RESOLUTION|>--- conflicted
+++ resolved
@@ -197,23 +197,6 @@
     }
     Ok(())
   }
-<<<<<<< HEAD
-=======
-
-  #[cfg(any(debug_assertions, feature = "devtools"))]
-  #[command(root = "crate")]
-  pub async fn internal_toggle_devtools<R: Runtime>(
-    window: Window<R>,
-    label: Option<String>,
-  ) -> crate::Result<()> {
-    let window = get_window(window, label)?;
-    if window.is_devtools_open() {
-      window.close_devtools();
-    } else {
-      window.open_devtools();
-    }
-    Ok(())
-  }
 
   #[derive(Debug)]
   enum HitTestResult {
@@ -315,21 +298,13 @@
     };
     Ok(())
   }
->>>>>>> 74a2a603
 }
 
 /// Initializes the plugin.
 pub fn init<R: Runtime>() -> TauriPlugin<R> {
-<<<<<<< HEAD
-=======
   use serialize_to_javascript::{default_template, DefaultTemplate, Template};
 
   let mut init_script = String::new();
-  // window.print works on Linux/Windows; need to use the API on macOS
-  #[cfg(any(target_os = "macos", target_os = "ios"))]
-  {
-    init_script.push_str(include_str!("./scripts/print.js"));
-  }
 
   #[derive(Template)]
   #[default_template("./scripts/drag.js")]
@@ -361,27 +336,8 @@
     .into_string(),
   );
 
-  #[cfg(any(debug_assertions, feature = "devtools"))]
-  {
-    #[derive(Template)]
-    #[default_template("./scripts/toggle-devtools.js")]
-    struct Devtools<'a> {
-      os_name: &'a str,
-    }
-
-    init_script.push_str(
-      &Devtools {
-        os_name: std::env::consts::OS,
-      }
-      .render_default(&Default::default())
-      .unwrap()
-      .into_string(),
-    );
-  }
-
->>>>>>> 74a2a603
   Builder::new("window")
-    .js_init_script(include_str!("./scripts/drag.js").to_string())
+    .js_init_script(init_script)
     .invoke_handler(|invoke| {
       #[cfg(desktop)]
       {
@@ -448,13 +404,8 @@
             desktop_commands::set_icon,
             desktop_commands::toggle_maximize,
             desktop_commands::internal_toggle_maximize,
-<<<<<<< HEAD
-=======
-            #[cfg(any(debug_assertions, feature = "devtools"))]
-            desktop_commands::internal_toggle_devtools,
             desktop_commands::on_mousemove,
             desktop_commands::on_mousedown,
->>>>>>> 74a2a603
           ]);
         handler(invoke)
       }
