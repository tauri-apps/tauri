--- conflicted
+++ resolved
@@ -13,13 +13,9 @@
 
 use serde::Serialize;
 use tauri::{
-<<<<<<< HEAD
   ipc::Channel,
   window::{PageLoadEvent, WindowBuilder},
-  App, AppHandle, RunEvent, Runtime, WindowUrl,
-=======
-  ipc::Channel, window::WindowBuilder, App, AppHandle, Manager, RunEvent, Runtime, WindowUrl,
->>>>>>> 2b6ffe0f
+  App, AppHandle, Manager, RunEvent, Runtime, WindowUrl,
 };
 use tauri_plugin_sample::{PingRequest, SampleExt};
 
