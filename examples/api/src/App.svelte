--- conflicted
+++ resolved
@@ -1,11 +1,7 @@
 <script>
-<<<<<<< HEAD
-  import { onMount } from 'svelte';
+  import { onMount } from "svelte";
   import { writable } from "svelte/store";
-=======
-  import { onMount } from "svelte";
   import hotkeys from "hotkeys-js";
->>>>>>> 546f4cc4
   import { open } from "@tauri-apps/api/shell";
   import { invoke } from "@tauri-apps/api/tauri";
 
@@ -132,7 +128,7 @@
     <p class="flex row just-around">
       <strong>Tauri Console</strong>
       <a class="nv" on:click={()=> {
-        responses = [];
+        responses.update(() => []);
         }}>clear</a>
     </p>
     {@html response}
