--- conflicted
+++ resolved
@@ -32,27 +32,17 @@
 tauri-dialog = "0.1.0"
 attohttpc = { version = "0.15.0", features = [ "json", "form" ] }
 http = "0.2"
-<<<<<<< HEAD
-tauri-utils = {version = "0.5", path = "../tauri-utils"}
-hotkey = { version = "0.3.1", optional = true }
-=======
 tauri-utils = { version = "0.5", path = "../tauri-utils" }
 clap = { git = "https://github.com/clap-rs/clap", rev = "1a276f8", version = "3.0.0-beta.1", optional = true }
 notify-rust = { version = "4.0.0", optional = true }
 once_cell = "1.4.0"
->>>>>>> 0d6235e4
+hotkey = { version = "0.3.1", optional = true }
 
 [dev-dependencies]
 quickcheck = "0.9.2"
 quickcheck_macros = "0.9.1"
-<<<<<<< HEAD
-totems = "0.2.7"
-
-[features]
-shortcut = ["hotkey"]
-=======
 
 [features]
 cli = [ "clap" ]
 notification = [ "notify-rust" ]
->>>>>>> 0d6235e4
+shortcut = ["hotkey"]