--- conflicted
+++ resolved
@@ -51,12 +51,12 @@
   Ok(Command::new(cmd).args(args).stdout(stdout).spawn()?)
 }
 
-<<<<<<< HEAD
 pub fn binary_command(
   binary_name: String
 ) -> Result<String, String> {
   return Ok(format!("{}-{}", binary_name, crate::platform::target_triple()?));
-=======
+}
+
 // tests for the commands functions.
 #[cfg(test)]
 mod test {
@@ -160,5 +160,4 @@
       assert_eq!(s.kind(), std::io::ErrorKind::NotFound);
     }
   }
->>>>>>> 667d5905
 }