#[cfg(test)]
extern crate quickcheck;
#[cfg(test)]
#[macro_use(quickcheck)]
extern crate quickcheck_macros;

pub mod command;
pub mod dir;
pub mod file;
pub mod rpc;

pub mod version;
<<<<<<< HEAD
pub mod platform;
=======

use error_chain::error_chain;

error_chain! {
    foreign_links {
        Io(::std::io::Error);
        ZipError(::zip::result::ZipError);
        SemVer(semver::SemVerError);
    }
    errors {
        Extract(t: String) {
            description("Extract Error")
            display("Extract Error: '{}'", t)
        }
        Command(t: String) {
            description("Command Execution Error")
            display("Command Error: '{}'", t)
        }
        File(t: String) {
            description("File function Error")
            display("File Error: {}", t)
        }
    }
}
>>>>>>> 667d5905
<|MERGE_RESOLUTION|>--- conflicted
+++ resolved
@@ -8,11 +8,8 @@
 pub mod dir;
 pub mod file;
 pub mod rpc;
-
 pub mod version;
-<<<<<<< HEAD
 pub mod platform;
-=======
 
 use error_chain::error_chain;
 
@@ -36,5 +33,4 @@
             display("File Error: {}", t)
         }
     }
-}
->>>>>>> 667d5905
+}