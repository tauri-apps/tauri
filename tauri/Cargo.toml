--- conflicted
+++ resolved
@@ -12,13 +12,8 @@
 [dependencies]
 serde_json = "1.0"
 serde = { version = "1.0", features = ["derive"] }
-<<<<<<< HEAD
-webview-sys = "=0.5.1"
-web-view = "=0.6.3"
-=======
 webview-sys = { git = "https://github.com/tauri-apps/web-view" }
 web-view = { git = "https://github.com/tauri-apps/web-view" }
->>>>>>> 3953662b
 tauri_includedir = "0.5.0"
 phf = "0.8.0"
 base64 = "0.12.1"
