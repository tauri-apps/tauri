<!DOCTYPE html>
<html>
  <head>
    <style>
      * {
        font-family:Arial, Helvetica, sans-serif;
      }
      body {
        background: #889;
      }
      .logo-container {
        width: 95%;
        margin: 0px auto;
        overflow: hidden;
      }

      .logo-link {
        font-weight: 700;
        position: absolute;
        top:150px;
        right: 10px;
      }

      .logo {
        width: 32px;
        height: 32px;
        cursor: pointer;
        position: fixed;
        z-index: 10;
        top:7px;
        right: 10px;
      }
      #response {
        position: absolute;
        left:10px;
        right:10px;
        top:440px;
        min-height:110px;
        background: #aab;
        font-family: 'Courier New', Courier, monospace;
        font-size: 12px;
        word-wrap: break-word;
        padding: 5px;
        border-radius:5px;
        overflow-y:auto;
      }

      input, select {
        background: white;
        font-family: system-ui, sans-serif;
        border: 0;
        border-radius: 0.25rem;
        font-size: 1rem;
        line-height: 1.2;
        padding: 0.25rem 0.5rem;
        margin: 0.25rem;
      }

      button:hover,
      button:focus {
          background: #0053ba;
      }

      button:focus {
          outline: 1px solid #fff;
          outline-offset: -4px;
      }

      button:active {
          transform: scale(0.99);
      }
      .button {
        border: 0;
        border-radius: 0.25rem;
        background: #1E88E5;
        color: white;
        font-family: system-ui, sans-serif;
        font-size: 1rem;
        line-height: 1.2;
        white-space: nowrap;
        text-decoration: none;
        padding: 0.25rem 0.5rem;
        margin: 0.25rem;
        cursor: pointer;
      }
      .bottom {
        position:fixed;
        bottom:0;
        left:0;
        text-align: center;
        width: 100%;
        padding: 5px;
        background: #333;
        color: #eef;
      }
      .dark-link {
        color: white;
        text-decoration: none!important;
      }

      .tabs-container {
        position:fixed;
        height: 400px;
        top:20px;
        left:10px;
        right:10px;
        z-index: 9;
      }
      .tabs {
        position: relative;
        min-height: 400px;
        clear: both;
      }
      .tab {
        float: left;
      }
      .tab > label {
        background: #eee;
        padding: 10px;
        border: 1px solid transparent;
        margin-left: -1px;
        position: relative;
        left: 1px;
      }
      .tabs > .tabber {
        border-top-left-radius: 5px;
      }
      .tabs > .tabber ~ .tabber {
        border-top-left-radius: none;
      }
      .tab [type=radio] {
        display: none;
      }
      .content {
        position: absolute;
        top: 28px;
        left: 0;
        background: #bbc;
        right: 0;
        bottom: 0;
        padding: 20px;
        border: 1px solid transparent;
        border-top-right-radius: 5px;
        border-bottom-left-radius: 5px;
        border-bottom-right-radius: 5px;
      }
      [type=radio]:checked ~ label {
        background: #bbc;
        border-bottom: 1px solid transparent;
        z-index: 2;
      }
      [type=radio]:checked ~ label ~ .content {
        z-index: 1;
      }
    </style>
  </head>
  <body>
<<<<<<< HEAD
    <div>
      <button id="log">Call Log API</button>
      <button id="request">Call Request (async) API</button>
      <button id="event">Send event to Rust</button>
      <button id="notification">Send test notification</button>
=======
    <div class="logo-container">
      <img src="icon.png" class="logo">
>>>>>>> 618b673c
    </div>

    <div class="tabs-container">
      <div class="tabs">
        <div class="tab">
          <input type="radio" id="tab-1" name="tab-group-1" checked>
          <label class="tabber" for="tab-1">Messages</label>
          <div class="content">
            <button class="button" id="log">Call Log API</button>
            <button class="button" id="request">Call Request (async) API</button>
            <button class="button" id="event">Send event to Rust</button>

            <div style="margin-top: 24px">
              <input id="title" value="Awesome Tauri Example!">
              <button class="button" id="set-title">Set title</button>
            </div>
          </div>
        </div>
        <div class="tab">
          <input type="radio" id="tab-2" name="tab-group-1">
          <label class="tabber" for="tab-2">File System</label>
          <div class="content">
            <div style="margin-top: 24px">
              <select class="button"  id="dir">
                <option value="">None</option>
              </select>
              <input id="path-to-read" placeholder="Type the path to read...">
              <button class="button" id="read">Read</button>
            </div>
            <div style="margin-top: 24px">
              <input id="dialog-default-path" placeholder="Default path">
              <input id="dialog-filter" placeholder="Extensions filter">
              <div>
                <input type="checkbox" id="dialog-multiple">
                <label>Multiple</label>
              </div>
              <div>
                <input type="checkbox" id="dialog-directory">
                <label>Directory</label>
              </div>

              <button class="button" id="open-dialog">Open dialog</button>
              <button class="button" id="save-dialog">Open save dialog</button>
            </div>
          </div>
        </div>

        <div class="tab">
          <input type="radio" id="tab-3" name="tab-group-1">
          <label class="tabber" for="tab-3">Communication</label>
          <div class="content">
            <div style="margin-top: 24px">
              <input id="url" value="https://tauri.studio">
              <button class="button" id="open-url">Open URL</button>
            </div>

            <div style="margin-top: 24px">
              <select class="button"  id="request-method">
                <option value="GET">GET</option>
                <option value="POST">POST</option>
                <option value="PUT">PUT</option>
                <option value="PATCH">PATCH</option>
                <option value="DELETE">DELETE</option>
              </select>
              <input id="request-url" placeholder="Type the request URL...">
              <br/>
              <textarea id="request-body" placeholder="Request body" rows="5"  style="width:100%;margin-right:10px;font-size:12px"></textarea>
              </br>
              <button class="button"  id="make-request">Make request</button>
            </div>
          </div>
        </div>
      </div>
    </div>
    <div id="response"></div>
<<<<<<< HEAD

    <script src="https://cdn.jsdelivr.net/npm/promise-polyfill@8/dist/polyfill.min.js"></script>
=======
    <div class="bottom">
      <a class="dark-link" target="_blank"  href="https://tauri.studio">Tauri Documentation</a>&nbsp;&nbsp;&nbsp;
      <a class="dark-link" target="_blank" href="https://github.com/tauri-apps/tauri">Github Repo</a>&nbsp;&nbsp;&nbsp;
      <a class="dark-link" target="_blank" href="https://github.com/tauri-apps/tauri/tree/dev/tauri/examples/communication">Source for this App</a>
    </div>
>>>>>>> 618b673c
    <script>
      function registerResponse (response) {
        document.getElementById('response').innerHTML = typeof response === 'object'
          ? JSON.stringify(response)
          : response
      }

      function addClickEnterHandler (button, input, handler) {
        button.addEventListener('click', handler)
        input.addEventListener('keyup', function (e) {
          if (e.keyCode === 13) {
            handler()
          }
        })
      }

      window.tauri.listen('rust-event', function (res) {
        document.getElementById('response').innerHTML = JSON.stringify(res)
      })

      document.querySelector('.logo').addEventListener('click', function () {
        window.tauri.open('https://tauri.studio/')
      })

      var dirSelect = document.getElementById('dir')
      for (var key in window.tauri.Dir) {
        var value = window.tauri.Dir[key]
        var opt = document.createElement("option")
        opt.value = value
        opt.innerHTML = key
        dirSelect.appendChild(opt)
      }
    </script>
    <script src="communication.js"></script>
    <script src="fs.js"></script>
    <script src="window.js"></script>
    <script src="dialog.js"></script>
<<<<<<< HEAD
    <script src="notification.js"></script>
=======
    <script src="http.js"></script>
>>>>>>> 618b673c
  </body>
</html><|MERGE_RESOLUTION|>--- conflicted
+++ resolved
@@ -155,16 +155,8 @@
     </style>
   </head>
   <body>
-<<<<<<< HEAD
-    <div>
-      <button id="log">Call Log API</button>
-      <button id="request">Call Request (async) API</button>
-      <button id="event">Send event to Rust</button>
-      <button id="notification">Send test notification</button>
-=======
     <div class="logo-container">
       <img src="icon.png" class="logo">
->>>>>>> 618b673c
     </div>
 
     <div class="tabs-container">
@@ -176,6 +168,7 @@
             <button class="button" id="log">Call Log API</button>
             <button class="button" id="request">Call Request (async) API</button>
             <button class="button" id="event">Send event to Rust</button>
+             <button id="notification">Send test notification</button>
 
             <div style="margin-top: 24px">
               <input id="title" value="Awesome Tauri Example!">
@@ -240,16 +233,12 @@
       </div>
     </div>
     <div id="response"></div>
-<<<<<<< HEAD
-
-    <script src="https://cdn.jsdelivr.net/npm/promise-polyfill@8/dist/polyfill.min.js"></script>
-=======
     <div class="bottom">
       <a class="dark-link" target="_blank"  href="https://tauri.studio">Tauri Documentation</a>&nbsp;&nbsp;&nbsp;
       <a class="dark-link" target="_blank" href="https://github.com/tauri-apps/tauri">Github Repo</a>&nbsp;&nbsp;&nbsp;
       <a class="dark-link" target="_blank" href="https://github.com/tauri-apps/tauri/tree/dev/tauri/examples/communication">Source for this App</a>
     </div>
->>>>>>> 618b673c
+    <script src="https://cdn.jsdelivr.net/npm/promise-polyfill@8/dist/polyfill.min.js"></script>
     <script>
       function registerResponse (response) {
         document.getElementById('response').innerHTML = typeof response === 'object'
@@ -287,10 +276,7 @@
     <script src="fs.js"></script>
     <script src="window.js"></script>
     <script src="dialog.js"></script>
-<<<<<<< HEAD
+    <script src="http.js"></script>
     <script src="notification.js"></script>
-=======
-    <script src="http.js"></script>
->>>>>>> 618b673c
   </body>
 </html>