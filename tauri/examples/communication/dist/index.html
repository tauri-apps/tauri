<!DOCTYPE html>
<html>
  <head>
    <style>
      * {
        font-family: Arial, Helvetica, sans-serif;
      }

      body {
        background: #889;
      }

      .logo-container {
        width: 95%;
        margin: 0px auto;
        overflow: hidden;
      }

      .logo-link {
        font-weight: 700;
        position: absolute;
        top: 150px;
        right: 10px;
      }

      .logo {
        width: 32px;
        height: 32px;
        cursor: pointer;
        position: fixed;
        z-index: 10;
        top: 7px;
        right: 10px;
      }

      #response {
        position: absolute;
        left: 10px;
        right: 10px;
        top: 440px;
        min-height: 110px;
        background: #aab;
        font-family: "Courier New", Courier, monospace;
        font-size: 12px;
        word-wrap: break-word;
        padding: 5px;
        border-radius: 5px;
        overflow-y: auto;
      }

      input,
      select {
        background: white;
        font-family: system-ui, sans-serif;
        border: 0;
        border-radius: 0.25rem;
        font-size: 1rem;
        line-height: 1.2;
        padding: 0.25rem 0.5rem;
        margin: 0.25rem;
      }

      button:hover,
      button:focus {
        background: #0053ba;
      }

      button:focus {
        outline: 1px solid #fff;
        outline-offset: -4px;
      }

      button:active {
        transform: scale(0.99);
      }

      .button {
        border: 0;
        border-radius: 0.25rem;
        background: #1e88e5;
        color: white;
        font-family: system-ui, sans-serif;
        font-size: 1rem;
        line-height: 1.2;
        white-space: nowrap;
        text-decoration: none;
        padding: 0.25rem 0.5rem;
        margin: 0.25rem;
        cursor: pointer;
      }

      .bottom {
        position: fixed;
        bottom: 0;
        left: 0;
        text-align: center;
        width: 100%;
        padding: 5px;
        background: #333;
        color: #eef;
      }

      .dark-link {
        color: white;
        text-decoration: none !important;
      }

      .tabs-container {
        position: fixed;
        height: 400px;
        top: 20px;
        left: 10px;
        right: 10px;
        z-index: 9;
      }

      .tabs {
        position: relative;
        min-height: 400px;
        clear: both;
      }

      .tab {
        float: left;
      }

<<<<<<< HEAD
<head>
  <style>
    * {
      font-family: Arial, Helvetica, sans-serif;
    }

    body {
      background: #889;
    }

    .logo-container {
      width: 95%;
      margin: 0px auto;
      overflow: hidden;
    }

    .logo-link {
      font-weight: 700;
      position: absolute;
      top: 150px;
      right: 10px;
    }

    .logo {
      width: 32px;
      height: 32px;
      cursor: pointer;
      position: fixed;
      z-index: 10;
      top: 7px;
      right: 10px;
    }

    #response {
      position: absolute;
      left: 10px;
      right: 10px;
      top: 440px;
      min-height: 110px;
      background: #aab;
      font-family: 'Courier New', Courier, monospace;
      font-size: 12px;
      word-wrap: break-word;
      padding: 5px;
      border-radius: 5px;
      overflow-y: auto;
    }

    input,
    select {
      background: white;
      font-family: system-ui, sans-serif;
      border: 0;
      border-radius: 0.25rem;
      font-size: 1rem;
      line-height: 1.2;
      padding: 0.25rem 0.5rem;
      margin: 0.25rem;
    }

    button:hover,
    button:focus {
      background: #0053ba;
    }

    button:focus {
      outline: 1px solid #fff;
      outline-offset: -4px;
    }

    button:active {
      transform: scale(0.99);
    }

    .button {
      border: 0;
      border-radius: 0.25rem;
      background: #1E88E5;
      color: white;
      font-family: system-ui, sans-serif;
      font-size: 1rem;
      line-height: 1.2;
      white-space: nowrap;
      text-decoration: none;
      padding: 0.25rem 0.5rem;
      margin: 0.25rem;
      cursor: pointer;
    }

    .bottom {
      position: fixed;
      bottom: 0;
      left: 0;
      text-align: center;
      width: 100%;
      padding: 5px;
      background: #333;
      color: #eef;
    }

    .dark-link {
      color: white;
      text-decoration: none !important;
    }

    .tabs-container {
      position: fixed;
      height: 400px;
      top: 20px;
      left: 10px;
      right: 10px;
      z-index: 9;
    }

    .tabs {
      position: relative;
      min-height: 400px;
      clear: both;
    }

    .tab {
      float: left;
    }

    .tab>label {
      background: #eee;
      padding: 10px;
      border: 1px solid transparent;
      margin-left: -1px;
      position: relative;
      left: 1px;
    }

    .tabs>.tabber {
      border-top-left-radius: 5px;
    }

    .tabs>.tabber~.tabber {
      border-top-left-radius: none;
    }

    .tab [type=radio] {
      display: none;
    }

    .content {
      position: absolute;
      top: 28px;
      left: 0;
      background: #bbc;
      right: 0;
      bottom: 0;
      padding: 20px;
      border: 1px solid transparent;
      border-top-right-radius: 5px;
      border-bottom-left-radius: 5px;
      border-bottom-right-radius: 5px;
    }

    [type=radio]:checked~label {
      background: #bbc;
      border-bottom: 1px solid transparent;
      z-index: 2;
    }

    [type=radio]:checked~label~.content {
      z-index: 1;
    }

    .hidden {
      display: none
    }
  </style>
</head>

<body>
  <div class="logo-container">
    <img src="icon.png" class="logo">
  </div>

  <div class="tabs-container">
    <div class="tabs">
      <div class="tab">
        <input type="radio" id="tab-1" name="tab-group-1" checked>
        <label class="tabber" for="tab-1">Messages</label>
        <div class="content">
          <button class="button" id="log">Call Log API</button>
          <button class="button" id="request">Call Request (async) API</button>
          <button class="button" id="event">Send event to Rust</button>
          <button class="button" id="notification">Send test notification</button>

          <div style="margin-top: 24px">
            <input id="title" value="Awesome Tauri Example!">
            <button class="button" id="set-title">Set title</button>
=======
      .tab > label {
        background: #eee;
        padding: 10px;
        border: 1px solid transparent;
        margin-left: -1px;
        position: relative;
        left: 1px;
      }

      .tabs > .tabber {
        border-top-left-radius: 5px;
      }

      .tabs > .tabber ~ .tabber {
        border-top-left-radius: none;
      }

      .tab [type="radio"] {
        display: none;
      }

      .content {
        position: absolute;
        top: 28px;
        left: 0;
        background: #bbc;
        right: 0;
        bottom: 0;
        padding: 20px;
        border: 1px solid transparent;
        border-top-right-radius: 5px;
        border-bottom-left-radius: 5px;
        border-bottom-right-radius: 5px;
      }

      [type="radio"]:checked ~ label {
        background: #bbc;
        border-bottom: 1px solid transparent;
        z-index: 2;
      }

      [type="radio"]:checked ~ label ~ .content {
        z-index: 1;
      }
    </style>
  </head>

  <body>
    <div class="logo-container">
      <img src="icon.png" class="logo" />
    </div>

    <div class="tabs-container">
      <div class="tabs">
        <div class="tab">
          <input type="radio" id="tab-1" name="tab-group-1" checked />
          <label class="tabber" for="tab-1">Messages</label>
          <div class="content">
            <button class="button" id="log">Call Log API</button>
            <button class="button" id="request">
              Call Request (async) API
            </button>
            <button class="button" id="event">Send event to Rust</button>
            <button class="button" id="notification">
              Send test notification
            </button>

            <div style="margin-top: 24px">
              <input id="title" value="Awesome Tauri Example!" />
              <button class="button" id="set-title">Set title</button>
            </div>
>>>>>>> 2fd1067a
          </div>
        </div>
        <div class="tab">
          <input type="radio" id="tab-2" name="tab-group-1" />
          <label class="tabber" for="tab-2">File System</label>
          <div class="content">
            <div style="margin-top: 24px">
              <select class="button" id="dir">
                <option value="">None</option>
              </select>
              <input id="path-to-read" placeholder="Type the path to read..." />
              <button class="button" id="read">Read</button>
            </div>
            <div style="margin-top: 24px">
              <input id="dialog-default-path" placeholder="Default path" />
              <input id="dialog-filter" placeholder="Extensions filter" />
              <div>
                <input type="checkbox" id="dialog-multiple" />
                <label>Multiple</label>
              </div>
              <div>
                <input type="checkbox" id="dialog-directory" />
                <label>Directory</label>
              </div>

              <button class="button" id="open-dialog">Open dialog</button>
              <button class="button" id="save-dialog">Open save dialog</button>
            </div>
          </div>
        </div>

        <div class="tab">
          <input type="radio" id="tab-3" name="tab-group-1" />
          <label class="tabber" for="tab-3">Communication</label>
          <div class="content">
            <div style="margin-top: 24px">
              <input id="url" value="https://tauri.studio" />
              <button class="button" id="open-url">Open URL</button>
            </div>

            <div style="margin-top: 24px">
              <select class="button" id="request-method">
                <option value="GET">GET</option>
                <option value="POST">POST</option>
                <option value="PUT">PUT</option>
                <option value="PATCH">PATCH</option>
                <option value="DELETE">DELETE</option>
              </select>
              <input id="request-url" placeholder="Type the request URL..." />
              <br />
              <textarea
                id="request-body"
                placeholder="Request body"
                rows="5"
                style="width: 100%; margin-right: 10px; font-size: 12px"
              ></textarea>
              <br />
              <button class="button" id="make-request">Make request</button>
            </div>
          </div>
        </div>
        <div class="tab">
          <input type="radio" id="tab-4" name="tab-group-1" />
          <label class="tabber" for="tab-4">CLI</label>
          <div class="content">
            <div style="margin-top: 24px">
              <button class="button" id="cli-matches">Get matches</button>
            </div>
          </div>
        </div>
      </div>
      <div class="tab">
        <input type="radio" id="tab-5" name="tab-group-1">
        <label class="tabber" for="tab-5">Updater</label>
        <div class="content">
          <div style="margin-top: 24px">
            <button class="button hidden" id="updater-install">Install update</button>
          </div>
        </div>
      </div>
    </div>
    <div id="response"></div>
    <div class="bottom">
      <a class="dark-link" target="_blank" href="https://tauri.studio"
        >Tauri Documentation</a
      >&nbsp;&nbsp;&nbsp;
      <a
        class="dark-link"
        target="_blank"
        href="https://github.com/tauri-apps/tauri"
        >Github Repo</a
      >&nbsp;&nbsp;&nbsp;
      <a
        class="dark-link"
        target="_blank"
        href="https://github.com/tauri-apps/tauri/tree/dev/tauri/examples/communication"
        >Source for this App</a
      >
    </div>
    <script>
      function registerResponse(response) {
        document.getElementById("response").innerHTML =
          typeof response === "object" ? JSON.stringify(response) : response;
      }
<<<<<<< HEAD
    }

  </script>
  <script src="communication.js"></script>
  <script src="fs.js"></script>
  <script src="window.js"></script>
  <script src="dialog.js"></script>
  <script src="http.js"></script>
  <script src="cli.js"></script>
  <script src="updater.js"></script>
  <script src="notification.js"></script>
</body>
=======
>>>>>>> 2fd1067a

      function addClickEnterHandler(button, input, handler) {
        button.addEventListener("click", handler);
        input.addEventListener("keyup", function (e) {
          if (e.keyCode === 13) {
            handler();
          }
        });
      }

      window.__TAURI__.event.listen("rust-event", function (res) {
        document.getElementById("response").innerHTML = JSON.stringify(res);
      });

      document.querySelector(".logo").addEventListener("click", function () {
        window.__TAURI__.window.open("https://tauri.studio/");
      });

      var dirSelect = document.getElementById("dir");
      for (var key in window.__TAURI__.fs.Dir) {
        if (isNaN(parseInt(key))) {
          var value = window.__TAURI__.fs.Dir[key];
          var opt = document.createElement("option");
          opt.value = value;
          opt.innerHTML = key;
          dirSelect.appendChild(opt);
        }
      }
    </script>
    <script src="communication.js"></script>
    <script src="fs.js"></script>
    <script src="window.js"></script>
    <script src="dialog.js"></script>
    <script src="http.js"></script>
    <script src="cli.js"></script>
    <script src="notification.js"></script>
  </body>
</html><|MERGE_RESOLUTION|>--- conflicted
+++ resolved
@@ -124,202 +124,6 @@
         float: left;
       }
 
-<<<<<<< HEAD
-<head>
-  <style>
-    * {
-      font-family: Arial, Helvetica, sans-serif;
-    }
-
-    body {
-      background: #889;
-    }
-
-    .logo-container {
-      width: 95%;
-      margin: 0px auto;
-      overflow: hidden;
-    }
-
-    .logo-link {
-      font-weight: 700;
-      position: absolute;
-      top: 150px;
-      right: 10px;
-    }
-
-    .logo {
-      width: 32px;
-      height: 32px;
-      cursor: pointer;
-      position: fixed;
-      z-index: 10;
-      top: 7px;
-      right: 10px;
-    }
-
-    #response {
-      position: absolute;
-      left: 10px;
-      right: 10px;
-      top: 440px;
-      min-height: 110px;
-      background: #aab;
-      font-family: 'Courier New', Courier, monospace;
-      font-size: 12px;
-      word-wrap: break-word;
-      padding: 5px;
-      border-radius: 5px;
-      overflow-y: auto;
-    }
-
-    input,
-    select {
-      background: white;
-      font-family: system-ui, sans-serif;
-      border: 0;
-      border-radius: 0.25rem;
-      font-size: 1rem;
-      line-height: 1.2;
-      padding: 0.25rem 0.5rem;
-      margin: 0.25rem;
-    }
-
-    button:hover,
-    button:focus {
-      background: #0053ba;
-    }
-
-    button:focus {
-      outline: 1px solid #fff;
-      outline-offset: -4px;
-    }
-
-    button:active {
-      transform: scale(0.99);
-    }
-
-    .button {
-      border: 0;
-      border-radius: 0.25rem;
-      background: #1E88E5;
-      color: white;
-      font-family: system-ui, sans-serif;
-      font-size: 1rem;
-      line-height: 1.2;
-      white-space: nowrap;
-      text-decoration: none;
-      padding: 0.25rem 0.5rem;
-      margin: 0.25rem;
-      cursor: pointer;
-    }
-
-    .bottom {
-      position: fixed;
-      bottom: 0;
-      left: 0;
-      text-align: center;
-      width: 100%;
-      padding: 5px;
-      background: #333;
-      color: #eef;
-    }
-
-    .dark-link {
-      color: white;
-      text-decoration: none !important;
-    }
-
-    .tabs-container {
-      position: fixed;
-      height: 400px;
-      top: 20px;
-      left: 10px;
-      right: 10px;
-      z-index: 9;
-    }
-
-    .tabs {
-      position: relative;
-      min-height: 400px;
-      clear: both;
-    }
-
-    .tab {
-      float: left;
-    }
-
-    .tab>label {
-      background: #eee;
-      padding: 10px;
-      border: 1px solid transparent;
-      margin-left: -1px;
-      position: relative;
-      left: 1px;
-    }
-
-    .tabs>.tabber {
-      border-top-left-radius: 5px;
-    }
-
-    .tabs>.tabber~.tabber {
-      border-top-left-radius: none;
-    }
-
-    .tab [type=radio] {
-      display: none;
-    }
-
-    .content {
-      position: absolute;
-      top: 28px;
-      left: 0;
-      background: #bbc;
-      right: 0;
-      bottom: 0;
-      padding: 20px;
-      border: 1px solid transparent;
-      border-top-right-radius: 5px;
-      border-bottom-left-radius: 5px;
-      border-bottom-right-radius: 5px;
-    }
-
-    [type=radio]:checked~label {
-      background: #bbc;
-      border-bottom: 1px solid transparent;
-      z-index: 2;
-    }
-
-    [type=radio]:checked~label~.content {
-      z-index: 1;
-    }
-
-    .hidden {
-      display: none
-    }
-  </style>
-</head>
-
-<body>
-  <div class="logo-container">
-    <img src="icon.png" class="logo">
-  </div>
-
-  <div class="tabs-container">
-    <div class="tabs">
-      <div class="tab">
-        <input type="radio" id="tab-1" name="tab-group-1" checked>
-        <label class="tabber" for="tab-1">Messages</label>
-        <div class="content">
-          <button class="button" id="log">Call Log API</button>
-          <button class="button" id="request">Call Request (async) API</button>
-          <button class="button" id="event">Send event to Rust</button>
-          <button class="button" id="notification">Send test notification</button>
-
-          <div style="margin-top: 24px">
-            <input id="title" value="Awesome Tauri Example!">
-            <button class="button" id="set-title">Set title</button>
-=======
       .tab > label {
         background: #eee;
         padding: 10px;
@@ -391,7 +195,6 @@
               <input id="title" value="Awesome Tauri Example!" />
               <button class="button" id="set-title">Set title</button>
             </div>
->>>>>>> 2fd1067a
           </div>
         </div>
         <div class="tab">
@@ -496,21 +299,6 @@
         document.getElementById("response").innerHTML =
           typeof response === "object" ? JSON.stringify(response) : response;
       }
-<<<<<<< HEAD
-    }
-
-  </script>
-  <script src="communication.js"></script>
-  <script src="fs.js"></script>
-  <script src="window.js"></script>
-  <script src="dialog.js"></script>
-  <script src="http.js"></script>
-  <script src="cli.js"></script>
-  <script src="updater.js"></script>
-  <script src="notification.js"></script>
-</body>
-=======
->>>>>>> 2fd1067a
 
       function addClickEnterHandler(button, input, handler) {
         button.addEventListener("click", handler);
