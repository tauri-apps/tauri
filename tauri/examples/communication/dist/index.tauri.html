--- conflicted
+++ resolved
@@ -278,7 +278,6 @@
 
   
     /**
-<<<<<<< HEAD
      * @name createDir
      * @description Creates a directory
      * Permissions based on the app's PID owner
@@ -378,8 +377,6 @@
 
   
     /**
-=======
->>>>>>> b4a08e88
      * @name setTitle
      * @description Set the application's title
      * @param {String} title
