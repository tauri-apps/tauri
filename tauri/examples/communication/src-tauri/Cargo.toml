--- conflicted
+++ resolved
@@ -24,11 +24,7 @@
 [dependencies]
 serde_json = "1.0"
 serde = { version = "1.0", features = [ "derive" ] }
-<<<<<<< HEAD
-tauri = { path = "../../..", features = [ "all-api", "edge", "cli", "updater" ] }
-=======
-tauri = { path = "../../..", features = [ "all-api", "cli" ] }
->>>>>>> 61fbf683
+tauri = { path = "../../..", features = [ "all-api", "cli", "updater" ] }
 
 [target."cfg(windows)".build-dependencies]
 winres = "0.1"
