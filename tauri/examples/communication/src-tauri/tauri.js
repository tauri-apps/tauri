--- conflicted
+++ resolved
@@ -51,57 +51,18 @@
     break;
 }
 
-
-function s4() {
-  return Math.floor((1 + Math.random()) * 0x10000)
-    .toString(16)
-    .substring(1)
-}
-
-var uid = function () {
-  return s4() + s4() + '-' + s4() + '-' + s4() + '-' +
-    s4() + '-' + s4() + s4() + s4()
-}
-
-function ownKeys(object, enumerableOnly) { var keys = Object.keys(object); if (Object.getOwnPropertySymbols) { var symbols = Object.getOwnPropertySymbols(object); if (enumerableOnly) symbols = symbols.filter(function (sym) { return Object.getOwnPropertyDescriptor(object, sym).enumerable; }); keys.push.apply(keys, symbols); } return keys; }
-
-function _objectSpread(target) { for (var i = 1; i < arguments.length; i++) { var source = arguments[i] != null ? arguments[i] : {}; if (i % 2) { ownKeys(source, true).forEach(function (key) { _defineProperty(target, key, source[key]); }); } else if (Object.getOwnPropertyDescriptors) { Object.defineProperties(target, Object.getOwnPropertyDescriptors(source)); } else { ownKeys(source).forEach(function (key) { Object.defineProperty(target, key, Object.getOwnPropertyDescriptor(source, key)); }); } } return target; }
-
-function _defineProperty(obj, key, value) { if (key in obj) { Object.defineProperty(obj, key, { value: value, enumerable: true, configurable: true, writable: true }); } else { obj[key] = value; } return obj; }
-
-
-function _typeof(obj) { if (typeof Symbol === "function" && typeof Symbol.iterator === "symbol") { _typeof = function _typeof(obj) { return typeof obj; }; } else { _typeof = function _typeof(obj) { return obj && typeof Symbol === "function" && obj.constructor === Symbol && obj !== Symbol.prototype ? "symbol" : typeof obj; }; } return _typeof(obj); }
-
-/**
- * @typedef {number} BaseDirectory
- */
-/**
- * @enum {BaseDirectory}
- */
-var Dir = {
-  Audio: 1,
-  Cache: 2,
-  Config: 3, 
-  Data: 4,
-  LocalData: 5,
-  Desktop: 6,
-  Document: 7,
-  Download: 8,
-  Executable: 9,
-  Font: 10,
-  Home: 11,
-  Picture: 12,
-  Public: 13,
-  Runtime: 14,
-  Template: 15,
-  Video: 16,
-  Resource: 17,
-  App: 18
-}
-
-
-<<<<<<< HEAD
-=======
+(function () {
+  function s4() {
+    return Math.floor((1 + Math.random()) * 0x10000)
+      .toString(16)
+      .substring(1)
+  }
+
+  var uid = function () {
+    return s4() + s4() + '-' + s4() + '-' + s4() + '-' +
+      s4() + '-' + s4() + s4() + s4()
+  }
+
   function ownKeys(object, enumerableOnly) { var keys = Object.keys(object); if (Object.getOwnPropertySymbols) { var symbols = Object.getOwnPropertySymbols(object); if (enumerableOnly) symbols = symbols.filter(function (sym) { return Object.getOwnPropertyDescriptor(object, sym).enumerable; }); keys.push.apply(keys, symbols); } return keys; }
 
   function _objectSpread(target) { for (var i = 1; i < arguments.length; i++) { var source = arguments[i] != null ? arguments[i] : {}; if (i % 2) { ownKeys(source, true).forEach(function (key) { _defineProperty(target, key, source[key]); }); } else if (Object.getOwnPropertyDescriptors) { Object.defineProperties(target, Object.getOwnPropertyDescriptors(source)); } else { ownKeys(source).forEach(function (key) { Object.defineProperty(target, key, Object.getOwnPropertyDescriptor(source, key)); }); } } return target; }
@@ -137,312 +98,635 @@
     Resource: 17,
     App: 18
   }
->>>>>>> d3c53ebf
-
-
-var __reject = function () {
-  return new Promise(function (_, reject) {
-    reject();
-  });
-}
-
-window.tauri = {
-  Dir: Dir,
+
   
-  invoke: function invoke(args) {
-    window.external.invoke(JSON.stringify(args));
-  },
+  function camelToKebab (string) {
+    return string.replace(/([a-z0-9]|(?=[A-Z]))([A-Z])/g, '$1-$2').toLowerCase()
+  }
+  /**
+   * @name return __whitelistWarning
+   * @description Present a stylish warning to the developer that their API
+   * call has not been whitelisted in tauri.conf.json
+   * @param {String} func - function name to warn
+   * @private
+   */
+  var __whitelistWarning = function (func) {
+      console.warn('%c[Tauri] Danger \ntauri.' + func + ' not whitelisted 💣\n%c\nAdd to tauri.conf.json: \n\ntauri: \n  whitelist: { \n    ' + camelToKebab(func) + ': true \n\nReference: https://github.com/tauri-apps/tauri/wiki' + func, 'background: red; color: white; font-weight: 800; padding: 2px; font-size:1.5em', ' ')
+      return __reject()
+    }
+      
 
   
-  listen: function listen(event, handler) {
-    
-    var once = arguments.length > 2 && arguments[2] !== undefined ? arguments[2] : false;
-      this.invoke({
-        cmd: 'listen',
-        event: event,
-        handler: window.tauri.transformCallback(handler, once),
-        once: once
+    /**
+     * @name __reject
+     * @description generates a promise used to deflect un-whitelisted tauri API calls
+     * Its only purpose is to maintain thenable structure in client code without
+     * breaking the application
+     *  * @type {Promise<any>}
+     * @private
+     */
+  
+  var __reject = function () {
+    return new Promise(function (_, reject) {
+      reject();
+    });
+  }
+
+  window.tauri = {
+    Dir: Dir,
+    
+      /**
+       * @name invoke
+       * @description Calls a Tauri Core feature, such as setTitle
+       * @param {Object} args
+       */
+    
+    invoke: function invoke(args) {
+      window.external.invoke(JSON.stringify(args));
+    },
+
+    
+      /**
+       * @name listen
+       * @description Add an event listener to Tauri backend
+       * @param {String} event
+       * @param {Function} handler
+       * @param {Boolean} once
+       */
+    
+    listen: function listen(event, handler) {
+      
+      var once = arguments.length > 2 && arguments[2] !== undefined ? arguments[2] : false;
+        this.invoke({
+          cmd: 'listen',
+          event: event,
+          handler: window.tauri.transformCallback(handler, once),
+          once: once
+        });
+      
+    },
+
+    
+      /**
+       * @name emit
+       * @description Emits an evt to the Tauri back end
+       * @param {String} evt
+       * @param {Object} payload
+       */
+    
+    emit: function emit(evt, payload) {
+      
+        this.invoke({
+          cmd: 'emit',
+          event: evt,
+          payload: payload
+        });
+      
+    },
+
+    
+      /**
+       * @name transformCallback
+       * @description Registers a callback with a uid
+       * @param {Function} callback
+       * @param {Boolean} once
+       * @returns {*}
+       */
+    
+    transformCallback: function transformCallback(callback) {
+      var once = arguments.length > 1 && arguments[1] !== undefined ? arguments[1] : false;
+      var identifier = uid();
+
+      window[identifier] = function (result) {
+        if (once) {
+          delete window[identifier];
+        }
+
+        return callback && callback(result);
+      };
+
+      return identifier;
+    },
+
+    
+      /**
+       * @name promisified
+       * @description Turns a request into a chainable promise
+       * @param {Object} args
+       * @returns {Promise<any>}
+       */
+    
+    promisified: function promisified(args) {
+      var _this = this;
+
+      return new Promise(function (resolve, reject) {
+        _this.invoke(_objectSpread({
+          callback: _this.transformCallback(resolve),
+          error: _this.transformCallback(reject)
+        }, args));
       });
-    
-  },
+    },
+
+    
+      /**
+       * @name readTextFile
+       * @description Accesses a non-binary file on the user's filesystem
+       * and returns the content. Permissions based on the app's PID owner
+       * @param {String} path
+       * @param {Object} [options]
+       * @param {BaseDirectory} [options.dir]
+       * @returns {*|Promise<any>|Promise}
+       */
+    
+    readTextFile: function readTextFile(path, options) {
+      
+        return this.promisified({
+          cmd: 'readTextFile',
+          path: path,
+          options: options
+        });
+      
+    },
+
+    
+      /**
+       * @name readBinaryFile
+       * @description Accesses a binary file on the user's filesystem
+       * and returns the content. Permissions based on the app's PID owner
+       * @param {String} path
+       * @param {Object} [options]
+       * @param {BaseDirectory} [options.dir]
+       * @returns {*|Promise<any>|Promise}
+       */
+    
+    readBinaryFile: function readBinaryFile(path, options) {
+      
+        return this.promisified({
+          cmd: 'readBinaryFile',
+          path: path,
+          options: options
+        });
+      
+    },
+
+    
+      /**
+       * @name writeFile
+       * @description Write a file to the Local Filesystem.
+       * Permissions based on the app's PID owner
+       * @param {Object} cfg
+       * @param {String} cfg.file
+       * @param {String|Binary} cfg.contents
+       * @param {Object} [options]
+       * @param {BaseDirectory} [options.dir]
+       */
+    
+    writeFile: function writeFile(cfg, options) {
+      
+        if (_typeof(cfg) === 'object') {
+          Object.freeze(cfg);
+        }
+        return this.promisified({
+          cmd: 'writeFile',
+          file: cfg.file,
+          contents: cfg.contents,
+          options: options
+        });
+      
+    },
+
+    
+      /**
+       * @name readDir
+       * @description Reads a directory
+       * Permissions based on the app's PID owner
+       * @param {String} path
+       * @param {Object} [options]
+       * @param {Boolean} [options.recursive]
+       * @param {BaseDirectory} [options.dir]
+       * @returns {*|Promise<any>|Promise}
+       */
+    
+    readDir: function readDir(path, options) {
+      
+        return this.promisified({
+          cmd: 'readDir',
+          path: path,
+          options: options
+        });
+      
+    },
+
+    
+      /**
+       * @name createDir
+       * @description Creates a directory
+       * Permissions based on the app's PID owner
+       * @param {String} path
+       * @param {Object} [options]
+       * @param {Boolean} [options.recursive]
+       * @param {BaseDirectory} [options.dir]
+       * @returns {*|Promise<any>|Promise}
+       */
+    
+    createDir: function createDir(path, options) {
+      
+        return this.promisified({
+          cmd: 'createDir',
+          path: path,
+          options: options
+        });
+      
+    },
+
+    
+      /**
+       * @name removeDir
+       * @description Removes a directory
+       * Permissions based on the app's PID owner
+       * @param {String} path
+       * @param {Object} [options]
+       * @param {Boolean} [options.recursive]
+       * @param {BaseDirectory} [options.dir]
+       * @returns {*|Promise<any>|Promise}
+       */
+    
+    removeDir: function removeDir(path, options) {
+      
+        return this.promisified({
+          cmd: 'removeDir',
+          path: path,
+          options: options
+        });
+      
+    },
+
+    
+      /**
+       * @name copyFile
+       * @description Copy file
+       * Permissions based on the app's PID owner
+       * @param {String} source
+       * @param {String} destination
+       * @param {Object} [options]
+       * @param {BaseDirectory} [options.dir]
+       * @returns {*|Promise<any>|Promise}
+       */
+    
+    copyFile: function copyFile(source, destination, options) {
+      
+        return this.promisified({
+          cmd: 'copyFile',
+          source: source,
+          destination: destination,
+          options: options
+        });
+      
+    },
+
+    
+      /**
+       * @name removeFile
+       * @description Removes a file
+       * Permissions based on the app's PID owner
+       * @param {String} path
+       * @param {Object} [options]
+       * @param {BaseDirectory} [options.dir]
+       * @returns {*|Promise<any>|Promise}
+       */
+    
+    removeFile: function removeFile(path, options) {
+      
+        return this.promisified({
+          cmd: 'removeFile',
+          path: path,
+          options: options
+        });
+      
+    },
+
+    
+      /**
+       * @name renameFile
+       * @description Renames a file
+       * Permissions based on the app's PID owner
+       * @param {String} path
+       * @param {Object} [options]
+       * @param {BaseDirectory} [options.dir]
+       * @returns {*|Promise<any>|Promise}
+       */
+    
+    renameFile: function renameFile(oldPath, newPath, options) {
+      
+        return this.promisified({
+          cmd: 'renameFile',
+          oldPath: oldPath,
+          newPath: newPath,
+          options: options
+        });
+      
+    },
+
+    
+      /**
+       * @name setTitle
+       * @description Set the application's title
+       * @param {String} title
+       */
+    
+    setTitle: function setTitle(title) {
+      
+        this.invoke({
+          cmd: 'setTitle',
+          title: title
+        });
+      
+    },
+
+    
+      /**
+       * @name open
+       * @description Open an URI
+       * @param {String} uri
+       */
+    
+    open: function open(uri) {
+      
+        this.invoke({
+          cmd: 'open',
+          uri: uri
+        });
+      
+    },
+
+    
+      /**
+       * @name execute
+       * @description Execute a program with arguments.
+       * Permissions based on the app's PID owner
+       * @param {String} command
+       * @param {String|Array} args
+       * @returns {*|Promise<any>|Promise}
+       */
+    
+    execute: function execute(command, args) {
+      
+
+        if (_typeof(args) === 'object') {
+          Object.freeze(args);
+        }
+
+        return this.promisified({
+          cmd: 'execute',
+          command: command,
+          args: typeof args === 'string' ? [args] : args
+        });
+      
+    },
+
+    
+      /**
+       * @name openDialog
+       * @description Open a file/directory selection dialog
+       * @param {String} [options]
+       * @param {String} [options.filter]
+       * @param {String} [options.defaultPath]
+       * @param {Boolean} [options.multiple=false]
+       * @param {Boolean} [options.directory=false]
+       * @returns {Promise<String|String[]>} promise resolving to the select path(s)
+       */
+    
+    openDialog: function openDialog(options) {
+      
+        var opts = options || {}
+        if (_typeof(options) === 'object') {
+          opts.default_path = opts.defaultPath
+          Object.freeze(options);
+        }
+        return this.promisified({
+          cmd: 'openDialog',
+          options: opts
+        });
+      
+    },
+
+    
+      /**
+       * @name saveDialog
+       * @description Open a file/directory save dialog
+       * @param {String} [options]
+       * @param {String} [options.filter]
+       * @param {String} [options.defaultPath]
+       * @returns {Promise<String>} promise resolving to the select path
+       */
+    
+    saveDialog: function saveDialog(options) {
+      
+        var opts = options || {}
+        if (_typeof(options) === 'object') {
+          opts.default_path = opts.defaultPath
+          Object.freeze(options);
+        }
+        return this.promisified({
+          cmd: 'saveDialog',
+          options: opts
+        });
+      
+    },
+
+    
+      /**
+       * @name httpRequest
+       * @description Makes an HTTP request
+       * @param {Object} options
+       * @param {String} options.method GET, POST, PUT, DELETE, PATCH, HEAD, OPTIONS, CONNECT or TRACE
+       * @param {String} options.url the request URL
+       * @param {Object} [options.headers] the request headers
+       * @param {Object} [options.params] the request query params
+       * @param {Object|String|Binary} [options.body] the request body
+       * @param {Boolean} followRedirects whether to follow redirects or not
+       * @param {Number} maxRedirections max number of redirections
+       * @param {Number} connectTimeout request connect timeout
+       * @param {Number} readTimeout request read timeout
+       * @param {Number} timeout request timeout
+       * @param {Boolean} allowCompression
+       * @param {Number} [responseType=1] 1 - JSON, 2 - Text, 3 - Binary
+       * @param {Number} [bodyType=3] 1 - Form, 2 - File, 3 - Auto
+       * @returns {Promise<any>}
+       */
+    
+    httpRequest: function httpRequest(options) {
+      
+        return this.promisified({
+          cmd: 'httpRequest',
+          options: options
+        });
+      
+    },
+    
+      /**
+       * @name notification
+       * @description Display a desktop notification
+       * @param {Object|String} options the notifications options if an object, otherwise its body
+       * @param {String} [options.summary] the notification's summary
+       * @param {String} options.body the notification's body
+       * @param {String} [options.icon] the notifications's icon
+       * @returns {*|Promise<any>|Promise}
+       */
+    
+    notification: function notification(options) {
+      
+
+        if (_typeof(options) === 'object') {
+          Object.freeze(options);
+        }
+
+        return window.tauri.isNotificationPermissionGranted()
+          .then(function (permission) {
+            if (permission) {
+              return window.tauri.promisified({
+                cmd: 'notification',
+                options: typeof options === 'string' ? {
+                  body: options
+                } : options
+              });
+            }
+          })
+      
+    },
+
+    isNotificationPermissionGranted: function isNotificationPermissionGranted() {
+      
+        if (window.Notification.permission !== 'default' && window.Notification.permission !== 'loading') {
+          return Promise.resolve(window.Notification.permission === 'granted')
+        }
+        return window.tauri.promisified({
+          cmd: 'isNotificationPermissionGranted'
+        })
+      
+    },
+
+    requestNotificationPermission: function requestNotificationPermission() {
+      
+        return window.tauri.promisified({
+          cmd: 'requestNotificationPermission'
+        }).then(function (state) {
+          setNotificationPermission(state)
+          return state
+        })
+      
+    },
+
+    loadAsset: function loadAsset(assetName, assetType) {
+      return this.promisified({
+        cmd: 'loadAsset',
+        asset: assetName,
+        assetType: assetType || 'unknown'
+      })
+    },
+
+    cliMatches: function () {
+      
+        return this.promisified({
+          cmd: 'cliMatches'
+        })
+      
+      
+    }
+  };
 
   
-  emit: function emit(evt, payload) {
-    
-      this.invoke({
-        cmd: 'emit',
-        event: evt,
-        payload: payload
-      });
-    
-  },
-
+    var notificationPermissionSettable = false
+    var notificationPermission = 'default'
+    function setNotificationPermission(value) {
+      notificationPermissionSettable = true
+      window.Notification.permission = value
+      notificationPermissionSettable = false
+    }
+
+    window.Notification = function (title, options) {
+      if (options === void 0) {
+        options = {}
+      }
+      options.title = title
+      window.tauri.notification(options)
+    }
+    window.Notification.requestPermission = window.tauri.requestNotificationPermission
+
+    Object.defineProperty(window.Notification, 'permission', {
+      enumerable: true,
+      get: function () {
+        return notificationPermission
+      },
+      set: function(v) {
+        if (!notificationPermissionSettable) {
+          throw new Error("Readonly property")
+        }
+        notificationPermission = v
+      }
+    });
+
+    setNotificationPermission('loading')
+    window.tauri.isNotificationPermissionGranted()
+      .then(function (response) {
+        if (response === null) {
+          setNotificationPermission('default')
+        } else {
+          setNotificationPermission(response ? 'granted' : 'denied')
+        }
+      })
   
-  transformCallback: function transformCallback(callback) {
-    var once = arguments.length > 1 && arguments[1] !== undefined ? arguments[1] : false;
-    var identifier = uid();
-
-    window[identifier] = function (result) {
-      if (once) {
-        delete window[identifier];
-      }
-
-      return callback && callback(result);
-    };
-
-    return identifier;
-  },
-
-  
-  promisified: function promisified(args) {
-    var _this = this;
-
-    return new Promise(function (resolve, reject) {
-      _this.invoke(_objectSpread({
-        callback: _this.transformCallback(resolve),
-        error: _this.transformCallback(reject)
-      }, args));
-    });
-  },
-
-  
-  readTextFile: function readTextFile(path, options) {
-    
-      return this.promisified({
-        cmd: 'readTextFile',
-        path: path,
-        options: options
-      });
-    
-  },
-
-  
-  readBinaryFile: function readBinaryFile(path, options) {
-    
-      return this.promisified({
-        cmd: 'readBinaryFile',
-        path: path,
-        options: options
-      });
-    
-  },
-
-  
-  writeFile: function writeFile(cfg, options) {
-    
-      if (_typeof(cfg) === 'object') {
-        Object.freeze(cfg);
-      }
-      return this.promisified({
-        cmd: 'writeFile',
-        file: cfg.file,
-        contents: cfg.contents,
-        options: options
-      });
-    
-  },
-
-  
-  readDir: function readDir(path, options) {
-    
-      return this.promisified({
-        cmd: 'readDir',
-        path: path,
-        options: options
-      });
-    
-  },
-
-  
-  createDir: function createDir(path, options) {
-    
-      return this.promisified({
-        cmd: 'createDir',
-        path: path,
-        options: options
-      });
-    
-  },
-
-  
-  removeDir: function removeDir(path, options) {
-    
-      return this.promisified({
-        cmd: 'removeDir',
-        path: path,
-        options: options
-      });
-    
-  },
-
-  
-  copyFile: function copyFile(source, destination, options) {
-    
-      return this.promisified({
-        cmd: 'copyFile',
-        source: source,
-        destination: destination,
-        options: options
-      });
-    
-  },
-
-  
-  removeFile: function removeFile(path, options) {
-    
-      return this.promisified({
-        cmd: 'removeFile',
-        path: path,
-        options: options
-      });
-    
-  },
-
-  
-  renameFile: function renameFile(oldPath, newPath, options) {
-    
-      return this.promisified({
-        cmd: 'renameFile',
-        oldPath: oldPath,
-        newPath: newPath,
-        options: options
-      });
-    
-  },
-
-  
-  setTitle: function setTitle(title) {
-    
-      this.invoke({
-        cmd: 'setTitle',
-        title: title
-      });
-    
-  },
-
-  
-  open: function open(uri) {
-    
-      this.invoke({
-        cmd: 'open',
-        uri: uri
-      });
-    
-  },
-
-  
-  execute: function execute(command, args) {
-    
-
-      if (_typeof(args) === 'object') {
-        Object.freeze(args);
-      }
-
-      return this.promisified({
-        cmd: 'execute',
-        command: command,
-        args: typeof args === 'string' ? [args] : args
-      });
-    
-  },
-
-  
-  openDialog: function openDialog(options) {
-    
-      var opts = options || {}
-      if (_typeof(options) === 'object') {
-        opts.default_path = opts.defaultPath
-        Object.freeze(options);
-      }
-      return this.promisified({
-        cmd: 'openDialog',
-        options: opts
-      });
-    
-  },
-
-  
-  saveDialog: function saveDialog(options) {
-    
-      var opts = options || {}
-      if (_typeof(options) === 'object') {
-        opts.default_path = opts.defaultPath
-        Object.freeze(options);
-      }
-      return this.promisified({
-        cmd: 'saveDialog',
-        options: opts
-      });
-    
-  },
-
-  
-  httpRequest: function httpRequest(options) {
-    
-      return this.promisified({
-        cmd: 'httpRequest',
-        options: options
-      });
-    
-  },
-
-  loadAsset: function loadAsset(assetName, assetType) {
-    return this.promisified({
-      cmd: 'loadAsset',
-      asset: assetName,
-      assetType: assetType || 'unknown'
-    })
-  }
-};
-
-// init tauri API
-try {
-  window.tauri.invoke({
-    cmd: 'init'
-  })
-} catch (e) {
-  window.addEventListener('DOMContentLoaded', function () {
+
+
+  // init tauri API
+  try {
     window.tauri.invoke({
       cmd: 'init'
     })
-  }, true)
-}
-
-document.addEventListener('error', function (e) {
-  var target = e.target
-  while (target != null) {
-    if (target.matches ? target.matches('img') : target.msMatchesSelector('img')) {
-      window.tauri.loadAsset(target.src, 'image')
-        .then(function (img) {
-          target.src = img
-        })
-      break
-    }
-    target = target.parentElement
-  }
-}, true)
-
-// open <a href="..."> links with the Tauri API
-function __openLinks() {
-  document.querySelector('body').addEventListener('click', function (e) {
+  } catch (e) {
+    window.addEventListener('DOMContentLoaded', function () {
+      window.tauri.invoke({
+        cmd: 'init'
+      })
+    }, true)
+  }
+
+  document.addEventListener('error', function (e) {
     var target = e.target
     while (target != null) {
-      if (target.matches ? target.matches('a') : target.msMatchesSelector('a')) {
-        if (target.href && target.href.startsWith('http') && target.target === '_blank') {
-          window.tauri.open(target.href)
-          e.preventDefault()
-        }
+      if (target.matches ? target.matches('img') : target.msMatchesSelector('img')) {
+        window.tauri.loadAsset(target.src, 'image')
+          .then(function (img) {
+            target.src = img
+          })
         break
       }
       target = target.parentElement
     }
   }, true)
-}
-
-if (document.readyState === 'complete' || document.readyState === 'interactive') {
-  __openLinks()
-} else {
-  window.addEventListener('DOMContentLoaded', function () {
+
+  // open <a href="..."> links with the Tauri API
+  function __openLinks() {
+    document.querySelector('body').addEventListener('click', function (e) {
+      var target = e.target
+      while (target != null) {
+        if (target.matches ? target.matches('a') : target.msMatchesSelector('a')) {
+          if (target.href && target.href.startsWith('http') && target.target === '_blank') {
+            window.tauri.open(target.href)
+            e.preventDefault()
+          }
+          break
+        }
+        target = target.parentElement
+      }
+    }, true)
+  }
+
+  if (document.readyState === 'complete' || document.readyState === 'interactive') {
     __openLinks()
-  }, true)
-}+  } else {
+    window.addEventListener('DOMContentLoaded', function () {
+      __openLinks()
+    }, true)
+  }
+})()