--- conflicted
+++ resolved
@@ -376,13 +376,9 @@
       application.dispatchers.clone(),
       webview_label.to_string(),
     );
-<<<<<<< HEAD
-
-=======
     if main_webview_manager.is_none() {
       main_webview_manager = Some(webview_manager.clone());
     }
->>>>>>> 1c3917b7
     let (webview_builder, rpc_handler, custom_protocol) =
       crate::async_runtime::block_on(application.init_webview(webview))?;
 
