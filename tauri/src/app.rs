--- conflicted
+++ resolved
@@ -166,12 +166,7 @@
       &self.url,
       &self.window_labels.lock().await,
       &self.plugin_initialization_script,
-<<<<<<< HEAD
-      &self.context.tauri_script,
-      self.context.assets.clone(),
-=======
       &self.context,
->>>>>>> 07839982
     )
   }
 
