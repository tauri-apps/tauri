--- conflicted
+++ resolved
@@ -6,10 +6,7 @@
 use super::App;
 #[cfg(feature = "embedded-server")]
 use crate::api::tcp::{get_available_port, port_is_available};
-<<<<<<< HEAD
-=======
 use crate::config::{get, Config};
->>>>>>> 0aeb87a2
 
 // Main entry point function for running the Webview
 pub(crate) fn run(application: &mut App) -> crate::Result<()> {
