use crate::api::path::BaseDirectory;
use serde::Deserialize;
use tauri_api::http::HttpRequestOptions;

#[derive(Deserialize)]
pub struct DirOperationOptions {
  #[serde(default)]
  pub recursive: bool,
  pub dir: Option<BaseDirectory>,
}

#[derive(Deserialize)]
pub struct FileOperationOptions {
  pub dir: Option<BaseDirectory>,
}

#[derive(Deserialize)]
#[serde(rename_all = "camelCase")]
pub struct OpenDialogOptions {
  pub filter: Option<String>,
  #[serde(default)]
  pub multiple: bool,
  #[serde(default)]
  pub directory: bool,
  pub default_path: Option<String>,
}

#[derive(Deserialize)]
#[serde(rename_all = "camelCase")]
pub struct SaveDialogOptions {
  pub filter: Option<String>,
  pub default_path: Option<String>,
}

#[derive(Deserialize)]
pub struct NotificationOptions {
  pub title: Option<String>,
  pub body: String,
  pub icon: Option<String>,
}

#[derive(Deserialize)]
#[serde(tag = "cmd", rename_all = "camelCase")]
pub enum Cmd {
  Init {},
  #[cfg(any(feature = "all-api", feature = "read-text-file"))]
  ReadTextFile {
    path: String,
    options: Option<FileOperationOptions>,
    callback: String,
    error: String,
  },
  #[cfg(any(feature = "all-api", feature = "read-binary-file"))]
  ReadBinaryFile {
    path: String,
    options: Option<FileOperationOptions>,
    callback: String,
    error: String,
  },
  #[cfg(any(feature = "all-api", feature = "write-file"))]
  WriteFile {
    file: String,
    contents: String,
    options: Option<FileOperationOptions>,
    callback: String,
    error: String,
  },
  #[cfg(any(feature = "all-api", feature = "read-dir"))]
  ReadDir {
    path: String,
    options: Option<DirOperationOptions>,
    callback: String,
    error: String,
  },
  #[cfg(any(feature = "all-api", feature = "copy-file"))]
  CopyFile {
    source: String,
    destination: String,
    options: Option<FileOperationOptions>,
    callback: String,
    error: String,
  },
  #[cfg(any(feature = "all-api", feature = "create-dir"))]
  CreateDir {
    path: String,
    options: Option<DirOperationOptions>,
    callback: String,
    error: String,
  },
  #[cfg(any(feature = "all-api", feature = "remove-dir"))]
  RemoveDir {
    path: String,
    options: Option<DirOperationOptions>,
    callback: String,
    error: String,
  },
  #[cfg(any(feature = "all-api", feature = "remove-file"))]
  RemoveFile {
    path: String,
    options: Option<FileOperationOptions>,
    callback: String,
    error: String,
  },
  #[serde(rename_all = "camelCase")]
  #[cfg(any(feature = "all-api", feature = "rename-file"))]
  RenameFile {
    old_path: String,
    new_path: String,
    options: Option<FileOperationOptions>,
    callback: String,
    error: String,
  },
  #[cfg(any(feature = "all-api", feature = "set-title"))]
  SetTitle {
    title: String,
  },
  #[cfg(any(feature = "all-api", feature = "execute"))]
  Execute {
    command: String,
    args: Vec<String>,
    callback: String,
    error: String,
  },
  #[cfg(any(feature = "all-api", feature = "open"))]
  Open {
    uri: String,
  },
  ValidateSalt {
    salt: String,
    callback: String,
    error: String,
  },
  #[cfg(any(feature = "all-api", feature = "event"))]
  Listen {
    event: String,
    handler: String,
    once: bool,
  },
  #[cfg(any(feature = "all-api", feature = "event"))]
  Emit {
    event: String,
    payload: Option<String>,
  },
  #[cfg(any(feature = "all-api", feature = "open-dialog"))]
  OpenDialog {
    options: OpenDialogOptions,
    callback: String,
    error: String,
  },
  #[cfg(any(feature = "all-api", feature = "save-dialog"))]
  SaveDialog {
    options: SaveDialogOptions,
    callback: String,
    error: String,
  },
  #[cfg(any(feature = "all-api", feature = "http-request"))]
  HttpRequest {
    options: Box<HttpRequestOptions>,
    callback: String,
    error: String,
  },
  #[serde(rename_all = "camelCase")]
  #[cfg(any(feature = "embedded-server", feature = "no-server"))]
  LoadAsset {
    asset: String,
    asset_type: String,
    callback: String,
    error: String,
  },
<<<<<<< HEAD
  #[cfg(any(feature = "all-api", feature = "notification"))]
  Notification {
    options: NotificationOptions,
    callback: String,
    error: String,
  },
  #[cfg(any(feature = "all-api", feature = "notification"))]
  RequestNotificationPermission {
    callback: String,
    error: String,
  },
  #[cfg(any(feature = "all-api", feature = "notification"))]
  IsNotificationPermissionGranted {
=======
  #[cfg(feature = "cli")]
  CliMatches {
>>>>>>> 14a1ddfe
    callback: String,
    error: String,
  },
}<|MERGE_RESOLUTION|>--- conflicted
+++ resolved
@@ -167,7 +167,11 @@
     callback: String,
     error: String,
   },
-<<<<<<< HEAD
+  #[cfg(feature = "cli")]
+  CliMatches {
+    callback: String,
+    error: String,
+  },
   #[cfg(any(feature = "all-api", feature = "notification"))]
   Notification {
     options: NotificationOptions,
@@ -181,10 +185,6 @@
   },
   #[cfg(any(feature = "all-api", feature = "notification"))]
   IsNotificationPermissionGranted {
-=======
-  #[cfg(feature = "cli")]
-  CliMatches {
->>>>>>> 14a1ddfe
     callback: String,
     error: String,
   },
