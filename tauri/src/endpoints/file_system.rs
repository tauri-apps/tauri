use web_view::WebView;

use tauri_api::dir;
use tauri_api::file;
use tauri_api::path::resolve_path;

use std::fs;
use std::fs::File;
use std::io::Write;

use super::cmd::{DirOperationOptions, FileOperationOptions};

#[cfg(read_dir)]
pub fn read_dir<T: 'static>(
  webview: &mut WebView<'_, T>,
  path: String,
  options: Option<DirOperationOptions>,
  callback: String,
  error: String,
) {
  crate::execute_promise(
    webview,
    move || {
      let (recursive, dir) = if let Some(options_value) = options {
        (options_value.recursive, options_value.dir)
      } else {
        (false, None)
      };
      if recursive {
        dir::walk_dir(resolve_path(path, dir)?)
          .and_then(|f| serde_json::to_string(&f).map_err(|err| err.into()))
      } else {
        dir::list_dir_contents(resolve_path(path, dir)?)
          .and_then(|f| serde_json::to_string(&f).map_err(|err| err.into()))
      }
    },
    callback,
    error,
  );
}

#[cfg(copy_file)]
pub fn copy_file<T: 'static>(
  webview: &mut WebView<'_, T>,
  source: String,
  destination: String,
  options: Option<FileOperationOptions>,
  callback: String,
  error: String,
) {
  crate::execute_promise(
    webview,
    move || {
      let (src, dest) = match options.and_then(|o| o.dir) {
        Some(dir) => (
          resolve_path(source, Some(dir.clone()))?,
          resolve_path(destination, Some(dir))?,
        ),
        None => (source, destination),
      };
      fs::copy(src, dest)
        .map_err(|e| e.into())
        .map(|_| "".to_string())
    },
    callback,
    error,
  );
}

#[cfg(create_dir)]
pub fn create_dir<T: 'static>(
  webview: &mut WebView<'_, T>,
  path: String,
  options: Option<DirOperationOptions>,
  callback: String,
  error: String,
) {
  crate::execute_promise(
    webview,
    move || {
      let (recursive, dir) = if let Some(options_value) = options {
        (options_value.recursive, options_value.dir)
      } else {
        (false, None)
      };
      let resolved_path = resolve_path(path, dir)?;
      let response = if recursive {
        fs::create_dir_all(resolved_path)
      } else {
        fs::create_dir(resolved_path)
      };

      response.map_err(|e| e.into()).map(|_| "".to_string())
    },
    callback,
    error,
  );
}

#[cfg(remove_dir)]
pub fn remove_dir<T: 'static>(
  webview: &mut WebView<'_, T>,
  path: String,
  options: Option<DirOperationOptions>,
  callback: String,
  error: String,
) {
  crate::execute_promise(
    webview,
    move || {
      let (recursive, dir) = if let Some(options_value) = options {
        (options_value.recursive, options_value.dir)
      } else {
        (false, None)
      };
      let resolved_path = resolve_path(path, dir)?;
      let response = if recursive {
        fs::remove_dir_all(resolved_path)
      } else {
        fs::remove_dir(resolved_path)
      };

      response.map_err(|e| e.into()).map(|_| "".to_string())
    },
    callback,
    error,
  );
}

#[cfg(remove_file)]
pub fn remove_file<T: 'static>(
  webview: &mut WebView<'_, T>,
  path: String,
  options: Option<FileOperationOptions>,
  callback: String,
  error: String,
) {
  crate::execute_promise(
    webview,
    move || {
      let resolved_path = resolve_path(path, options.and_then(|o| o.dir))?;
      fs::remove_file(resolved_path)
        .map_err(|e| e.into())
        .map(|_| "".to_string())
    },
    callback,
    error,
  );
}

#[cfg(rename_file)]
pub fn rename_file<T: 'static>(
  webview: &mut WebView<'_, T>,
  old_path: String,
  new_path: String,
  options: Option<FileOperationOptions>,
  callback: String,
  error: String,
) {
  crate::execute_promise(
    webview,
    move || {
      let (old, new) = match options.and_then(|o| o.dir) {
        Some(dir) => (
          resolve_path(old_path, Some(dir.clone()))?,
          resolve_path(new_path, Some(dir))?,
        ),
        None => (old_path, new_path),
      };
      fs::rename(old, new)
        .map_err(|e| e.into())
        .map(|_| "".to_string())
    },
    callback,
    error,
  );
}

#[cfg(write_file)]
pub fn write_file<T: 'static>(
  webview: &mut WebView<'_, T>,
  file: String,
  contents: String,
  options: Option<FileOperationOptions>,
  callback: String,
  error: String,
) {
  crate::execute_promise(
    webview,
    move || {
      File::create(resolve_path(file, options.and_then(|o| o.dir))?)
        .map_err(|e| e.into())
        .and_then(|mut f| {
          f.write_all(contents.as_bytes())
            .map_err(|err| err.into())
            .map(|_| "".to_string())
        })
    },
    callback,
    error,
  );
}

<<<<<<< HEAD
#[cfg(read_text_file)]
=======
pub fn write_binary_file<T: 'static>(
  webview: &mut WebView<'_, T>,
  file: String,
  contents: String,
  options: Option<FileOperationOptions>,
  callback: String,
  error: String,
) {
  crate::execute_promise(
    webview,
    move || {
      base64::decode(contents)
        .map_err(|e| e.into())
        .and_then(|c| {
        File::create(resolve_path(file, options.and_then(|o| o.dir))?)
          .map_err(|e| e.into())
          .and_then(|mut f| {
          f.write_all(&c)
            .map_err(|err| err.into())
            .map(|_| "".to_string())
        })
      })
    },
    callback,
    error,
  );
}

>>>>>>> 14cddd40
pub fn read_text_file<T: 'static>(
  webview: &mut WebView<'_, T>,
  path: String,
  options: Option<FileOperationOptions>,
  callback: String,
  error: String,
) {
  crate::execute_promise(
    webview,
    move || {
      file::read_string(resolve_path(path, options.and_then(|o| o.dir))?)
        .and_then(|f| serde_json::to_string(&f).map_err(|err| err.into()))
    },
    callback,
    error,
  );
}

#[cfg(read_binary_file)]
pub fn read_binary_file<T: 'static>(
  webview: &mut WebView<'_, T>,
  path: String,
  options: Option<FileOperationOptions>,
  callback: String,
  error: String,
) {
  crate::execute_promise(
    webview,
    move || {
      file::read_binary(resolve_path(path, options.and_then(|o| o.dir))?)
        .and_then(|f| serde_json::to_string(&f).map_err(|err| err.into()))
    },
    callback,
    error,
  );
}

// test webview functionality.
#[cfg(test)]
mod test {
  // use super::*;
  // use web_view::*;

  // create a makeshift webview
  // fn create_test_webview() -> crate::Result<WebView<'static, ()>> {
  //   // basic html set into webview
  //   let content = r#"<html><head></head><body></body></html>"#;

  //   Ok(
  //     // use webview builder to create simple webview
  //     WebViewBuilder::new()
  //       .title("test")
  //       .size(800, 800)
  //       .resizable(true)
  //       .debug(true)
  //       .user_data(())
  //       .invoke_handler(|_wv, _arg| Ok(()))
  //       .content(Content::Html(content))
  //       .build()?,
  //   )
  // }

  /* #[test]
  #[cfg(not(any(target_os = "linux", target_os = "macos")))]
  // test the file_write functionality
  fn test_write_to_file() -> crate::Result<()> {
    // import read_to_string and write to be able to manipulate the file.
    use std::fs::{read_to_string, write};

    // create the webview
    let mut webview = create_test_webview()?;

    // setup the contents and the path.
    let contents = String::from(r#"Write to the Test file"#);
    let path = String::from("test/fixture/test.txt");

    // clear the file by writing nothing to it.
    write(&path, "")?;

    //call write file with the path and contents.
    write_file(
      &mut webview,
      path.clone(),
      contents.clone(),
      String::from(""),
      String::from(""),
    );

    // sleep the main thread to wait for the promise to execute.
    std::thread::sleep(std::time::Duration::from_millis(200));

    // read from the file.
    let data = read_to_string(path)?;

    // check that the file contents is equal to the expected contents.
    assert_eq!(data, contents);

    Ok(())
  } */
}<|MERGE_RESOLUTION|>--- conflicted
+++ resolved
@@ -201,9 +201,7 @@
   );
 }
 
-<<<<<<< HEAD
-#[cfg(read_text_file)]
-=======
+#[cfg(write_binary_file)]
 pub fn write_binary_file<T: 'static>(
   webview: &mut WebView<'_, T>,
   file: String,
@@ -232,7 +230,7 @@
   );
 }
 
->>>>>>> 14cddd40
+#[cfg(read_text_file)]
 pub fn read_text_file<T: 'static>(
   webview: &mut WebView<'_, T>,
   path: String,
