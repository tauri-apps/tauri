--- conflicted
+++ resolved
@@ -5,21 +5,14 @@
 use webview_official::Webview;
 
 pub fn send(
-<<<<<<< HEAD
-  webview: &mut Webview,
+  webview: &mut Webview<'_>,
   options: NotificationOptions,
   callback: String,
   error: String,
   config: &Config,
 ) {
   let identifier = config.tauri.bundle.identifier.clone();
-=======
-  webview: &mut Webview<'_>,
-  options: NotificationOptions,
-  callback: String,
-  error: String,
-) {
->>>>>>> 6ee720ea
+
   crate::execute_promise(
     webview,
     move || {
