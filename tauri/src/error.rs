--- conflicted
+++ resolved
@@ -46,15 +46,12 @@
   /// Invalid args when running a command.
   #[error("invalid args for command `{0}`: {1}")]
   InvalidArgs(&'static str, serde_json::Error),
-<<<<<<< HEAD
+  /// Encountered an error in the setup hook,
+  #[error("error encountered during setup hood: {0}")]
+  Setup(#[from] Box<dyn std::error::Error>),
   /// Tauri updater error.
   #[error("Updater: {0}")]
   TauriUpdater(#[from] tauri_updater::Error),
-=======
-  /// Encountered an error in the setup hook,
-  #[error("error encountered during setup hood: {0}")]
-  Setup(#[from] Box<dyn std::error::Error>),
->>>>>>> 2158a68d
 }
 
 impl From<serde_json::Error> for Error {
