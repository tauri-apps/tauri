--- conflicted
+++ resolved
@@ -5,12 +5,7 @@
 author = []
 license = ""
 repository = ""
-<<<<<<< HEAD
-=======
-build = "build.rs"
-include = ["data"]
 default-run = "app"
->>>>>>> 824f808f
 
 # See more keys and their definitions at https://doc.rust-lang.org/cargo/reference/manifest.html
 
