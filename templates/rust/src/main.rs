--- conflicted
+++ resolved
@@ -28,12 +28,7 @@
 fn main() {
   let debug;
   let content;
-<<<<<<< HEAD
   let _server_url: String;
-  let _matches: clap::ArgMatches;
-=======
-  
->>>>>>> 19c5d410
 
   #[cfg(not(feature = "dev"))]
   {
