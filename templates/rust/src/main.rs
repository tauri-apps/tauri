--- conflicted
+++ resolved
@@ -67,26 +67,10 @@
     debug = cfg!(debug_assertions);
     #[cfg(not(feature = "embedded-server"))]
     {
-<<<<<<< HEAD
       content = proton_ui::Content::Html(include_str!("../target/compiled-web/index.html"));
-=======
-      fn inline_style(s: &str) -> String {
-        format!(r#"<style type="text/css">{}</style>"#, s)
-      }
-
-      fn inline_script(s: &str) -> String {
-        format!(r#"<script type="text/javascript">{}</script>"#, s)
-      }
-      let html = format!(r#"<!DOCTYPE html><html><head><meta http-equiv="Content-Security-Policy" content="default-src data: filesystem: ws: http: https: 'unsafe-eval' 'unsafe-inline'">{styles}</head><body><div id="q-app"></div>{scripts}</body></html>"#,
-    styles = inline_style(include_str!("../target/compiled-web/css/app.css")),
-    scripts = inline_script(include_str!("../target/compiled-web/js/app.js")),
-  );
-      content = tauri_ui::Content::Html(html);
->>>>>>> 01de6b51
     }
     #[cfg(feature = "embedded-server")]
     {
-<<<<<<< HEAD
       let port;
       let port_valid;
       if config.embedded_server.port == "random" {
@@ -107,28 +91,16 @@
       if port_valid {
         server_url = format!("{}:{}", config.embedded_server.host, port);
         content = proton_ui::Content::Url(server_url.clone());
-=======
-      if let Some(available_port) = tauri::tcp::get_available_port() {
-        _server_url = format!("{}:{}", "127.0.0.1", available_port);
-        content = tauri_ui::Content::Url(format!("http://{}", _server_url));
->>>>>>> 01de6b51
       } else {
         panic!(format!("Port {} is not valid or not open", port));
       }
     }
   }
 
-<<<<<<< HEAD
   let webview = proton_ui::builder()
     .title(&config.window.title)
     .size(config.window.width, config.window.height)
     .resizable(config.window.resizable)
-=======
-  let webview = tauri_ui::builder()
-    .title("MyApp - Serverless")
-    .size(800, 600) // TODO:Resolution is fixed right now, change this later to be dynamic
-    .resizable(true)
->>>>>>> 01de6b51
     .debug(debug)
     .user_data(())
     .invoke_handler(|webview, arg| {
