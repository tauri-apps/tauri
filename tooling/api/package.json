--- conflicted
+++ resolved
@@ -42,22 +42,7 @@
     "yarn": ">= 1.19.1"
   },
   "devDependencies": {
-<<<<<<< HEAD
-    "lockfile-lint": "4.6.2",
-    "prettier": "2.5.1",
     "tsup": "^5.11.13",
-    "typedoc": "0.22.10",
-    "typedoc-plugin-markdown": "3.11.11",
-    "typescript": "4.5.4"
-=======
-    "@babel/core": "7.18.2",
-    "@babel/preset-env": "7.18.2",
-    "@babel/preset-typescript": "7.17.12",
-    "@rollup/plugin-babel": "5.3.1",
-    "@rollup/plugin-commonjs": "22.0.0",
-    "@rollup/plugin-node-resolve": "13.3.0",
-    "@rollup/plugin-sucrase": "4.0.4",
-    "@rollup/plugin-typescript": "8.3.2",
     "@typescript-eslint/eslint-plugin": "5.27.0",
     "@typescript-eslint/parser": "5.27.0",
     "eslint": "8.16.0",
@@ -71,13 +56,9 @@
     "prettier": "2.6.2",
     "regenerator-runtime": "0.13.9",
     "rimraf": "3.0.2",
-    "rollup": "2.75.4",
-    "rollup-plugin-terser": "7.0.2",
-    "tslib": "2.4.0",
     "typedoc": "0.22.17",
     "typedoc-plugin-markdown": "3.12.1",
     "typescript": "4.7.2"
->>>>>>> 53ae13d9
   },
   "dependencies": {
     "type-fest": "2.13.0"
