--- conflicted
+++ resolved
@@ -2,11 +2,7 @@
 
 [package]
 name = "tauri-bundler"
-<<<<<<< HEAD
 version = "2.0.0-alpha.5"
-=======
-version = "1.2.1"
->>>>>>> 000104bc
 authors = [
   "George Burton <burtonageo@gmail.com>",
   "Tauri Programme within The Commons Conservancy"
@@ -36,11 +32,7 @@
 log = { version = "0.4.17", features = [ "kv_unstable" ] }
 dirs-next = "2.0"
 os_pipe = "1"
-<<<<<<< HEAD
 ureq = "2.5"
-=======
-attohttpc = { version = "0.25", default-features = false }
->>>>>>> 000104bc
 hex = "0.4"
 semver = "1"
 sha1 = "0.10"
@@ -69,14 +61,4 @@
 
 [lib]
 name = "tauri_bundler"
-<<<<<<< HEAD
-path = "src/lib.rs"
-=======
-path = "src/lib.rs"
-
-[features]
-default = [ "native-tls" ]
-native-tls = [ "attohttpc/tls-native" ]
-native-tls-vendored = [ "attohttpc/tls-native-vendored" ]
-rustls = [ "attohttpc/rustls" ]
->>>>>>> 000104bc
+path = "src/lib.rs"