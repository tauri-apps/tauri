--- conflicted
+++ resolved
@@ -32,11 +32,8 @@
 tempfile = "3.3.0"
 log = { version = "0.4.17", features = [ "kv_unstable" ] }
 dirs-next = "2.0"
-<<<<<<< HEAD
+encoding_rs = "0.8"
 os_pipe = "1"
-=======
-encoding_rs = "0.8"
->>>>>>> 35b587c8
 
 # dependencies for Windows targets
 attohttpc = "0.24"
