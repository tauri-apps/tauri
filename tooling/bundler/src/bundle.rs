--- conflicted
+++ resolved
@@ -61,28 +61,12 @@
     log::warn!("Cross-platform compilation is experimental and does not support all features. Please use a matching host system for full compatibility.");
   }
 
-<<<<<<< HEAD
-  if settings.can_sign() {
-    // Sign windows binaries before the bundling step in case neither wix and nsis bundles are enabled
-    for bin in settings.binaries() {
-      let bin_path = settings.binary_path(bin);
-      windows::sign::try_sign(&bin_path, settings)?;
-    }
-
-    // Sign the sidecar binaries
-    for bin in settings.external_binaries() {
-      let path = bin?;
-      let skip = std::env::var("TAURI_SKIP_SIDECAR_SIGNATURE_CHECK").map_or(false, |v| v == "true");
-      if skip {
-        continue;
-=======
   // Sign windows binaries before the bundling step in case neither wix and nsis bundles are enabled
   if target_os == "windows" {
     if settings.can_sign() {
       for bin in settings.binaries() {
         let bin_path = settings.binary_path(bin);
-        windows::sign::try_sign(&bin_path, &settings)?;
->>>>>>> 265c2388
+        windows::sign::try_sign(&bin_path, settings)?;
       }
 
       // Sign the sidecar binaries
@@ -94,9 +78,6 @@
           continue;
         }
 
-<<<<<<< HEAD
-      windows::sign::try_sign(&path, settings)?;
-=======
         #[cfg(windows)]
         if windows::sign::verify(&path)? {
           log::info!(
@@ -106,12 +87,11 @@
           continue;
         }
 
-        windows::sign::try_sign(&path, &settings)?;
+        windows::sign::try_sign(&path, settings)?;
       }
     } else {
       #[cfg(not(target_os = "windows"))]
       log::warn!("Signing, by default, is only supported on Windows hosts, but you can specify a custom signing command in `bundler > windows > sign_command`, for now, skipping signing the installer...");
->>>>>>> 265c2388
     }
   }
 
