--- conflicted
+++ resolved
@@ -124,87 +124,6 @@
   Ok((data_dir, icons))
 }
 
-<<<<<<< HEAD
-/// Generate the application desktop file and store it under the `data_dir`.
-fn generate_desktop_file(settings: &Settings, data_dir: &Path) -> crate::Result<()> {
-  let bin_name = settings.main_binary_name();
-  let desktop_file_name = format!("{bin_name}.desktop");
-  let desktop_file_path = data_dir
-    .join("usr/share/applications")
-    .join(desktop_file_name);
-
-  // For more information about the format of this file, see
-  // https://developer.gnome.org/integration-guide/stable/desktop-files.html.en
-  let file = &mut common::create_file(&desktop_file_path)?;
-
-  let mut handlebars = Handlebars::new();
-  handlebars.register_escape_fn(handlebars::no_escape);
-  if let Some(template) = &settings.deb().desktop_template {
-    handlebars
-      .register_template_string("main.desktop", read_to_string(template)?)
-      .with_context(|| "Failed to setup custom handlebar template")?;
-  } else {
-    handlebars
-      .register_template_string("main.desktop", include_str!("./templates/main.desktop"))
-      .with_context(|| "Failed to setup custom handlebar template")?;
-  }
-
-  #[derive(Serialize)]
-  struct DesktopTemplateParams<'a> {
-    categories: &'a str,
-    comment: Option<&'a str>,
-    exec: &'a str,
-    icon: &'a str,
-    name: &'a str,
-    mime_type: Option<String>,
-  }
-
-  let mut mime_type: Vec<String> = Vec::new();
-
-  if let Some(associations) = settings.file_associations() {
-    mime_type.extend(
-      associations
-        .iter()
-        .filter_map(|association| association.mime_type.clone()),
-    );
-  }
-
-  if let Some(protocols) = settings.deep_link_protocols() {
-    mime_type.extend(
-      protocols
-        .iter()
-        .flat_map(|protocol| &protocol.schemes)
-        .map(|s| format!("x-scheme-handler/{s}")),
-    );
-  }
-
-  let mime_type = (!mime_type.is_empty()).then_some(mime_type.join(";"));
-
-  handlebars.render_to_write(
-    "main.desktop",
-    &DesktopTemplateParams {
-      categories: settings
-        .app_category()
-        .map(|app_category| app_category.gnome_desktop_categories())
-        .unwrap_or(""),
-      comment: if !settings.short_description().is_empty() {
-        Some(settings.short_description())
-      } else {
-        None
-      },
-      exec: bin_name,
-      icon: bin_name,
-      name: settings.product_name(),
-      mime_type,
-    },
-    file,
-  )?;
-
-  Ok(())
-}
-
-=======
->>>>>>> 5e1ae87c
 /// Generates the debian control file and stores it under the `control_dir`.
 fn generate_control_file(
   settings: &Settings,
