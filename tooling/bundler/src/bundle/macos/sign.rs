// Copyright 2016-2019 Cargo-Bundle developers <https://github.com/burtonageo/cargo-bundle>
// Copyright 2019-2024 Tauri Programme within The Commons Conservancy
// SPDX-License-Identifier: Apache-2.0
// SPDX-License-Identifier: MIT

use std::{
  env::{var, var_os},
  ffi::OsString,
  path::{Path, PathBuf},
};

use crate::Settings;

pub struct SignTarget {
  pub path: PathBuf,
  pub is_an_executable: bool,
}

pub fn sign(
  targets: Vec<SignTarget>,
  identity: &str,
  settings: &Settings,
) -> crate::Result<tauri_macos_sign::Keychain> {
  log::info!(action = "Signing"; "with identity \"{}\"", identity);

  let keychain = if let (Some(certificate_encoded), Some(certificate_password)) = (
    var_os("APPLE_CERTIFICATE"),
    var_os("APPLE_CERTIFICATE_PASSWORD"),
  ) {
    // setup keychain allow you to import your certificate
    // for CI build
    tauri_macos_sign::Keychain::with_certificate(&certificate_encoded, &certificate_password)?
  } else {
    tauri_macos_sign::Keychain::with_signing_identity(identity)
  };

  log::info!("Signing app bundle...");

  for target in targets {
    keychain.sign(
      &target.path,
      settings.macos().entitlements.as_ref().map(Path::new),
      target.is_an_executable,
    )?;
  }

<<<<<<< HEAD
  Ok(keychain)
=======
  if setup_keychain {
    // delete the keychain again after signing
    delete_keychain();
  }

  Ok(())
}

fn try_sign(
  path_to_sign: PathBuf,
  identity: &str,
  settings: &Settings,
  is_an_executable: bool,
  tauri_keychain: bool,
) -> crate::Result<()> {
  log::info!(action = "Signing"; "{}", path_to_sign.display());

  let mut args = vec!["--force", "-s", identity];

  if tauri_keychain {
    args.push("--keychain");
    args.push(KEYCHAIN_ID);
  }

  if let Some(entitlements_path) = &settings.macos().entitlements {
    log::info!("using entitlements file at {}", entitlements_path);
    args.push("--entitlements");
    args.push(entitlements_path);
  }

  // add runtime flag by default

  if is_an_executable && settings.macos().hardened_runtime {
    args.push("--options");
    args.push("runtime");
  }

  Command::new("codesign")
    .args(args)
    .arg(path_to_sign)
    .output_ok()
    .context("failed to sign app")?;

  Ok(())
}

#[derive(Deserialize)]
struct NotarytoolSubmitOutput {
  id: String,
  status: String,
  message: String,
>>>>>>> 6c9e24a6
}

pub fn notarize(
  keychain: &tauri_macos_sign::Keychain,
  app_bundle_path: PathBuf,
  credentials: &tauri_macos_sign::AppleNotarizationCredentials,
) -> crate::Result<()> {
  tauri_macos_sign::notarize(keychain, &app_bundle_path, credentials).map_err(Into::into)
}

#[derive(Debug, thiserror::Error)]
pub enum NotarizeAuthError {
  #[error(
    "The team ID is now required for notarization with app-specific password as authentication. Please set the `APPLE_TEAM_ID` environment variable. You can find the team ID in https://developer.apple.com/account#MembershipDetailsCard."
  )]
  MissingTeamId,
  #[error(transparent)]
  Anyhow(#[from] anyhow::Error),
}

pub fn notarize_auth() -> Result<tauri_macos_sign::AppleNotarizationCredentials, NotarizeAuthError>
{
  match (
    var_os("APPLE_ID"),
    var_os("APPLE_PASSWORD"),
    var_os("APPLE_TEAM_ID"),
  ) {
    (Some(apple_id), Some(password), Some(team_id)) => {
      Ok(tauri_macos_sign::AppleNotarizationCredentials::AppleId {
        apple_id,
        password,
        team_id,
      })
    }
    (Some(_apple_id), Some(_password), None) => Err(NotarizeAuthError::MissingTeamId),
    _ => {
      match (var_os("APPLE_API_KEY"), var_os("APPLE_API_ISSUER"), var("APPLE_API_KEY_PATH")) {
        (Some(key_id), Some(issuer), Ok(key_path)) => {
          Ok(tauri_macos_sign::AppleNotarizationCredentials::ApiKey { key_id, key: tauri_macos_sign::ApiKey::Path( key_path.into()), issuer })
        },
        (Some(key_id), Some(issuer), Err(_)) => {
          let mut api_key_file_name = OsString::from("AuthKey_");
          api_key_file_name.push(&key_id);
          api_key_file_name.push(".p8");
          let mut key_path = None;

          let mut search_paths = vec!["./private_keys".into()];
          if let Some(home_dir) = dirs::home_dir() {
            search_paths.push(home_dir.join("private_keys"));
            search_paths.push(home_dir.join(".private_keys"));
            search_paths.push(home_dir.join(".appstoreconnect").join("private_keys"));
          }

          for folder in search_paths {
            if let Some(path) = find_api_key(folder, &api_key_file_name) {
              key_path = Some(path);
              break;
            }
          }

          if let Some(key_path) = key_path {
          Ok(tauri_macos_sign::AppleNotarizationCredentials::ApiKey { key_id, key: tauri_macos_sign::ApiKey::Path(key_path), issuer })
          } else {
            Err(anyhow::anyhow!("could not find API key file. Please set the APPLE_API_KEY_PATH environment variables to the path to the {api_key_file_name:?} file").into())
          }
        }
        _ => Err(anyhow::anyhow!("no APPLE_ID & APPLE_PASSWORD & APPLE_TEAM_ID or APPLE_API_KEY & APPLE_API_ISSUER & APPLE_API_KEY_PATH environment variables found").into())
      }
    }
  }
}

fn find_api_key(folder: PathBuf, file_name: &OsString) -> Option<PathBuf> {
  let path = folder.join(file_name);
  if path.exists() {
    Some(path)
  } else {
    None
  }
}<|MERGE_RESOLUTION|>--- conflicted
+++ resolved
@@ -40,65 +40,11 @@
     keychain.sign(
       &target.path,
       settings.macos().entitlements.as_ref().map(Path::new),
-      target.is_an_executable,
+      target.is_an_executable && settings.macos().hardened_runtime,
     )?;
   }
 
-<<<<<<< HEAD
   Ok(keychain)
-=======
-  if setup_keychain {
-    // delete the keychain again after signing
-    delete_keychain();
-  }
-
-  Ok(())
-}
-
-fn try_sign(
-  path_to_sign: PathBuf,
-  identity: &str,
-  settings: &Settings,
-  is_an_executable: bool,
-  tauri_keychain: bool,
-) -> crate::Result<()> {
-  log::info!(action = "Signing"; "{}", path_to_sign.display());
-
-  let mut args = vec!["--force", "-s", identity];
-
-  if tauri_keychain {
-    args.push("--keychain");
-    args.push(KEYCHAIN_ID);
-  }
-
-  if let Some(entitlements_path) = &settings.macos().entitlements {
-    log::info!("using entitlements file at {}", entitlements_path);
-    args.push("--entitlements");
-    args.push(entitlements_path);
-  }
-
-  // add runtime flag by default
-
-  if is_an_executable && settings.macos().hardened_runtime {
-    args.push("--options");
-    args.push("runtime");
-  }
-
-  Command::new("codesign")
-    .args(args)
-    .arg(path_to_sign)
-    .output_ok()
-    .context("failed to sign app")?;
-
-  Ok(())
-}
-
-#[derive(Deserialize)]
-struct NotarytoolSubmitOutput {
-  id: String,
-  status: String,
-  message: String,
->>>>>>> 6c9e24a6
 }
 
 pub fn notarize(
