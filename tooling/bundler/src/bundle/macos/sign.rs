--- conflicted
+++ resolved
@@ -2,23 +2,12 @@
 // SPDX-License-Identifier: Apache-2.0
 // SPDX-License-Identifier: MIT
 
-<<<<<<< HEAD
+use std::ffi::OsString;
 use std::{fs::File, io::prelude::*, path::PathBuf, process::Command};
 
 use crate::{bundle::common::CommandExt, Settings};
 use anyhow::Context;
 use log::info;
-=======
-use std::{
-  ffi::OsString,
-  fs::File,
-  io::prelude::*,
-  path::PathBuf,
-  process::{Command, Stdio},
-};
-
-use crate::{bundle::common, Settings};
->>>>>>> d4b49d75
 use regex::Regex;
 
 const KEYCHAIN_ID: &str = "tauri-build.keychain";
@@ -30,41 +19,13 @@
 // Then use the value of the base64 in APPLE_CERTIFICATE env variable.
 // You need to set APPLE_CERTIFICATE_PASSWORD to the password you set when youy exported your certificate.
 // https://help.apple.com/xcode/mac/current/#/dev154b28f09 see: `Export a signing certificate`
-<<<<<<< HEAD
-pub fn setup_keychain_if_needed() -> crate::Result<()> {
-  match (
-    std::env::var_os("APPLE_CERTIFICATE"),
-    std::env::var_os("APPLE_CERTIFICATE_PASSWORD"),
-  ) {
-    (Some(certificate_encoded), Some(certificate_password)) => {
-      // we delete any previous version of our keychain if present
-      delete_keychain_if_needed();
-      info!("setup keychain from environment variables...");
-
-      let tmp_dir = tempfile::tempdir()?;
-      let cert_path = tmp_dir
-        .path()
-        .join("cert.p12")
-        .to_string_lossy()
-        .to_string();
-      let cert_path_tmp = tmp_dir
-        .path()
-        .join("cert.p12.tmp")
-        .to_string_lossy()
-        .to_string();
-      let certificate_encoded = certificate_encoded
-        .to_str()
-        .expect("failed to convert APPLE_CERTIFICATE to string")
-        .as_bytes();
-=======
 pub fn setup_keychain(
   certificate_encoded: OsString,
   certificate_password: OsString,
 ) -> crate::Result<()> {
   // we delete any previous version of our keychain if present
   delete_keychain();
-  common::print_info("setup keychain from environment variables...")?;
->>>>>>> d4b49d75
+  info!("setup keychain from environment variables...");
 
   let keychain_list_output = Command::new("security")
     .args(["list-keychain", "-d", "user"])
@@ -86,63 +47,6 @@
     .expect("failed to convert APPLE_CERTIFICATE to string")
     .as_bytes();
 
-<<<<<<< HEAD
-      Command::new("base64")
-        .args(["--decode", "-i", &cert_path_tmp, "-o", &cert_path])
-        .output_ok()
-        .context("failed to decode certificate")?;
-
-      Command::new("security")
-        .args(["create-keychain", "-p", KEYCHAIN_PWD, KEYCHAIN_ID])
-        .output_ok()
-        .context("failed to create keychain")?;
-
-      Command::new("security")
-        .args(["unlock-keychain", "-p", KEYCHAIN_PWD, KEYCHAIN_ID])
-        .output_ok()
-        .context("failed to set unlock keychain")?;
-
-      Command::new("security")
-        .args([
-          "import",
-          &cert_path,
-          "-k",
-          KEYCHAIN_ID,
-          "-P",
-          &certificate_password,
-          "-T",
-          "/usr/bin/codesign",
-          "-T",
-          "/usr/bin/pkgbuild",
-          "-T",
-          "/usr/bin/productbuild",
-        ])
-        .output_ok()
-        .context("failed to import keychain certificate")?;
-
-      Command::new("security")
-        .args(["set-keychain-settings", "-t", "3600", "-u", KEYCHAIN_ID])
-        .output_ok()
-        .context("failed to set keychain settings")?;
-
-      Command::new("security")
-        .args([
-          "set-key-partition-list",
-          "-S",
-          "apple-tool:,apple:,codesign:",
-          "-s",
-          "-k",
-          KEYCHAIN_PWD,
-          KEYCHAIN_ID,
-        ])
-        .output_ok()
-        .context("failed to set keychain settings")?;
-
-      Command::new("security")
-        .args(["list-keychain", "-d", "user", "-s", KEYCHAIN_ID])
-        .output_ok()
-        .context("failed to set default keychain")?;
-=======
   let certificate_password = certificate_password
     .to_str()
     .expect("failed to convert APPLE_CERTIFICATE_PASSWORD to string")
@@ -154,36 +58,22 @@
   let mut tmp_cert = File::create(cert_path_tmp.clone())?;
   tmp_cert.write_all(certificate_encoded)?;
 
-  let decode_certificate = Command::new("base64")
+  Command::new("base64")
     .args(["--decode", "-i", &cert_path_tmp, "-o", &cert_path])
-    .stderr(Stdio::piped())
-    .status()?;
-
-  if !decode_certificate.success() {
-    return Err(anyhow::anyhow!("failed to decode certificate",).into());
-  }
-
-  let create_key_chain = Command::new("security")
+    .output_ok()
+    .context("failed to decode certificate")?;
+
+  Command::new("security")
     .args(["create-keychain", "-p", KEYCHAIN_PWD, KEYCHAIN_ID])
-    .stdout(Stdio::piped())
-    .stderr(Stdio::piped())
-    .status()?;
-
-  if !create_key_chain.success() {
-    return Err(anyhow::anyhow!("failed to create keychain",).into());
-  }
-
-  let unlock_keychain = Command::new("security")
+    .output_ok()
+    .context("failed to create keychain")?;
+
+  Command::new("security")
     .args(["unlock-keychain", "-p", KEYCHAIN_PWD, KEYCHAIN_ID])
-    .stdout(Stdio::piped())
-    .stderr(Stdio::piped())
-    .status()?;
-
-  if !unlock_keychain.success() {
-    return Err(anyhow::anyhow!("failed to set unlock keychain",).into());
-  }
-
-  let import_certificate = Command::new("security")
+    .output_ok()
+    .context("failed to set unlock keychain")?;
+
+  Command::new("security")
     .args([
       "import",
       &cert_path,
@@ -198,30 +88,15 @@
       "-T",
       "/usr/bin/productbuild",
     ])
-    .stderr(Stdio::inherit())
-    .output()?;
-
-  if !import_certificate.status.success() {
-    return Err(
-      anyhow::anyhow!(format!(
-        "failed to import keychain certificate {:?}",
-        std::str::from_utf8(&import_certificate.stdout)
-      ))
-      .into(),
-    );
-  }
-
-  let settings_keychain = Command::new("security")
+    .output_ok()
+    .context("failed to import keychain certificate")?;
+
+  Command::new("security")
     .args(["set-keychain-settings", "-t", "3600", "-u", KEYCHAIN_ID])
-    .stdout(Stdio::piped())
-    .stderr(Stdio::piped())
-    .status()?;
-
-  if !settings_keychain.success() {
-    return Err(anyhow::anyhow!("failed to set keychain settings",).into());
-  }
-
-  let partition_list = Command::new("security")
+    .output_ok()
+    .context("failed to set keychain settings")?;
+
+  Command::new("security")
     .args([
       "set-key-partition-list",
       "-S",
@@ -231,14 +106,8 @@
       KEYCHAIN_PWD,
       KEYCHAIN_ID,
     ])
-    .stdout(Stdio::piped())
-    .stderr(Stdio::piped())
-    .status()?;
->>>>>>> d4b49d75
-
-  if !partition_list.success() {
-    return Err(anyhow::anyhow!("failed to set keychain settings",).into());
-  }
+    .output_ok()
+    .context("failed to set keychain settings")?;
 
   let current_keychains = String::from_utf8_lossy(&keychain_list_output.stdout)
     .split('\n')
@@ -250,17 +119,12 @@
     .filter(|l| !l.is_empty())
     .collect::<Vec<String>>();
 
-  let set_keychain_list_entry = Command::new("security")
+  Command::new("security")
     .args(["list-keychain", "-d", "user", "-s"])
     .args(current_keychains)
     .arg(KEYCHAIN_ID)
-    .stdout(Stdio::piped())
-    .stderr(Stdio::piped())
-    .status()?;
-
-  if !set_keychain_list_entry.success() {
-    return Err(anyhow::anyhow!("failed to list keychain",).into());
-  }
+    .output_ok()
+    .context("failed to list keychain")?;
 
   Ok(())
 }
@@ -270,9 +134,7 @@
   let _ = Command::new("security")
     .arg("delete-keychain")
     .arg(KEYCHAIN_ID)
-    .stdout(Stdio::piped())
-    .stderr(Stdio::piped())
-    .status();
+    .output_ok();
 }
 
 pub fn sign(
@@ -281,17 +143,12 @@
   settings: &Settings,
   is_an_executable: bool,
 ) -> crate::Result<()> {
+  info!(action = "Signing"; "{} with identity \"{}\"", path_to_sign.display(), identity);
+
   let setup_keychain = if let (Some(certificate_encoded), Some(certificate_password)) = (
     std::env::var_os("APPLE_CERTIFICATE"),
     std::env::var_os("APPLE_CERTIFICATE_PASSWORD"),
   ) {
-<<<<<<< HEAD
-    // delete keychain if needed and skip any error
-    let _result = Command::new("security")
-      .arg("delete-keychain")
-      .arg(KEYCHAIN_ID)
-      .output_ok();
-=======
     // setup keychain allow you to import your certificate
     // for CI build
     setup_keychain(certificate_encoded, certificate_password)?;
@@ -311,7 +168,6 @@
   if setup_keychain {
     // delete the keychain again after signing
     delete_keychain();
->>>>>>> d4b49d75
   }
 
   res
@@ -324,8 +180,6 @@
   is_an_executable: bool,
   tauri_keychain: bool,
 ) -> crate::Result<()> {
-  info!(action = "Signing"; "{} with identity \"{}\"", path_to_sign.display(), identity);
-
   let mut args = vec!["--force", "-s", identity];
 
   if tauri_keychain {
