--- conflicted
+++ resolved
@@ -797,17 +797,12 @@
       &(fragment_extensions.clone().into_iter().collect()),
       &msi_output_path,
     )?;
-<<<<<<< HEAD
     fs::rename(&msi_output_path, &msi_path)?;
-    try_sign(&msi_path, settings)?;
-=======
-    rename(&msi_output_path, &msi_path)?;
 
     if settings.can_sign() {
       try_sign(&msi_path, settings)?;
     }
 
->>>>>>> c4410daa
     output_paths.push(msi_path);
   }
 
