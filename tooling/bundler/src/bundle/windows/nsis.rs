// Copyright 2019-2021 Tauri Programme within The Commons Conservancy
// SPDX-License-Identifier: Apache-2.0
// SPDX-License-Identifier: MIT

#[cfg(target_os = "windows")]
use crate::bundle::windows::util::try_sign;
use crate::{
  bundle::{
    common::CommandExt,
    windows::util::{
      download, download_and_verify, extract_zip, remove_unc_lossy, HashAlgorithm,
      NSIS_OUTPUT_FOLDER_NAME, NSIS_UPDATER_OUTPUT_FOLDER_NAME, WEBVIEW2_BOOTSTRAPPER_URL,
      WEBVIEW2_X64_INSTALLER_GUID, WEBVIEW2_X86_INSTALLER_GUID,
    },
  },
  Settings,
};

use anyhow::Context;
use handlebars::{to_json, Handlebars};
use log::{info, warn};
use tauri_utils::{
  config::{NSISInstallerMode, WebviewInstallMode},
  resources::resource_relpath,
};

use std::{
  collections::BTreeMap,
  fs::{copy, create_dir_all, remove_dir_all, rename, write},
  path::{Path, PathBuf},
  process::Command,
};

// URLS for the NSIS toolchain.
#[cfg(target_os = "windows")]
const NSIS_URL: &str =
  "https://sourceforge.net/projects/nsis/files/NSIS%203/3.08/nsis-3.08.zip/download";
#[cfg(target_os = "windows")]
const NSIS_SHA1: &str = "057e83c7d82462ec394af76c87d06733605543d4";
const NSIS_APPLICATIONID_URL: &str = "https://github.com/tauri-apps/binary-releases/releases/download/nsis-plugins-v0/NSIS-ApplicationID.zip";
const NSIS_TAURI_UTILS: &str =
  "https://github.com/tauri-apps/nsis-tauri-utils/releases/download/nsis_tauri_utils-v0.1.0/nsis_tauri_utils.dll";
const NSIS_TAURI_UTILS_SHA1: &str = "BA62B7A7B41063ECAA97FEBC0723CD36D6BCF92A";

#[cfg(target_os = "windows")]
const NSIS_REQUIRED_FILES: &[&str] = &[
  "makensis.exe",
  "Bin/makensis.exe",
  "Stubs/lzma-x86-unicode",
  "Stubs/lzma_solid-x86-unicode",
  "Plugins/x86-unicode/ApplicationID.dll",
  "Plugins/x86-unicode/nsis_tauri_utils.dll",
  "Include/MUI2.nsh",
  "Include/FileFunc.nsh",
  "Include/x64.nsh",
  "Include/nsDialogs.nsh",
  "Include/WinMessages.nsh",
];
#[cfg(not(target_os = "windows"))]
const NSIS_REQUIRED_FILES: &[&str] = &[
  "Plugins/x86-unicode/ApplicationID.dll",
  "Plugins/x86-unicode/nsis_tauri_utils.dll",
];

/// Runs all of the commands to build the NSIS installer.
/// Returns a vector of PathBuf that shows where the NSIS installer was created.
pub fn bundle_project(settings: &Settings, updater: bool) -> crate::Result<Vec<PathBuf>> {
  let tauri_tools_path = dirs_next::cache_dir().unwrap().join("tauri");
  let nsis_toolset_path = tauri_tools_path.join("NSIS");

  if !nsis_toolset_path.exists() {
    get_and_extract_nsis(&nsis_toolset_path, &tauri_tools_path)?;
  } else if NSIS_REQUIRED_FILES
    .iter()
    .any(|p| !nsis_toolset_path.join(p).exists())
  {
    warn!("NSIS directory is missing some files. Recreating it.");
    std::fs::remove_dir_all(&nsis_toolset_path)?;
    get_and_extract_nsis(&nsis_toolset_path, &tauri_tools_path)?;
  }

  build_nsis_app_installer(settings, &nsis_toolset_path, &tauri_tools_path, updater)
}

// Gets NSIS and verifies the download via Sha1
fn get_and_extract_nsis(nsis_toolset_path: &Path, _tauri_tools_path: &Path) -> crate::Result<()> {
  info!("Verifying NSIS package");

  #[cfg(target_os = "windows")]
  {
    let data = download_and_verify(NSIS_URL, NSIS_SHA1, HashAlgorithm::Sha1)?;
    info!("extracting NSIS");
    extract_zip(&data, _tauri_tools_path)?;
    rename(_tauri_tools_path.join("nsis-3.08"), nsis_toolset_path)?;
  }

  let nsis_plugins = nsis_toolset_path.join("Plugins");

  let data = download(NSIS_APPLICATIONID_URL)?;
  info!("extracting NSIS ApplicationID plugin");
  extract_zip(&data, &nsis_plugins)?;
  copy(
    nsis_plugins
      .join("ReleaseUnicode")
      .join("ApplicationID.dll"),
    nsis_plugins.join("x86-unicode").join("ApplicationID.dll"),
  )?;

  let data = download_and_verify(NSIS_TAURI_UTILS, NSIS_TAURI_UTILS_SHA1, HashAlgorithm::Sha1)?;
  write(
    nsis_plugins
      .join("x86-unicode")
      .join("nsis_tauri_utils.dll"),
    data,
  )?;

  Ok(())
}

fn build_nsis_app_installer(
  settings: &Settings,
  _nsis_toolset_path: &Path,
  tauri_tools_path: &Path,
  updater: bool,
) -> crate::Result<Vec<PathBuf>> {
  let arch = match settings.binary_arch() {
    "x86_64" => "x64",
    "x86" => "x86",
    target => {
      return Err(crate::Error::ArchError(format!(
        "unsupported target: {}",
        target
      )))
    }
  };

  info!("Target: {}", arch);

  #[cfg(target_os = "windows")]
  {
    let main_binary = settings
      .binaries()
      .iter()
      .find(|bin| bin.main())
      .ok_or_else(|| anyhow::anyhow!("Failed to get main binary"))?;
    let app_exe_source = settings.binary_path(main_binary);
    try_sign(&app_exe_source, settings)?;
  }

  #[cfg(not(target_os = "windows"))]
  info!("Code signing is currently only supported on Windows hosts, skipping...");

  let output_path = settings.project_out_directory().join("nsis").join(arch);
  if output_path.exists() {
    remove_dir_all(&output_path)?;
  }
  create_dir_all(&output_path)?;

  let mut data = BTreeMap::new();

  let bundle_id = settings.bundle_identifier();
  let manufacturer = bundle_id.split('.').nth(1).unwrap_or(bundle_id);

  #[cfg(not(target_os = "windows"))]
  {
    let mut dir = dirs_next::cache_dir().unwrap();
    dir.extend(["tauri", "NSIS", "Plugins", "x86-unicode"]);
    data.insert("additional_plugins_path", to_json(dir));
  }

  data.insert("arch", to_json(arch));
  data.insert("bundle_id", to_json(bundle_id));
  data.insert("manufacturer", to_json(manufacturer));
  data.insert("product_name", to_json(settings.product_name()));

  let version = settings.version_string();
  data.insert("version", to_json(version));

  data.insert(
    "allow_downgrades",
    to_json(settings.windows().allow_downgrades),
  );

  let mut install_mode = NSISInstallerMode::CurrentUser;
  let mut languages = vec!["English".into()];
  if let Some(nsis) = &settings.windows().nsis {
    install_mode = nsis.install_mode;
    if let Some(langs) = &nsis.languages {
      languages.clear();
      languages.extend_from_slice(langs);
    }
    if let Some(license) = &nsis.license {
      data.insert(
        "license",
        to_json(remove_unc_lossy(license.canonicalize()?)),
      );
    }
    if let Some(installer_icon) = &nsis.installer_icon {
      data.insert(
        "installer_icon",
        to_json(remove_unc_lossy(installer_icon.canonicalize()?)),
      );
    }
    if let Some(header_image) = &nsis.header_image {
      data.insert(
        "header_image",
        to_json(remove_unc_lossy(header_image.canonicalize()?)),
      );
    }
    if let Some(sidebar_image) = &nsis.sidebar_image {
      data.insert(
        "sidebar_image",
        to_json(remove_unc_lossy(sidebar_image.canonicalize()?)),
      );
    }

    data.insert(
      "display_language_selector",
      to_json(nsis.display_language_selector && languages.len() > 1),
    );
  }
  data.insert(
    "install_mode",
    to_json(match install_mode {
      NSISInstallerMode::CurrentUser => "currentUser",
      NSISInstallerMode::PerMachine => "perMachine",
      NSISInstallerMode::Both => "both",
    }),
  );
  data.insert("languages", to_json(languages.clone()));

  let main_binary = settings
    .binaries()
    .iter()
    .find(|bin| bin.main())
    .ok_or_else(|| anyhow::anyhow!("Failed to get main binary"))?;
  data.insert(
    "main_binary_name",
    to_json(main_binary.name().replace(".exe", "")),
  );
  data.insert(
    "main_binary_path",
    to_json(settings.binary_path(main_binary).with_extension("exe")),
  );

  let out_file = "nsis-output.exe";
  data.insert("out_file", to_json(out_file));

  let resources = generate_resource_data(settings)?;
  data.insert("resources", to_json(resources));

  let binaries = generate_binaries_data(settings)?;
  data.insert("binaries", to_json(binaries));

  let silent_webview2_install = if let WebviewInstallMode::DownloadBootstrapper { silent }
  | WebviewInstallMode::EmbedBootstrapper { silent }
  | WebviewInstallMode::OfflineInstaller { silent } =
    settings.windows().webview_install_mode
  {
    silent
  } else {
    true
  };

  let webview2_install_mode = if updater {
    WebviewInstallMode::DownloadBootstrapper {
      silent: silent_webview2_install,
    }
  } else {
    let mut webview_install_mode = settings.windows().webview_install_mode.clone();
    if let Some(fixed_runtime_path) = settings.windows().webview_fixed_runtime_path.clone() {
      webview_install_mode = WebviewInstallMode::FixedRuntime {
        path: fixed_runtime_path,
      };
    } else if let Some(wix) = &settings.windows().wix {
      if wix.skip_webview_install {
        webview_install_mode = WebviewInstallMode::Skip;
      }
    }
    webview_install_mode
  };

  let webview2_installer_args = to_json(if silent_webview2_install {
    "/silent"
  } else {
    ""
  });

  data.insert("webview2_installer_args", to_json(webview2_installer_args));
  data.insert(
    "install_webview2_mode",
    to_json(match webview2_install_mode {
      WebviewInstallMode::DownloadBootstrapper { silent: _ } => "downloadBootstrapper",
      WebviewInstallMode::EmbedBootstrapper { silent: _ } => "embedBootstrapper",
      WebviewInstallMode::OfflineInstaller { silent: _ } => "offlineInstaller",
      _ => "",
    }),
  );

  match webview2_install_mode {
    WebviewInstallMode::EmbedBootstrapper { silent: _ } => {
      let webview2_bootstrapper_path = tauri_tools_path.join("MicrosoftEdgeWebview2Setup.exe");
      std::fs::write(
        &webview2_bootstrapper_path,
        download(WEBVIEW2_BOOTSTRAPPER_URL)?,
      )?;
      data.insert(
        "webview2_bootstrapper_path",
        to_json(webview2_bootstrapper_path),
      );
    }
    WebviewInstallMode::OfflineInstaller { silent: _ } => {
      let guid = if arch == "x64" {
        WEBVIEW2_X64_INSTALLER_GUID
      } else {
        WEBVIEW2_X86_INSTALLER_GUID
      };
      let offline_installer_path = tauri_tools_path
        .join("Webview2OfflineInstaller")
        .join(guid)
        .join(arch);
      create_dir_all(&offline_installer_path)?;
      let webview2_installer_path =
        offline_installer_path.join("MicrosoftEdgeWebView2RuntimeInstaller.exe");
      if !webview2_installer_path.exists() {
        std::fs::write(
          &webview2_installer_path,
          download(
            &format!("https://msedge.sf.dl.delivery.mp.microsoft.com/filestreamingservice/files/{}/MicrosoftEdgeWebView2RuntimeInstaller{}.exe",
              guid,
              arch.to_uppercase(),
            ),
          )?,
        )?;
      }
      data.insert("webview2_installer_path", to_json(webview2_installer_path));
    }
    _ => {}
  }

  let mut handlebars = Handlebars::new();
  handlebars
    .register_template_string("installer.nsi", include_str!("./templates/installer.nsi"))
    .map_err(|e| e.to_string())
    .expect("Failed to setup handlebar template");
  let installer_nsi_path = output_path.join("installer.nsi");
  write(
    &installer_nsi_path,
    encoding_rs::UTF_8
      .encode(handlebars.render("installer.nsi", &data)?.as_str())
      .0,
  )?;

  for lang in languages {
    if let Some((data, encoding)) = get_lang_data(&lang) {
      write(
        output_path.join(lang).with_extension("nsh"),
        encoding.encode(data).0,
      )?;
    } else {
      return Err(
        anyhow::anyhow!("Language {lang} not implemented. If it is a valid language listed on <https://github.com/kichik/nsis/tree/9465c08046f00ccb6eda985abbdbf52c275c6c4d/Contrib/Language%20files>, please open a Tauri feature request")
          .into()
      );
    }
  }

  let package_base_name = format!(
    "{}_{}_{}-setup",
    main_binary.name().replace(".exe", ""),
    settings.version_string(),
    arch,
  );

  let nsis_output_path = output_path.join(out_file);
  let nsis_installer_path = settings.project_out_directory().to_path_buf().join(format!(
    "bundle/{}/{}.exe",
    if updater {
      NSIS_UPDATER_OUTPUT_FOLDER_NAME
    } else {
      NSIS_OUTPUT_FOLDER_NAME
    },
    package_base_name
  ));
  create_dir_all(nsis_installer_path.parent().unwrap())?;

  info!(action = "Running"; "makensis.exe to produce {}", nsis_installer_path.display());

  #[cfg(target_os = "windows")]
  let mut nsis_cmd = Command::new(_nsis_toolset_path.join("makensis.exe"));
  #[cfg(not(target_os = "windows"))]
  let mut nsis_cmd = Command::new("makensis");

  nsis_cmd
    .arg(match settings.log_level() {
      log::Level::Error => "-V1",
      log::Level::Warn => "-V2",
      log::Level::Info => "-V3",
      _ => "-V4",
    })
    .arg(installer_nsi_path)
    .current_dir(output_path)
    .piped()
    .context("error running makensis.exe")?;

  rename(nsis_output_path, &nsis_installer_path)?;

  // Code signing is currently only supported on Windows hosts
  #[cfg(target_os = "windows")]
  try_sign(&nsis_installer_path, settings)?;

  Ok(vec![nsis_installer_path])
}

/// BTreeMap<OriginalPath, (ParentOfTargetPath, TargetPath)>
type ResourcesMap = BTreeMap<PathBuf, (String, PathBuf)>;
fn generate_resource_data(settings: &Settings) -> crate::Result<ResourcesMap> {
  let mut resources = ResourcesMap::new();
  let cwd = std::env::current_dir()?;

  let mut added_resources = Vec::new();

  for src in settings.resource_files() {
    let src = src?;
    let resource_path = remove_unc_lossy(cwd.join(&src).canonicalize()?);

    // In some glob resource paths like `assets/**/*` a file might appear twice
    // because the `tauri_utils::resources::ResourcePaths` iterator also reads a directory
    // when it finds one. So we must check it before processing the file.
    if added_resources.contains(&resource_path) {
      continue;
    }
    added_resources.push(resource_path.clone());

    let target_path = resource_relpath(&src);
    resources.insert(
      resource_path,
      (
        target_path
          .parent()
          .map(|p| p.to_string_lossy().to_string())
          .unwrap_or_default(),
        target_path,
      ),
    );
  }

  Ok(resources)
}

/// BTreeMap<OriginalPath, TargetFileName>
type BinariesMap = BTreeMap<PathBuf, String>;
fn generate_binaries_data(settings: &Settings) -> crate::Result<BinariesMap> {
  let mut binaries = BinariesMap::new();
  let cwd = std::env::current_dir()?;

  for src in settings.external_binaries() {
    let src = src?;
    let binary_path = remove_unc_lossy(cwd.join(&src).canonicalize()?);
    let dest_filename = src
      .file_name()
      .expect("failed to extract external binary filename")
      .to_string_lossy()
      .replace(&format!("-{}", settings.target()), "");
    binaries.insert(binary_path, dest_filename);
  }

  for bin in settings.binaries() {
    if !bin.main() {
      let bin_path = settings.binary_path(bin);
      binaries.insert(
        bin_path.clone(),
        bin_path
          .file_name()
          .expect("failed to extract external binary filename")
          .to_string_lossy()
          .to_string(),
      );
    }
  }

  Ok(binaries)
}

fn get_lang_data(lang: &str) -> Option<(&'static str, &'static encoding_rs::Encoding)> {
  use encoding_rs::*;
  match lang.to_lowercase().as_str() {
    "arabic" => Some((
      include_str!("./templates/nsis-languages/Arabic.nsh"),
      UTF_16LE,
    )),
    "english" => Some((
      include_str!("./templates/nsis-languages/English.nsh"),
      UTF_8,
    )),
    "portuguesebr" => Some((
      include_str!("./templates/nsis-languages/PortugueseBR.nsh"),
      UTF_8,
    )),
<<<<<<< HEAD
    "french" => Some((
      include_str!("./templates/nsis-languages/French.nsh"),
=======
    "tradchinese" => Some((
      include_str!("./templates/nsis-languages/TradChinese.nsh"),
      UTF_8,
    )),
    "simpchinese" => Some((
      include_str!("./templates/nsis-languages/SimpChinese.nsh"),
>>>>>>> f29c56da
      UTF_8,
    )),
    _ => None,
  }
}<|MERGE_RESOLUTION|>--- conflicted
+++ resolved
@@ -497,17 +497,16 @@
       include_str!("./templates/nsis-languages/PortugueseBR.nsh"),
       UTF_8,
     )),
-<<<<<<< HEAD
-    "french" => Some((
-      include_str!("./templates/nsis-languages/French.nsh"),
-=======
     "tradchinese" => Some((
       include_str!("./templates/nsis-languages/TradChinese.nsh"),
       UTF_8,
     )),
     "simpchinese" => Some((
       include_str!("./templates/nsis-languages/SimpChinese.nsh"),
->>>>>>> f29c56da
+      UTF_8,
+    )),
+    "french" => Some((
+      include_str!("./templates/nsis-languages/French.nsh"),
       UTF_8,
     )),
     _ => None,
