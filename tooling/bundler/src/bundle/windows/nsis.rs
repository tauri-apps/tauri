--- conflicted
+++ resolved
@@ -221,25 +221,6 @@
     data.insert("license", to_json(license_file_with_bom));
   }
 
-<<<<<<< HEAD
-  let mut install_mode = NSISInstallerMode::CurrentUser;
-  let mut languages = vec!["English".into()];
-  let mut custom_template_path = None;
-  let mut custom_language_files = None;
-  if let Some(nsis) = &settings.windows().nsis {
-    custom_template_path.clone_from(&nsis.template);
-    custom_language_files.clone_from(&nsis.custom_language_files);
-    install_mode = nsis.install_mode;
-    if let Some(langs) = &nsis.languages {
-      languages.clear();
-      languages.extend_from_slice(langs);
-    }
-
-    if let Some(start_menu_folder) = &nsis.start_menu_folder {
-      data.insert("start_menu_folder", to_json(start_menu_folder));
-    }
-
-=======
   let nsis = settings.windows().nsis.as_ref();
 
   let custom_template_path = nsis.as_ref().and_then(|n| n.template.clone());
@@ -250,7 +231,6 @@
     .unwrap_or(NSISInstallerMode::CurrentUser);
 
   if let Some(nsis) = nsis {
->>>>>>> 3fd84cb3
     if let Some(installer_icon) = &nsis.installer_icon {
       data.insert(
         "installer_icon",
