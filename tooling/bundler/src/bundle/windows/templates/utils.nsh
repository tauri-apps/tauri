--- conflicted
+++ resolved
@@ -117,7 +117,21 @@
   ${EndIf}
 !macroend
 
-<<<<<<< HEAD
+; Set target path for a .lnk shortcut
+!macro SetShortcutTarget shortcut target
+  !insertmacro ComHlpr_CreateInProcInstance ${CLSID_ShellLink} ${IID_IShellLink} r0 ""
+  ${If} $0 P<> 0
+    ${IUnknown::QueryInterface} $0 '("${IID_IPersistFile}",.r1)'
+    ${If} $1 P<> 0
+      ${IPersistFile::Load} $1 '("${shortcut}", ${STGM_READWRITE})'
+      ${IShellLink::SetPath} $0 '(w "${target}")'
+      ${IPersistFile::Save} $1 '("${shortcut}",1)'
+      ${IUnknown::Release} $1 ""
+    ${EndIf}
+    ${IUnknown::Release} $0 ""
+  ${EndIf}
+!macroend
+
 ; Run program as unelevated
 ;
 ; Ported from https://devblogs.microsoft.com/oldnewthing/20190425-00/?p=102443
@@ -222,19 +236,4 @@
   Push "${program} ${args}"
   Push "${program}"
   Call _RunAsUser
-=======
-; Set target path for a .lnk shortcut
-!macro SetShortcutTarget shortcut target
-  !insertmacro ComHlpr_CreateInProcInstance ${CLSID_ShellLink} ${IID_IShellLink} r0 ""
-  ${If} $0 P<> 0
-    ${IUnknown::QueryInterface} $0 '("${IID_IPersistFile}",.r1)'
-    ${If} $1 P<> 0
-      ${IPersistFile::Load} $1 '("${shortcut}", ${STGM_READWRITE})'
-      ${IShellLink::SetPath} $0 '(w "${target}")'
-      ${IPersistFile::Save} $1 '("${shortcut}",1)'
-      ${IUnknown::Release} $1 ""
-    ${EndIf}
-    ${IUnknown::Release} $0 ""
-  ${EndIf}
->>>>>>> e6e17ad1
 !macroend