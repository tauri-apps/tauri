// Copyright 2019-2021 Tauri Programme within The Commons Conservancy
// SPDX-License-Identifier: Apache-2.0
// SPDX-License-Identifier: MIT

use super::{
  common,
  path_utils::{copy_file, FileOpts},
  settings::Settings,
};

use handlebars::{to_json, Handlebars};
use regex::Regex;
use serde::Serialize;
use sha2::Digest;
use uuid::Uuid;
use zip::ZipArchive;

use std::{
  collections::BTreeMap,
  fs::{create_dir_all, remove_dir_all, write, File},
  io::{Cursor, Read, Write},
  path::{Path, PathBuf},
  process::{Command, Stdio},
};

use bitness::{self, Bitness};
use winreg::{
  enums::{HKEY_LOCAL_MACHINE, KEY_READ, KEY_WOW64_32KEY},
  RegKey,
};

// URLS for the WIX toolchain.  Can be used for crossplatform compilation.
pub const WIX_URL: &str =
  "https://github.com/wixtoolset/wix3/releases/download/wix3112rtm/wix311-binaries.zip";
pub const WIX_SHA256: &str = "2c1888d5d1dba377fc7fa14444cf556963747ff9a0a289a3599cf09da03b9e2e";

// For Cross Platform Complilation.

// const VC_REDIST_X86_URL: &str =
//     "https://download.visualstudio.microsoft.com/download/pr/c8edbb87-c7ec-4500-a461-71e8912d25e9/99ba493d660597490cbb8b3211d2cae4/vc_redist.x86.exe";

// const VC_REDIST_X86_SHA256: &str =
//   "3a43e8a55a3f3e4b73d01872c16d47a19dd825756784f4580187309e7d1fcb74";

// const VC_REDIST_X64_URL: &str =
//     "https://download.visualstudio.microsoft.com/download/pr/9e04d214-5a9d-4515-9960-3d71398d98c3/1e1e62ab57bbb4bf5199e8ce88f040be/vc_redist.x64.exe";

// const VC_REDIST_X64_SHA256: &str =
//   "d6cd2445f68815fe02489fafe0127819e44851e26dfbe702612bc0d223cbbc2b";

// A v4 UUID that was generated specifically for tauri-bundler, to be used as a
// namespace for generating v5 UUIDs from bundle identifier strings.
const UUID_NAMESPACE: [u8; 16] = [
  0xfd, 0x85, 0x95, 0xa8, 0x17, 0xa3, 0x47, 0x4e, 0xa6, 0x16, 0x76, 0x14, 0x8d, 0xfa, 0x0c, 0x7b,
];

/// Mapper between a resource directory name and its ResourceDirectory descriptor.
type ResourceMap = BTreeMap<String, ResourceDirectory>;

/// A binary to bundle with WIX.
/// External binaries or additional project binaries are represented with this data structure.
/// This data structure is needed because WIX requires each path to have its own `id` and `guid`.
#[derive(Serialize)]
struct Binary {
  /// the GUID to use on the WIX XML.
  guid: String,
  /// the id to use on the WIX XML.
  id: String,
  /// the binary path.
  path: String,
}

/// A Resource file to bundle with WIX.
/// This data structure is needed because WIX requires each path to have its own `id` and `guid`.
#[derive(Serialize, Clone)]
struct ResourceFile {
  /// the GUID to use on the WIX XML.
  guid: String,
  /// the id to use on the WIX XML.
  id: String,
  /// the file path.
  path: String,
}

/// A resource directory to bundle with WIX.
/// This data structure is needed because WIX requires each path to have its own `id` and `guid`.
#[derive(Serialize)]
struct ResourceDirectory {
  /// the directory name of the described resource.
  name: String,
  /// the files of the described resource directory.
  files: Vec<ResourceFile>,
  /// the directories that are children of the described resource directory.
  directories: Vec<ResourceDirectory>,
}

pub struct SignParams {
  pub digest_algorithm: String,
  pub certificate_thumbprint: String,
  pub timestamp_url: Option<String>,
}

impl ResourceDirectory {
  /// Adds a file to this directory descriptor.
  fn add_file(&mut self, file: ResourceFile) {
    self.files.push(file);
  }

  /// Generates the wix XML string to bundle this directory resources recursively
  fn get_wix_data(self) -> crate::Result<(String, Vec<String>)> {
    let mut files = String::from("");
    let mut file_ids = Vec::new();
    for file in self.files {
      file_ids.push(file.id.clone());
      files.push_str(
        format!(
          r#"<Component Id="{id}" Guid="{guid}" Win64="$(var.Win64)" KeyPath="yes"><File Id="PathFile_{id}" Source="{path}" /></Component>"#,
          id = file.id,
          guid = file.guid,
          path = file.path
        ).as_str()
      );
    }
    let mut directories = String::from("");
    for directory in self.directories {
      let (wix_string, ids) = directory.get_wix_data()?;
      for id in ids {
        file_ids.push(id)
      }
      directories.push_str(wix_string.as_str());
    }
    let wix_string = if self.name.is_empty() {
      format!("{}{}", files, directories)
    } else {
      format!(
        r#"<Directory Id="{name}" Name="{name}">{contents}</Directory>"#,
        name = self.name,
        contents = format!("{}{}", files, directories)
      )
    };

    Ok((wix_string, file_ids))
  }
}

/// Copies the icon to the binary path, under the `resources` folder,
/// and returns the path to the file.
fn copy_icon(settings: &Settings) -> crate::Result<PathBuf> {
  let base_dir = settings.project_out_directory();

  let resource_dir = base_dir.join("resources");
  std::fs::create_dir_all(&resource_dir)?;
  let icon_target_path = resource_dir.join("icon.ico");

  let icon_path = std::env::current_dir()?.join("icons").join("icon.ico");

  copy_file(
    icon_path,
    &icon_target_path,
    &FileOpts {
      overwrite: true,
      ..Default::default()
    },
  )?;

  Ok(icon_target_path)
}

/// Function used to download Wix and VC_REDIST. Checks SHA256 to verify the download.
fn download_and_verify(url: &str, hash: &str) -> crate::Result<Vec<u8>> {
  common::print_info(format!("Downloading {}", url).as_str())?;

  let response = attohttpc::get(url).send()?;

  let data: Vec<u8> = response.bytes()?;

  common::print_info("validating hash")?;

  let mut hasher = sha2::Sha256::new();
  hasher.update(&data);

  let url_hash = hasher.finalize().to_vec();
  let expected_hash = hex::decode(hash)?;

  if expected_hash == url_hash {
    Ok(data)
  } else {
    Err(crate::Error::HashError)
  }
}

/// The installer directory of the app.
fn app_installer_dir(settings: &Settings) -> crate::Result<PathBuf> {
  let arch = match settings.binary_arch() {
    "x86" => "x86",
    "x86_64" => "x64",
    target => {
      return Err(crate::Error::ArchError(format!(
        "Unsupported architecture: {}",
        target
      )))
    }
  };

  let package_base_name = format!(
    "{}_{}_{}",
    settings.main_binary_name().replace(".exe", ""),
    settings.version_string(),
    arch
  );

  Ok(
    settings
      .project_out_directory()
      .to_path_buf()
      .join(format!("bundle/msi/{}.msi", package_base_name)),
  )
}

/// Extracts the zips from Wix and VC_REDIST into a useable path.
fn extract_zip(data: &[u8], path: &Path) -> crate::Result<()> {
  let cursor = Cursor::new(data);

  let mut zipa = ZipArchive::new(cursor)?;

  for i in 0..zipa.len() {
    let mut file = zipa.by_index(i)?;
    let dest_path = path.join(file.name());
    let parent = dest_path.parent().expect("Failed to get parent");

    if !parent.exists() {
      create_dir_all(parent)?;
    }

    let mut buff: Vec<u8> = Vec::new();
    file.read_to_end(&mut buff)?;
    let mut fileout = File::create(dest_path).expect("Failed to open file");

    fileout.write_all(&buff)?;
  }

  Ok(())
}

/// Generates the UUID for the Wix template.
fn generate_package_guid(settings: &Settings) -> Uuid {
  generate_guid(settings.bundle_identifier().as_bytes())
}

/// Generates a GUID.
fn generate_guid(key: &[u8]) -> Uuid {
  let namespace = Uuid::from_bytes(UUID_NAMESPACE);
  Uuid::new_v5(&namespace, key)
}

// Specifically goes and gets Wix and verifies the download via Sha256
pub fn get_and_extract_wix(path: &Path) -> crate::Result<()> {
  common::print_info("Verifying wix package")?;

  let data = download_and_verify(WIX_URL, WIX_SHA256)?;

  common::print_info("extracting WIX")?;

  extract_zip(&data, path)
}

/// Runs the Candle.exe executable for Wix. Candle parses the wxs file and generates the code for building the installer.
fn run_candle(
  settings: &Settings,
  wix_toolset_path: &Path,
  cwd: &Path,
  wxs_file_path: &Path,
) -> crate::Result<()> {
  let arch = match settings.binary_arch() {
    "x86_64" => "x64",
    "x86" => "x86",
    target => {
      return Err(crate::Error::ArchError(format!(
        "unsupported target: {}",
        target
      )))
    }
  };

  let main_binary = settings
    .binaries()
    .iter()
    .find(|bin| bin.main())
    .ok_or_else(|| anyhow::anyhow!("Failed to get main binary"))?;

  let args = vec![
    "-arch".to_string(),
    arch.to_string(),
    wxs_file_path.to_string_lossy().to_string(),
    format!(
      "-dSourceDir={}",
      settings.binary_path(main_binary).display()
    ),
  ];

  let candle_exe = wix_toolset_path.join("candle.exe");
  common::print_info(format!("running candle for {:?}", wxs_file_path).as_str())?;

  let mut cmd = Command::new(&candle_exe);
  cmd.args(&args).stdout(Stdio::piped()).current_dir(cwd);

  common::print_info("running candle.exe")?;
  common::execute_with_verbosity(&mut cmd, &settings).map_err(|_| {
    crate::Error::ShellScriptError(format!(
      "error running candle.exe{}",
      if settings.is_verbose() {
        ""
      } else {
        ", try running with --verbose to see command output"
      }
    ))
  })
}

/// Runs the Light.exe file. Light takes the generated code from Candle and produces an MSI Installer.
fn run_light(
  wix_toolset_path: &Path,
  build_path: &Path,
  wixobjs: &[&str],
  output_path: &Path,
  settings: &Settings,
) -> crate::Result<PathBuf> {
  let light_exe = wix_toolset_path.join("light.exe");

  let mut args: Vec<String> = vec![
    "-ext".to_string(),
    "WixUIExtension".to_string(),
    "-o".to_string(),
    output_path.display().to_string(),
  ];

  for p in wixobjs {
    args.push((*p).to_string());
  }

  let mut cmd = Command::new(&light_exe);
  cmd
    .args(&args)
    .stdout(Stdio::piped())
    .current_dir(build_path);

  common::print_info(format!("running light to produce {}", output_path.display()).as_str())?;
  common::execute_with_verbosity(&mut cmd, &settings)
    .map(|_| output_path.to_path_buf())
    .map_err(|_| {
      crate::Error::ShellScriptError(format!(
        "error running light.exe{}",
        if settings.is_verbose() {
          ""
        } else {
          ", try running with --verbose to see command output"
        }
      ))
    })
}

// fn get_icon_data() -> crate::Result<()> {
//   Ok(())
// }

// Entry point for bundling and creating the MSI installer. For now the only supported platform is Windows x64.
pub fn build_wix_app_installer(
  settings: &Settings,
  wix_toolset_path: &Path,
) -> crate::Result<PathBuf> {
  let arch = match settings.binary_arch() {
    "x86_64" => "x64",
    "x86" => "x86",
    target => {
      return Err(crate::Error::ArchError(format!(
        "unsupported target: {}",
        target
      )))
    }
  };

  // target only supports x64.
  common::print_info(format!("Target: {}", arch).as_str())?;

  let main_binary = settings
    .binaries()
    .iter()
    .find(|bin| bin.main())
    .ok_or_else(|| anyhow::anyhow!("Failed to get main binary"))?;
  let app_exe_source = settings.binary_path(main_binary);

  if let Some(certificate_thumbprint) = &settings.windows().certificate_thumbprint {
    common::print_info("signing app")?;
    sign(
      &app_exe_source,
      &SignParams {
        digest_algorithm: settings
          .windows()
          .digest_algorithm
          .as_ref()
          .map(|algorithm| algorithm.to_string())
          .unwrap_or_else(|| "sha256".to_string()),
        certificate_thumbprint: certificate_thumbprint.to_string(),
        timestamp_url: match &settings.windows().timestamp_url {
          Some(url) => Some(url.to_string()),
          None => None,
        },
      },
    )?;
  }

  let output_path = settings.project_out_directory().join("wix").join(arch);

  let mut data = BTreeMap::new();

  data.insert("product_name", to_json(settings.product_name()));
  data.insert("version", to_json(settings.version_string()));
  let manufacturer = settings.bundle_identifier().to_string();
  data.insert("manufacturer", to_json(manufacturer.as_str()));
  let upgrade_code = Uuid::new_v5(
    &Uuid::NAMESPACE_DNS,
    format!("{}.app.x64", &settings.main_binary_name()).as_bytes(),
  )
  .to_string();

  data.insert("upgrade_code", to_json(&upgrade_code.as_str()));

  let path_guid = generate_package_guid(settings).to_string();
  data.insert("path_component_guid", to_json(&path_guid.as_str()));

  let shortcut_guid = generate_package_guid(settings).to_string();
  data.insert("shortcut_guid", to_json(&shortcut_guid.as_str()));

  let app_exe_name = settings.main_binary_name().to_string();
  data.insert("app_exe_name", to_json(&app_exe_name));

  let binaries = generate_binaries_data(&settings)?;

  let binaries_json = to_json(&binaries);
  data.insert("binaries", binaries_json);

  let resources = generate_resource_data(&settings)?;
  let mut resources_wix_string = String::from("");
  let mut files_ids = Vec::new();
  for (_, dir) in resources {
    let (wix_string, ids) = dir.get_wix_data()?;
    resources_wix_string.push_str(wix_string.as_str());
    for id in ids {
      files_ids.push(id);
    }
  }

  data.insert("resources", to_json(resources_wix_string));
  data.insert("resource_file_ids", to_json(files_ids));

  let merge_modules = get_merge_modules(&settings)?;
  data.insert("merge_modules", to_json(merge_modules));

  data.insert("app_exe_source", to_json(&app_exe_source));

  // copy icon from $CWD/icons/icon.ico folder to resource folder near msi
  let icon_path = copy_icon(&settings)?;

  data.insert("icon_path", to_json(icon_path));

  let mut fragment_paths = Vec::new();
<<<<<<< HEAD
  let mut install_webview = true;
=======
  let mut handlebars = Handlebars::new();
  let mut has_custom_template = false;
>>>>>>> ebe755ac

  if let Some(wix) = &settings.windows().wix {
    data.insert("component_group_refs", to_json(&wix.component_group_refs));
    data.insert("component_refs", to_json(&wix.component_refs));
    data.insert("feature_group_refs", to_json(&wix.feature_group_refs));
    data.insert("feature_refs", to_json(&wix.feature_refs));
    data.insert("merge_refs", to_json(&wix.merge_refs));
    fragment_paths = wix.fragment_paths.clone();
<<<<<<< HEAD
    install_webview = !wix.skip_webview_install;
  }

  if install_webview {
    data.insert("install_webview", to_json(true));
=======

    if let Some(temp_path) = &wix.template {
      let template = std::fs::read_to_string(temp_path)?;
      handlebars
        .register_template_string("main.wxs", &template)
        .or_else(|e| Err(e.to_string()))
        .expect("Failed to setup custom handlebar template");
      has_custom_template = true;
    }
>>>>>>> ebe755ac
  }

  if !has_custom_template {
    handlebars
      .register_template_string("main.wxs", include_str!("templates/main.wxs"))
      .map_err(|e| e.to_string())
      .expect("Failed to setup handlebar template");
  };

  if output_path.exists() {
    remove_dir_all(&output_path)?;
  }

  create_dir_all(&output_path)?;

  let main_wxs_path = output_path.join("main.wxs");
  write(&main_wxs_path, handlebars.render("main.wxs", &data)?)?;

  let mut candle_inputs = vec!["main.wxs".into()];

  let current_dir = std::env::current_dir()?;
  for fragment_path in fragment_paths {
    candle_inputs.push(current_dir.join(fragment_path));
  }

  for wxs in &candle_inputs {
    run_candle(settings, &wix_toolset_path, &output_path, &wxs)?;
  }

  let wixobjs = vec!["*.wixobj"];
  let target = run_light(
    &wix_toolset_path,
    &output_path,
    &wixobjs,
    &app_installer_dir(&settings)?,
    &settings,
  )?;

  Ok(target)
}

// sign code forked from https://github.com/forbjok/rust-codesign
fn locate_signtool() -> crate::Result<PathBuf> {
  const INSTALLED_ROOTS_REGKEY_PATH: &str = r"SOFTWARE\Microsoft\Windows Kits\Installed Roots";
  const KITS_ROOT_REGVALUE_NAME: &str = r"KitsRoot10";

  let installed_roots_key_path = Path::new(INSTALLED_ROOTS_REGKEY_PATH);

  // Open 32-bit HKLM "Installed Roots" key
  let installed_roots_key = RegKey::predef(HKEY_LOCAL_MACHINE)
    .open_subkey_with_flags(installed_roots_key_path, KEY_READ | KEY_WOW64_32KEY)
    .map_err(|_| crate::Error::OpenRegistry(INSTALLED_ROOTS_REGKEY_PATH.to_string()))?;

  // Get the Windows SDK root path
  let kits_root_10_path: String = installed_roots_key
    .get_value(KITS_ROOT_REGVALUE_NAME)
    .map_err(|_| crate::Error::GetRegistryValue(KITS_ROOT_REGVALUE_NAME.to_string()))?;

  // Construct Windows SDK bin path
  let kits_root_10_bin_path = Path::new(&kits_root_10_path).join("bin");

  let mut installed_kits: Vec<String> = installed_roots_key
    .enum_keys()
    /* Report and ignore errors, pass on values. */
    .filter_map(|res| match res {
      Ok(v) => Some(v),
      Err(_) => None,
    })
    .collect();

  // Sort installed kits
  installed_kits.sort();

  /* Iterate through installed kit version keys in reverse (from newest to oldest),
  adding their bin paths to the list.
  Windows SDK 10 v10.0.15063.468 and later will have their signtools located there. */
  let mut kit_bin_paths: Vec<PathBuf> = installed_kits
    .iter()
    .rev()
    .map(|kit| kits_root_10_bin_path.join(kit))
    .collect();

  /* Add kits root bin path.
  For Windows SDK 10 versions earlier than v10.0.15063.468, signtool will be located there. */
  kit_bin_paths.push(kits_root_10_bin_path);

  // Choose which version of SignTool to use based on OS bitness
  let arch_dir = match bitness::os_bitness().expect("failed to get os bitness") {
    Bitness::X86_32 => "x86",
    Bitness::X86_64 => "x64",
    _ => return Err(crate::Error::UnsupportedBitness),
  };

  /* Iterate through all bin paths, checking for existence of a SignTool executable. */
  for kit_bin_path in &kit_bin_paths {
    /* Construct SignTool path. */
    let signtool_path = kit_bin_path.join(arch_dir).join("signtool.exe");

    /* Check if SignTool exists at this location. */
    if signtool_path.exists() {
      // SignTool found. Return it.
      return Ok(signtool_path);
    }
  }

  Err(crate::Error::SignToolNotFound)
}

fn sign<P: AsRef<Path>>(path: P, params: &SignParams) -> crate::Result<()> {
  // Convert path to string reference, as we need to pass it as a commandline parameter to signtool
  let path_str = path.as_ref().to_str().unwrap();

  // Construct SignTool command
  let signtool = locate_signtool()?;
  common::print_info(format!("running signtool {:?}", signtool).as_str())?;
  let mut cmd = Command::new(signtool);
  cmd.arg("sign");
  cmd.args(&["/fd", &params.digest_algorithm]);
  cmd.args(&["/sha1", &params.certificate_thumbprint]);

  if let Some(ref timestamp_url) = params.timestamp_url {
    cmd.args(&["/t", timestamp_url]);
  }

  cmd.arg(path_str);

  // Execute SignTool command
  let output = cmd.output()?;

  if !output.status.success() {
    let stderr = String::from_utf8_lossy(output.stderr.as_slice()).into_owned();
    return Err(crate::Error::Sign(stderr));
  }

  let stdout = String::from_utf8_lossy(output.stdout.as_slice()).into_owned();
  common::print_info(format!("{:?}", stdout).as_str())?;

  Ok(())
}

/// Generates the data required for the external binaries and extra binaries bundling.
fn generate_binaries_data(settings: &Settings) -> crate::Result<Vec<Binary>> {
  let mut binaries = Vec::new();
  let regex = Regex::new(r"[^\w\d\.]")?;
  let cwd = std::env::current_dir()?;
  for src in settings.external_binaries() {
    let src = src?;
    let filename = src
      .file_name()
      .expect("failed to extract external binary filename")
      .to_os_string()
      .into_string()
      .expect("failed to convert external binary filename to string");

    let guid = generate_guid(filename.as_bytes()).to_string();

    binaries.push(Binary {
      guid,
      path: cwd
        .join(src)
        .into_os_string()
        .into_string()
        .expect("failed to read external binary path"),
      id: regex.replace_all(&filename, "").to_string(),
    });
  }

  for bin in settings.binaries() {
    let filename = bin.name();
    let guid = generate_guid(filename.as_bytes()).to_string();
    if !bin.main() {
      binaries.push(Binary {
        guid,
        path: settings
          .binary_path(bin)
          .into_os_string()
          .into_string()
          .expect("failed to read binary path"),
        id: regex.replace_all(&filename, "").to_string(),
      })
    }
  }

  Ok(binaries)
}

#[derive(Serialize)]
struct MergeModule {
  name: String,
  path: String,
}

fn get_merge_modules(settings: &Settings) -> crate::Result<Vec<MergeModule>> {
  let mut merge_modules = Vec::new();
  let regex = Regex::new(r"[^\w\d\.]")?;
  for msm in glob::glob(
    settings
      .project_out_directory()
      .join("*.msm")
      .to_string_lossy()
      .to_string()
      .as_str(),
  )? {
    let path = msm?;
    let filename = path
      .file_name()
      .expect("failed to extract merge module filename")
      .to_os_string()
      .into_string()
      .expect("failed to convert merge module filename to string");
    merge_modules.push(MergeModule {
      name: regex.replace_all(&filename, "").to_string(),
      path: path.to_string_lossy().to_string(),
    });
  }
  Ok(merge_modules)
}

/// Generates the data required for the resource bundling on wix
fn generate_resource_data(settings: &Settings) -> crate::Result<ResourceMap> {
  let mut resources = ResourceMap::new();
  let regex = Regex::new(r"[^\w\d\.]")?;
  let cwd = std::env::current_dir()?;

  let mut dlls = vec![];
  for dll in glob::glob(
    settings
      .project_out_directory()
      .join("*.dll")
      .to_string_lossy()
      .to_string()
      .as_str(),
  )? {
    let path = dll?;
    let filename = path
      .file_name()
      .expect("failed to extract resource filename")
      .to_os_string()
      .into_string()
      .expect("failed to convert resource filename to string");
    dlls.push(ResourceFile {
      guid: generate_guid(filename.as_bytes()).to_string(),
      path: path.to_string_lossy().to_string(),
      id: regex.replace_all(&filename, "").to_string(),
    });
  }
  if !dlls.is_empty() {
    resources.insert(
      "".to_string(),
      ResourceDirectory {
        name: "".to_string(),
        directories: vec![],
        files: dlls,
      },
    );
  }

  for src in settings.resource_files() {
    let src = src?;

    let filename = src
      .file_name()
      .expect("failed to extract resource filename")
      .to_os_string()
      .into_string()
      .expect("failed to convert resource filename to string");

    let resource_path = cwd
      .join(src.clone())
      .into_os_string()
      .into_string()
      .expect("failed to read resource path");

    let resource_entry = ResourceFile {
      guid: generate_guid(filename.as_bytes()).to_string(),
      path: resource_path,
      id: regex.replace_all(&filename, "").to_string(),
    };

    // split the resource path directories
    let mut directories = src
      .components()
      .filter(|component| {
        let comp = component.as_os_str();
        comp != "." && comp != ".."
      })
      .collect::<Vec<_>>();
    directories.truncate(directories.len() - 1);
    // transform the directory structure to a chained vec structure
    for directory in directories {
      let directory_name = directory
        .as_os_str()
        .to_os_string()
        .into_string()
        .expect("failed to read resource folder name");

      // if the directory is already on the map
      if resources.contains_key(&directory_name) {
        let directory_entry = &mut resources
          .get_mut(&directory_name)
          .expect("Unable to handle resources");
        if directory_entry.name == directory_name {
          // the directory entry is the root of the chain
          directory_entry.add_file(resource_entry.clone());
        } else {
          let index = directory_entry
            .directories
            .iter()
            .position(|f| f.name == directory_name);
          if let Some(index) = index {
            // the directory entry is already a part of the chain
            let dir = directory_entry
              .directories
              .get_mut(index)
              .expect("Unable to get directory");
            dir.add_file(resource_entry.clone());
          } else {
            // push it to the chain
            directory_entry.directories.push(ResourceDirectory {
              name: directory_name.clone(),
              directories: vec![],
              files: vec![resource_entry.clone()],
            });
          }
        }
      } else {
        resources.insert(
          directory_name.clone(),
          ResourceDirectory {
            name: directory_name.clone(),
            directories: vec![],
            files: vec![resource_entry.clone()],
          },
        );
      }
    }
  }

  Ok(resources)
}<|MERGE_RESOLUTION|>--- conflicted
+++ resolved
@@ -464,12 +464,9 @@
   data.insert("icon_path", to_json(icon_path));
 
   let mut fragment_paths = Vec::new();
-<<<<<<< HEAD
-  let mut install_webview = true;
-=======
   let mut handlebars = Handlebars::new();
   let mut has_custom_template = false;
->>>>>>> ebe755ac
+  let mut install_webview = true;
 
   if let Some(wix) = &settings.windows().wix {
     data.insert("component_group_refs", to_json(&wix.component_group_refs));
@@ -478,13 +475,7 @@
     data.insert("feature_refs", to_json(&wix.feature_refs));
     data.insert("merge_refs", to_json(&wix.merge_refs));
     fragment_paths = wix.fragment_paths.clone();
-<<<<<<< HEAD
     install_webview = !wix.skip_webview_install;
-  }
-
-  if install_webview {
-    data.insert("install_webview", to_json(true));
-=======
 
     if let Some(temp_path) = &wix.template {
       let template = std::fs::read_to_string(temp_path)?;
@@ -494,7 +485,6 @@
         .expect("Failed to setup custom handlebar template");
       has_custom_template = true;
     }
->>>>>>> ebe755ac
   }
 
   if !has_custom_template {
@@ -502,7 +492,11 @@
       .register_template_string("main.wxs", include_str!("templates/main.wxs"))
       .map_err(|e| e.to_string())
       .expect("Failed to setup handlebar template");
-  };
+  }
+
+  if install_webview {
+    data.insert("install_webview", to_json(true));
+  }
 
   if output_path.exists() {
     remove_dir_all(&output_path)?;
