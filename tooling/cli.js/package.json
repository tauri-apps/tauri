{
  "name": "@tauri-apps/cli",
  "version": "1.0.0-beta.10",
  "description": "Command line interface for building Tauri apps",
  "type": "module",
  "bin": {
    "tauri": "./bin/tauri.js"
  },
  "files": [
    "bin",
    "dist",
    "scripts"
  ],
  "funding": {
    "type": "opencollective",
    "url": "https://opencollective.com/tauri"
  },
  "scripts": {
    "build": "rimraf ./dist && rollup -c --silent",
    "build-release": "rimraf ./dist && cross-env NODE_ENV=production rollup -c",
    "test": "cross-env NODE_OPTIONS=--experimental-vm-modules jest --runInBand --forceExit --no-cache --testPathIgnorePatterns=\"(build|dev)\"",
    "pretest": "yarn build",
    "prepublishOnly": "yarn build-release",
    "test:local": "cross-env NODE_OPTIONS=--experimental-vm-modules jest --runInBand --forceExit",
    "lint": "eslint --ext ts \"./src/**/*.ts\"",
    "lint-fix": "eslint --fix --ext ts \"./src/**/*.ts\"",
    "lint:lockfile": "lockfile-lint --path yarn.lock --type yarn --validate-https --allowed-hosts npm yarn",
    "format": "prettier --write --end-of-line=auto \"./**/*.{cjs,js,jsx,ts,tsx,html,css,json}\" --ignore-path .gitignore",
    "format:check": "prettier --check --end-of-line=auto \"./**/*.{cjs,js,jsx,ts,tsx,html,css,json}\" --ignore-path .gitignore"
  },
  "repository": {
    "type": "git",
    "url": "git+https://github.com/tauri-apps/tauri.git"
  },
  "contributors": [
    "Tauri Team <team@tauri-apps.org> (https://tauri.studio)"
  ],
  "license": "Apache-2.0 OR MIT",
  "bugs": {
    "url": "https://github.com/tauri-apps/tauri/issues"
  },
  "homepage": "https://github.com/tauri-apps/tauri#readme",
  "publishConfig": {
    "access": "public"
  },
  "engines": {
    "node": ">= 12.20.0",
    "npm": ">= 6.6.0",
    "yarn": ">= 1.19.1"
  },
  "dependencies": {
    "@tauri-apps/toml": "2.2.4",
    "chalk": "4.1.2",
    "cross-env": "7.0.3",
    "cross-spawn": "7.0.3",
    "fs-extra": "10.0.0",
    "global-agent": "3.0.0",
    "got": "11.8.2",
    "imagemin": "8.0.1",
    "imagemin-optipng": "8.0.0",
    "imagemin-zopfli": "7.0.0",
    "inquirer": "8.1.5",
    "is-png": "3.0.1",
    "minimist": "1.2.5",
    "ms": "2.1.3",
    "png2icons": "2.0.1",
    "read-chunk": "4.0.2",
    "semver": "7.3.5",
    "sharp": "0.29.1",
    "update-notifier": "5.1.0"
  },
  "devDependencies": {
    "@babel/core": "7.15.5",
    "@babel/preset-env": "7.15.6",
    "@babel/preset-typescript": "7.15.0",
    "@jest/globals": "27.2.1",
    "@rollup/plugin-babel": "5.3.0",
    "@rollup/plugin-commonjs": "20.0.0",
<<<<<<< HEAD
    "@rollup/plugin-node-resolve": "13.0.5",
=======
    "@rollup/plugin-node-resolve": "13.0.4",
>>>>>>> 71ea86a4
    "@rollup/plugin-replace": "3.0.0",
    "@rollup/plugin-typescript": "8.2.5",
    "@types/cross-spawn": "6.0.2",
    "@types/fs-extra": "9.0.13",
    "@types/global-agent": "2.1.1",
    "@types/imagemin": "7.0.1",
    "@types/imagemin-optipng": "5.2.1",
    "@types/inquirer": "8.1.1",
    "@types/ms": "0.7.31",
    "@types/semver": "7.3.8",
    "@types/sharp": "0.29.2",
    "@typescript-eslint/eslint-plugin": "4.31.2",
    "@typescript-eslint/parser": "4.31.2",
    "babel-jest": "27.2.1",
    "eslint": "7.32.0",
    "eslint-config-prettier": "8.3.0",
<<<<<<< HEAD
    "eslint-config-standard-with-typescript": "20.0.0",
=======
    "eslint-config-standard-with-typescript": "21.0.1",
>>>>>>> 71ea86a4
    "eslint-plugin-import": "2.24.2",
    "eslint-plugin-lodash-template": "0.19.0",
    "eslint-plugin-node": "11.1.0",
    "eslint-plugin-promise": "5.1.0",
    "eslint-plugin-security": "1.4.0",
    "is-running": "2.1.0",
    "jest": "27.2.1",
    "jest-transform-toml": "1.0.0",
    "lockfile-lint": "4.6.2",
    "prettier": "2.4.1",
    "promise": "8.1.0",
    "rimraf": "3.0.2",
<<<<<<< HEAD
    "rollup": "2.57.0",
=======
    "rollup": "2.56.3",
>>>>>>> 71ea86a4
    "rollup-plugin-terser": "7.0.2",
    "tslib": "2.3.1",
    "typescript": "4.4.3"
  },
  "resolutions": {
    "**/trim-newlines": "4.0.2"
  }
}<|MERGE_RESOLUTION|>--- conflicted
+++ resolved
@@ -76,11 +76,7 @@
     "@jest/globals": "27.2.1",
     "@rollup/plugin-babel": "5.3.0",
     "@rollup/plugin-commonjs": "20.0.0",
-<<<<<<< HEAD
     "@rollup/plugin-node-resolve": "13.0.5",
-=======
-    "@rollup/plugin-node-resolve": "13.0.4",
->>>>>>> 71ea86a4
     "@rollup/plugin-replace": "3.0.0",
     "@rollup/plugin-typescript": "8.2.5",
     "@types/cross-spawn": "6.0.2",
@@ -97,11 +93,7 @@
     "babel-jest": "27.2.1",
     "eslint": "7.32.0",
     "eslint-config-prettier": "8.3.0",
-<<<<<<< HEAD
-    "eslint-config-standard-with-typescript": "20.0.0",
-=======
     "eslint-config-standard-with-typescript": "21.0.1",
->>>>>>> 71ea86a4
     "eslint-plugin-import": "2.24.2",
     "eslint-plugin-lodash-template": "0.19.0",
     "eslint-plugin-node": "11.1.0",
@@ -114,11 +106,7 @@
     "prettier": "2.4.1",
     "promise": "8.1.0",
     "rimraf": "3.0.2",
-<<<<<<< HEAD
     "rollup": "2.57.0",
-=======
-    "rollup": "2.56.3",
->>>>>>> 71ea86a4
     "rollup-plugin-terser": "7.0.2",
     "tslib": "2.3.1",
     "typescript": "4.4.3"
