{
  "name": "@tauri-apps/cli",
  "version": "1.0.0-beta.10",
  "description": "Command line interface for building Tauri apps",
  "type": "module",
  "bin": {
    "tauri": "./bin/tauri.js"
  },
  "files": [
    "bin",
    "dist",
    "scripts"
  ],
  "funding": {
    "type": "opencollective",
    "url": "https://opencollective.com/tauri"
  },
  "scripts": {
    "build": "rimraf ./dist && rollup -c --silent",
    "build-release": "rimraf ./dist && cross-env NODE_ENV=production rollup -c",
    "test": "cross-env NODE_OPTIONS=--experimental-vm-modules jest --runInBand --forceExit --no-cache --testPathIgnorePatterns=\"(build|dev)\"",
    "pretest": "yarn build",
    "prepublishOnly": "yarn build-release",
    "test:local": "cross-env NODE_OPTIONS=--experimental-vm-modules jest --runInBand --forceExit",
    "lint": "eslint --ext ts \"./src/**/*.ts\"",
    "lint-fix": "eslint --fix --ext ts \"./src/**/*.ts\"",
    "lint:lockfile": "lockfile-lint --path yarn.lock --type yarn --validate-https --allowed-hosts npm yarn",
    "format": "prettier --write --end-of-line=auto \"./**/*.{cjs,js,jsx,ts,tsx,html,css,json}\" --ignore-path .gitignore",
    "format:check": "prettier --check --end-of-line=auto \"./**/*.{cjs,js,jsx,ts,tsx,html,css,json}\" --ignore-path .gitignore"
  },
  "repository": {
    "type": "git",
    "url": "git+https://github.com/tauri-apps/tauri.git"
  },
  "contributors": [
    "Tauri Team <team@tauri-apps.org> (https://tauri.studio)"
  ],
  "license": "Apache-2.0 OR MIT",
  "bugs": {
    "url": "https://github.com/tauri-apps/tauri/issues"
  },
  "homepage": "https://github.com/tauri-apps/tauri#readme",
  "publishConfig": {
    "access": "public"
  },
  "engines": {
    "node": ">= 12.20.0",
    "npm": ">= 6.6.0",
    "yarn": ">= 1.19.1"
  },
  "dependencies": {
    "@tauri-apps/toml": "2.2.4",
    "chalk": "4.1.2",
    "cross-env": "7.0.3",
    "cross-spawn": "7.0.3",
    "fs-extra": "10.0.0",
    "global-agent": "3.0.0",
    "got": "11.8.2",
    "imagemin": "8.0.1",
    "imagemin-optipng": "8.0.0",
    "imagemin-zopfli": "7.0.0",
    "inquirer": "8.1.2",
    "is-png": "3.0.1",
    "minimist": "1.2.5",
    "ms": "2.1.3",
    "png2icons": "2.0.1",
    "read-chunk": "4.0.0",
    "semver": "7.3.5",
<<<<<<< HEAD
    "sharp": "0.29.1",
=======
    "sharp": "0.29.0",
>>>>>>> 2be1abd1
    "update-notifier": "5.1.0"
  },
  "devDependencies": {
    "@babel/core": "7.15.5",
    "@babel/preset-env": "7.15.4",
    "@babel/preset-typescript": "7.15.0",
    "@jest/globals": "27.1.0",
    "@rollup/plugin-babel": "5.3.0",
    "@rollup/plugin-commonjs": "20.0.0",
    "@rollup/plugin-node-resolve": "13.0.4",
    "@rollup/plugin-replace": "3.0.0",
    "@rollup/plugin-typescript": "8.2.5",
    "@types/cross-spawn": "6.0.2",
    "@types/fs-extra": "9.0.12",
    "@types/global-agent": "2.1.1",
    "@types/imagemin": "7.0.1",
    "@types/imagemin-optipng": "5.2.1",
    "@types/inquirer": "7.3.3",
    "@types/ms": "0.7.31",
    "@types/semver": "7.3.8",
<<<<<<< HEAD
    "@types/sharp": "0.29.0",
    "@typescript-eslint/eslint-plugin": "4.31.0",
    "@typescript-eslint/parser": "4.31.0",
    "babel-jest": "27.1.0",
    "eslint": "7.32.0",
    "eslint-config-prettier": "8.3.0",
    "eslint-config-standard-with-typescript": "20.0.0",
=======
    "@types/sharp": "0.28.5",
    "@typescript-eslint/eslint-plugin": "4.29.3",
    "@typescript-eslint/parser": "4.29.3",
    "babel-jest": "27.0.6",
    "eslint": "7.32.0",
    "eslint-config-prettier": "8.3.0",
    "eslint-config-standard-with-typescript": "21.0.1",
>>>>>>> 2be1abd1
    "eslint-plugin-import": "2.24.2",
    "eslint-plugin-lodash-template": "0.19.0",
    "eslint-plugin-node": "11.1.0",
    "eslint-plugin-promise": "5.1.0",
    "eslint-plugin-security": "1.4.0",
    "is-running": "2.1.0",
    "jest": "27.1.0",
    "jest-transform-toml": "1.0.0",
    "lockfile-lint": "4.6.2",
    "prettier": "2.3.2",
    "promise": "8.1.0",
    "rimraf": "3.0.2",
    "rollup": "2.56.3",
    "rollup-plugin-terser": "7.0.2",
    "tslib": "2.3.1",
    "typescript": "4.4.2"
  },
  "resolutions": {
    "**/trim-newlines": "4.0.2"
  }
}<|MERGE_RESOLUTION|>--- conflicted
+++ resolved
@@ -66,11 +66,7 @@
     "png2icons": "2.0.1",
     "read-chunk": "4.0.0",
     "semver": "7.3.5",
-<<<<<<< HEAD
     "sharp": "0.29.1",
-=======
-    "sharp": "0.29.0",
->>>>>>> 2be1abd1
     "update-notifier": "5.1.0"
   },
   "devDependencies": {
@@ -91,23 +87,13 @@
     "@types/inquirer": "7.3.3",
     "@types/ms": "0.7.31",
     "@types/semver": "7.3.8",
-<<<<<<< HEAD
     "@types/sharp": "0.29.0",
     "@typescript-eslint/eslint-plugin": "4.31.0",
     "@typescript-eslint/parser": "4.31.0",
     "babel-jest": "27.1.0",
     "eslint": "7.32.0",
     "eslint-config-prettier": "8.3.0",
-    "eslint-config-standard-with-typescript": "20.0.0",
-=======
-    "@types/sharp": "0.28.5",
-    "@typescript-eslint/eslint-plugin": "4.29.3",
-    "@typescript-eslint/parser": "4.29.3",
-    "babel-jest": "27.0.6",
-    "eslint": "7.32.0",
-    "eslint-config-prettier": "8.3.0",
     "eslint-config-standard-with-typescript": "21.0.1",
->>>>>>> 2be1abd1
     "eslint-plugin-import": "2.24.2",
     "eslint-plugin-lodash-template": "0.19.0",
     "eslint-plugin-node": "11.1.0",
