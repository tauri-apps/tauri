--- conflicted
+++ resolved
@@ -27,13 +27,8 @@
 serde_json = "1.0"
 serde_with = "1.11"
 notify = "4.0"
-<<<<<<< HEAD
 shared_child = "1.0"
-toml_edit = "0.8"
-=======
-shared_child = "0.3"
 toml_edit = "0.9"
->>>>>>> 7b6db051
 json-patch = "0.2"
 schemars = "0.8"
 toml = "0.5"
