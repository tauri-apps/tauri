{
  "$schema": "http://json-schema.org/draft-07/schema#",
  "title": "Config",
  "description": "The config type mapped to `tauri.conf.json`.",
  "type": "object",
  "properties": {
    "build": {
      "description": "The build configuration.",
      "default": {
        "devPath": "http://localhost:8080/",
        "distDir": "../dist",
        "withGlobalTauri": false
      },
      "allOf": [
        {
          "$ref": "#/definitions/BuildConfig"
        }
      ]
    },
    "package": {
      "description": "Package settings.",
      "default": {
        "productName": null,
        "version": null
      },
      "allOf": [
        {
          "$ref": "#/definitions/PackageConfig"
        }
      ]
    },
    "plugins": {
      "description": "The plugins config.",
      "default": {},
      "allOf": [
        {
          "$ref": "#/definitions/PluginConfig"
        }
      ]
    },
    "tauri": {
      "description": "The Tauri configuration.",
      "default": {
        "allowlist": {
          "all": false,
          "clipboard": {
            "all": false,
            "readText": false,
            "writeText": false
          },
          "dialog": {
            "all": false,
            "ask": false,
            "confirm": false,
            "message": false,
            "open": false,
            "save": false
          },
          "fs": {
            "all": false,
            "copyFile": false,
            "createDir": false,
            "readDir": false,
            "readFile": false,
            "removeDir": false,
            "removeFile": false,
            "renameFile": false,
            "scope": [],
            "writeFile": false
          },
          "globalShortcut": {
            "all": false
          },
          "http": {
            "all": false,
            "request": false,
            "scope": []
          },
          "notification": {
            "all": false
          },
          "os": {
            "all": false
          },
          "path": {
            "all": false
          },
          "process": {
            "all": false,
            "exit": false,
            "relaunch": false,
            "relaunchDangerousAllowSymlinkMacos": false
          },
          "protocol": {
            "all": false,
            "asset": false,
            "assetScope": []
          },
          "shell": {
            "all": false,
            "execute": false,
            "open": false,
            "scope": [],
            "sidecar": false
          },
          "window": {
            "all": false,
            "center": false,
            "close": false,
            "create": false,
            "hide": false,
            "maximize": false,
            "minimize": false,
            "print": false,
            "requestUserAttention": false,
            "setAlwaysOnTop": false,
            "setDecorations": false,
            "setFocus": false,
            "setFullscreen": false,
            "setIcon": false,
            "setMaxSize": false,
            "setMinSize": false,
            "setPosition": false,
            "setResizable": false,
            "setSize": false,
            "setSkipTaskbar": false,
            "setTitle": false,
            "show": false,
            "startDragging": false,
            "unmaximize": false,
            "unminimize": false
          }
        },
        "bundle": {
          "active": false,
          "deb": {
            "files": {},
            "useBootstrapper": false
          },
          "icon": [],
          "identifier": "",
          "macOS": {
            "useBootstrapper": false
          },
          "windows": {
            "certificateThumbprint": null,
            "digestAlgorithm": null,
            "timestampUrl": null,
            "webviewFixedRuntimePath": null,
            "wix": null
          }
        },
        "macOSPrivateApi": false,
        "pattern": {
          "use": "brownfield"
        },
        "security": {
          "freezePrototype": true
        },
        "updater": {
          "active": false,
          "dialog": true,
          "pubkey": ""
        },
        "windows": [
          {
            "alwaysOnTop": false,
            "center": false,
            "decorations": true,
            "fileDropEnabled": true,
            "focus": false,
            "fullscreen": false,
            "height": 600.0,
            "label": "main",
            "maximized": false,
            "resizable": true,
            "skipTaskbar": false,
            "title": "Tauri App",
            "transparent": false,
            "url": "index.html",
            "visible": true,
            "width": 800.0
          }
        ]
      },
      "allOf": [
        {
          "$ref": "#/definitions/TauriConfig"
        }
      ]
    }
  },
  "additionalProperties": false,
  "definitions": {
    "AllowlistConfig": {
      "description": "Allowlist configuration.",
      "type": "object",
      "properties": {
        "all": {
          "description": "Use this flag to enable all API features.",
          "default": false,
          "type": "boolean"
        },
        "clipboard": {
          "description": "Clipboard APIs allowlist.",
          "default": {
            "all": false,
            "readText": false,
            "writeText": false
          },
          "allOf": [
            {
              "$ref": "#/definitions/ClipboardAllowlistConfig"
            }
          ]
        },
        "dialog": {
          "description": "Dialog API allowlist.",
          "default": {
            "all": false,
            "ask": false,
            "confirm": false,
            "message": false,
            "open": false,
            "save": false
          },
          "allOf": [
            {
              "$ref": "#/definitions/DialogAllowlistConfig"
            }
          ]
        },
        "fs": {
          "description": "File system API allowlist.",
          "default": {
            "all": false,
            "copyFile": false,
            "createDir": false,
            "readDir": false,
            "readFile": false,
            "removeDir": false,
            "removeFile": false,
            "renameFile": false,
            "scope": [],
            "writeFile": false
          },
          "allOf": [
            {
              "$ref": "#/definitions/FsAllowlistConfig"
            }
          ]
        },
        "globalShortcut": {
          "description": "Global shortcut API allowlist.",
          "default": {
            "all": false
          },
          "allOf": [
            {
              "$ref": "#/definitions/GlobalShortcutAllowlistConfig"
            }
          ]
        },
        "http": {
          "description": "HTTP API allowlist.",
          "default": {
            "all": false,
            "request": false,
            "scope": []
          },
          "allOf": [
            {
              "$ref": "#/definitions/HttpAllowlistConfig"
            }
          ]
        },
        "notification": {
          "description": "Notification API allowlist.",
          "default": {
            "all": false
          },
          "allOf": [
            {
              "$ref": "#/definitions/NotificationAllowlistConfig"
            }
          ]
        },
        "os": {
          "description": "OS allowlist.",
          "default": {
            "all": false
          },
          "allOf": [
            {
              "$ref": "#/definitions/OsAllowlistConfig"
            }
          ]
        },
        "path": {
          "description": "Path API allowlist.",
          "default": {
            "all": false
          },
          "allOf": [
            {
              "$ref": "#/definitions/PathAllowlistConfig"
            }
          ]
        },
        "process": {
          "description": "Process API allowlist.",
          "default": {
            "all": false,
            "exit": false,
            "relaunch": false,
            "relaunchDangerousAllowSymlinkMacos": false
          },
          "allOf": [
            {
              "$ref": "#/definitions/ProcessAllowlistConfig"
            }
          ]
        },
        "protocol": {
          "description": "Custom protocol allowlist.",
          "default": {
            "all": false,
            "asset": false,
            "assetScope": []
          },
          "allOf": [
            {
              "$ref": "#/definitions/ProtocolAllowlistConfig"
            }
          ]
        },
        "shell": {
          "description": "Shell API allowlist.",
          "default": {
            "all": false,
            "execute": false,
            "open": false,
            "scope": [],
            "sidecar": false
          },
          "allOf": [
            {
              "$ref": "#/definitions/ShellAllowlistConfig"
            }
          ]
        },
        "window": {
          "description": "Window API allowlist.",
          "default": {
            "all": false,
            "center": false,
            "close": false,
            "create": false,
            "hide": false,
            "maximize": false,
            "minimize": false,
            "print": false,
            "requestUserAttention": false,
            "setAlwaysOnTop": false,
            "setDecorations": false,
            "setFocus": false,
            "setFullscreen": false,
            "setIcon": false,
            "setMaxSize": false,
            "setMinSize": false,
            "setPosition": false,
            "setResizable": false,
            "setSize": false,
            "setSkipTaskbar": false,
            "setTitle": false,
            "show": false,
            "startDragging": false,
            "unmaximize": false,
            "unminimize": false
          },
          "allOf": [
            {
              "$ref": "#/definitions/WindowAllowlistConfig"
            }
          ]
        }
      },
      "additionalProperties": false
    },
    "AppUrl": {
      "description": "The `dev_path` and `dist_dir` options.",
      "anyOf": [
        {
          "description": "The app's external URL, or the path to the directory containing the app assets.",
          "allOf": [
            {
              "$ref": "#/definitions/WindowUrl"
            }
          ]
        },
        {
          "description": "An array of files to embed on the app.",
          "type": "array",
          "items": {
            "type": "string"
          }
        }
      ]
    },
    "BuildConfig": {
      "description": "The Build configuration object.",
      "type": "object",
      "properties": {
        "beforeBuildCommand": {
          "description": "A shell command to run before `tauri build` kicks in.\n\nThe TAURI_PLATFORM, TAURI_ARCH, TAURI_FAMILY, TAURI_PLATFORM_VERSION, TAURI_PLATFORM_TYPE and TAURI_DEBUG environment variables are set if you perform conditional compilation.",
          "type": [
            "string",
            "null"
          ]
        },
        "beforeDevCommand": {
          "description": "A shell command to run before `tauri dev` kicks in.\n\nThe TAURI_PLATFORM, TAURI_ARCH, TAURI_FAMILY, TAURI_PLATFORM_VERSION, TAURI_PLATFORM_TYPE and TAURI_DEBUG environment variables are set if you perform conditional compilation.",
          "type": [
            "string",
            "null"
          ]
        },
        "devPath": {
          "description": "The path or URL to use on development.",
          "default": "http://localhost:8080/",
          "allOf": [
            {
              "$ref": "#/definitions/AppUrl"
            }
          ]
        },
        "distDir": {
          "description": "The path to the app's dist dir. This path must contain your index.html file.",
          "default": "../dist",
          "allOf": [
            {
              "$ref": "#/definitions/AppUrl"
            }
          ]
        },
        "features": {
          "description": "Features passed to `cargo` commands.",
          "type": [
            "array",
            "null"
          ],
          "items": {
            "type": "string"
          }
        },
        "runner": {
          "description": "The binary used to build and run the application.",
          "type": [
            "string",
            "null"
          ]
        },
        "withGlobalTauri": {
          "description": "Whether we should inject the Tauri API on `window.__TAURI__` or not.",
          "default": false,
          "type": "boolean"
        }
      },
      "additionalProperties": false
    },
    "BundleConfig": {
      "description": "Configuration for tauri-bundler.",
      "type": "object",
      "required": [
        "identifier"
      ],
      "properties": {
        "active": {
          "description": "Whether we should build your app with tauri-bundler or plain `cargo build`",
          "default": false,
          "type": "boolean"
        },
        "category": {
          "description": "The application kind.",
          "type": [
            "string",
            "null"
          ]
        },
        "copyright": {
          "description": "A copyright string associated with your application.",
          "type": [
            "string",
            "null"
          ]
        },
        "deb": {
          "description": "Configuration for the Debian bundle.",
          "default": {
            "files": {},
            "useBootstrapper": false
          },
          "allOf": [
            {
              "$ref": "#/definitions/DebConfig"
            }
          ]
        },
        "externalBin": {
          "description": "A list of—either absolute or relative—paths to binaries to embed with your application.\n\nNote that Tauri will look for system-specific binaries following the pattern \"binary-name{-target-triple}{.system-extension}\".\n\nE.g. for the external binary \"my-binary\", Tauri looks for:\n\n- \"my-binary-x86_64-pc-windows-msvc.exe\" for Windows - \"my-binary-x86_64-apple-darwin\" for macOS - \"my-binary-x86_64-unknown-linux-gnu\" for Linux\n\nso don't forget to provide binaries for all targeted platforms.",
          "type": [
            "array",
            "null"
          ],
          "items": {
            "type": "string"
          }
        },
        "icon": {
          "description": "The app's icons",
          "default": [],
          "type": "array",
          "items": {
            "type": "string"
          }
        },
        "identifier": {
          "description": "The app's identifier",
          "type": "string"
        },
        "longDescription": {
          "description": "A longer, multi-line description of the application.",
          "type": [
            "string",
            "null"
          ]
        },
        "macOS": {
          "description": "Configuration for the macOS bundles.",
          "default": {
            "useBootstrapper": false
          },
          "allOf": [
            {
              "$ref": "#/definitions/MacConfig"
            }
          ]
        },
        "resources": {
          "description": "App resources to bundle. Each resource is a path to a file or directory. Glob patterns are supported.",
          "type": [
            "array",
            "null"
          ],
          "items": {
            "type": "string"
          }
        },
        "shortDescription": {
          "description": "A short description of your application.",
          "type": [
            "string",
            "null"
          ]
        },
        "targets": {
          "description": "The bundle targets, currently supports [\"deb\", \"app\", \"msi\", \"appimage\", \"dmg\"] or \"all\"",
          "anyOf": [
            {
              "$ref": "#/definitions/BundleTarget"
            },
            {
              "type": "null"
            }
          ]
        },
        "windows": {
          "description": "Configuration for the Windows bundle.",
          "default": {
            "certificateThumbprint": null,
            "digestAlgorithm": null,
            "timestampUrl": null,
            "webviewFixedRuntimePath": null,
            "wix": null
          },
          "allOf": [
            {
              "$ref": "#/definitions/WindowsConfig"
            }
          ]
        }
      },
      "additionalProperties": false
    },
    "BundleTarget": {
      "description": "Targets to bundle.",
      "anyOf": [
        {
          "description": "A list of bundle targets.",
          "type": "array",
          "items": {
            "type": "string"
          }
        },
        {
          "description": "A single bundle target.",
          "type": "string"
        }
      ]
    },
    "CliArg": {
      "description": "A CLI argument definition.",
      "type": "object",
      "required": [
        "name"
      ],
      "properties": {
        "conflictsWith": {
          "description": "Sets a conflicting argument by name i.e. when using this argument, the following argument can't be present and vice versa.",
          "type": [
            "string",
            "null"
          ]
        },
        "conflictsWithAll": {
          "description": "The same as conflictsWith but allows specifying multiple two-way conflicts per argument.",
          "type": [
            "array",
            "null"
          ],
          "items": {
            "type": "string"
          }
        },
        "description": {
          "description": "The argument description which will be shown on the help information. Typically, this is a short (one line) description of the arg.",
          "type": [
            "string",
            "null"
          ]
        },
        "index": {
          "description": "The positional argument index, starting at 1.\n\nThe index refers to position according to other positional argument. It does not define position in the argument list as a whole. When utilized with multiple=true, only the last positional argument may be defined as multiple (i.e. the one with the highest index).",
          "type": [
            "integer",
            "null"
          ],
          "format": "uint",
          "minimum": 0.0
        },
        "longDescription": {
          "description": "The argument long description which will be shown on the help information. Typically this a more detailed (multi-line) message that describes the argument.",
          "type": [
            "string",
            "null"
          ]
        },
        "maxValues": {
          "description": "Specifies the maximum number of values are for this argument. For example, if you had a -f <file> argument where you wanted up to 3 'files', you would set .max_values(3), and this argument would be satisfied if the user provided, 1, 2, or 3 values.",
          "type": [
            "integer",
            "null"
          ],
          "format": "uint",
          "minimum": 0.0
        },
        "minValues": {
          "description": "Specifies the minimum number of values for this argument. For example, if you had a -f <file> argument where you wanted at least 2 'files', you would set `minValues: 2`, and this argument would be satisfied if the user provided, 2 or more values.",
          "type": [
            "integer",
            "null"
          ],
          "format": "uint",
          "minimum": 0.0
        },
        "multiple": {
          "description": "Specifies that the argument may have an unknown number of multiple values. Without any other settings, this argument may appear only once.\n\nFor example, --opt val1 val2 is allowed, but --opt val1 val2 --opt val3 is not.\n\nNOTE: Setting this requires `takes_value` to be set to true.",
          "type": [
            "boolean",
            "null"
          ]
        },
        "multipleOccurrences": {
          "description": "Specifies that the argument may appear more than once. For flags, this results in the number of occurrences of the flag being recorded. For example -ddd or -d -d -d would count as three occurrences. For options or arguments that take a value, this does not affect how many values they can accept. (i.e. only one at a time is allowed)\n\nFor example, --opt val1 --opt val2 is allowed, but --opt val1 val2 is not.",
          "type": [
            "boolean",
            "null"
          ]
        },
        "name": {
          "description": "The unique argument name",
          "type": "string"
        },
        "numberOfValues": {
          "description": "Specifies how many values are required to satisfy this argument. For example, if you had a `-f <file>` argument where you wanted exactly 3 'files' you would set `number_of_values = 3`, and this argument wouldn't be satisfied unless the user provided 3 and only 3 values.\n\n**NOTE:** Does *not* require `multiple_occurrences = true` to be set. Setting `multiple_occurrences = true` would allow `-f <file> <file> <file> -f <file> <file> <file>` where as *not* setting it would only allow one occurrence of this argument.\n\n**NOTE:** implicitly sets `takes_value = true` and `multiple_values = true`.",
          "type": [
            "integer",
            "null"
          ],
          "format": "uint",
          "minimum": 0.0
        },
        "possibleValues": {
          "description": "Specifies a list of possible values for this argument. At runtime, the CLI verifies that only one of the specified values was used, or fails with an error message.",
          "type": [
            "array",
            "null"
          ],
          "items": {
            "type": "string"
          }
        },
        "requireEquals": {
          "description": "Requires that options use the --option=val syntax i.e. an equals between the option and associated value.",
          "type": [
            "boolean",
            "null"
          ]
        },
        "required": {
          "description": "Sets whether or not the argument is required by default.\n\n- Required by default means it is required, when no other conflicting rules have been evaluated - Conflicting rules take precedence over being required.",
          "type": [
            "boolean",
            "null"
          ]
        },
        "requiredIfEq": {
          "description": "Allows specifying that an argument is required conditionally with the signature [arg, value] the requirement will only become valid if the `arg`'s value equals `${value}`.",
          "type": [
            "array",
            "null"
          ],
          "items": {
            "type": "string"
          }
        },
        "requiredUnlessPresent": {
          "description": "Sets an arg that override this arg's required setting i.e. this arg will be required unless this other argument is present.",
          "type": [
            "string",
            "null"
          ]
        },
        "requiredUnlessPresentAll": {
          "description": "Sets args that override this arg's required setting i.e. this arg will be required unless all these other arguments are present.",
          "type": [
            "array",
            "null"
          ],
          "items": {
            "type": "string"
          }
        },
        "requiredUnlessPresentAny": {
          "description": "Sets args that override this arg's required setting i.e. this arg will be required unless at least one of these other arguments are present.",
          "type": [
            "array",
            "null"
          ],
          "items": {
            "type": "string"
          }
        },
        "requires": {
          "description": "Tets an argument by name that is required when this one is present i.e. when using this argument, the following argument must be present.",
          "type": [
            "string",
            "null"
          ]
        },
        "requiresAll": {
          "description": "Sts multiple arguments by names that are required when this one is present i.e. when using this argument, the following arguments must be present.",
          "type": [
            "array",
            "null"
          ],
          "items": {
            "type": "string"
          }
        },
        "requiresIf": {
          "description": "Allows a conditional requirement with the signature [arg, value] the requirement will only become valid if `arg`'s value equals `${value}`.",
          "type": [
            "array",
            "null"
          ],
          "items": {
            "type": "string"
          }
        },
        "short": {
          "description": "The short version of the argument, without the preceding -.\n\nNOTE: Any leading - characters will be stripped, and only the first non - character will be used as the short version.",
          "type": [
            "string",
            "null"
          ],
          "maxLength": 1,
          "minLength": 1
        },
        "takesValue": {
          "description": "Specifies that the argument takes a value at run time.\n\nNOTE: values for arguments may be specified in any of the following methods - Using a space such as -o value or --option value - Using an equals and no space such as -o=value or --option=value - Use a short and no space such as -ovalue",
          "type": [
            "boolean",
            "null"
          ]
        }
      },
      "additionalProperties": false
    },
    "CliConfig": {
      "description": "describes a CLI configuration",
      "type": "object",
      "properties": {
        "afterHelp": {
          "description": "Adds additional help information to be displayed in addition to auto-generated help. This information is displayed after the auto-generated help information. This is often used to describe how to use the arguments, or caveats to be noted.",
          "type": [
            "string",
            "null"
          ]
        },
        "args": {
          "description": "List of arguments for the command",
          "type": [
            "array",
            "null"
          ],
          "items": {
            "$ref": "#/definitions/CliArg"
          }
        },
        "beforeHelp": {
          "description": "Adds additional help information to be displayed in addition to auto-generated help. This information is displayed before the auto-generated help information. This is often used for header information.",
          "type": [
            "string",
            "null"
          ]
        },
        "description": {
          "description": "Command description which will be shown on the help information.",
          "type": [
            "string",
            "null"
          ]
        },
        "longDescription": {
          "description": "Command long description which will be shown on the help information.",
          "type": [
            "string",
            "null"
          ]
        },
        "subcommands": {
          "description": "List of subcommands of this command",
          "type": [
            "object",
            "null"
          ],
          "additionalProperties": {
            "$ref": "#/definitions/CliConfig"
          }
        }
      },
      "additionalProperties": false
    },
    "ClipboardAllowlistConfig": {
      "description": "Allowlist for the clipboard APIs.",
      "type": "object",
      "properties": {
        "all": {
          "description": "Use this flag to enable all clipboard APIs.",
          "default": false,
          "type": "boolean"
        },
        "readText": {
          "description": "Enables the clipboard's `readText` API.",
          "default": false,
          "type": "boolean"
        },
        "writeText": {
          "description": "Enables the clipboard's `writeText` API.",
          "default": false,
          "type": "boolean"
        }
      },
      "additionalProperties": false
    },
    "DebConfig": {
      "description": "Configuration for Debian (.deb) bundles.",
      "type": "object",
      "properties": {
        "depends": {
          "description": "The list of deb dependencies your application relies on.",
          "type": [
            "array",
            "null"
          ],
          "items": {
            "type": "string"
          }
        },
        "files": {
          "description": "The files to include on the package.",
          "default": {},
          "type": "object",
          "additionalProperties": {
            "type": "string"
          }
        },
        "useBootstrapper": {
          "description": "Enable the boostrapper script.",
          "default": false,
          "type": "boolean"
        }
      },
      "additionalProperties": false
    },
    "DialogAllowlistConfig": {
      "description": "Allowlist for the dialog APIs.",
      "type": "object",
      "properties": {
        "all": {
          "description": "Use this flag to enable all dialog API features.",
          "default": false,
          "type": "boolean"
        },
        "ask": {
          "description": "Allows the API to show a dialog window with Yes/No buttons.",
          "default": false,
          "type": "boolean"
        },
        "confirm": {
          "description": "Allows the API to show a dialog window with Ok/Cancel buttons.",
          "default": false,
          "type": "boolean"
        },
        "message": {
          "description": "Allows the API to show a message dialog window.",
          "default": false,
          "type": "boolean"
        },
        "open": {
          "description": "Allows the API to open a dialog window to pick files.",
          "default": false,
          "type": "boolean"
        },
        "save": {
          "description": "Allows the API to open a dialog window to pick where to save files.",
          "default": false,
          "type": "boolean"
        }
      },
      "additionalProperties": false
    },
    "FsAllowlistConfig": {
      "description": "Allowlist for the file system APIs.",
      "type": "object",
      "properties": {
        "all": {
          "description": "Use this flag to enable all file system API features.",
          "default": false,
          "type": "boolean"
        },
        "copyFile": {
          "description": "Copy file from local filesystem.",
          "default": false,
          "type": "boolean"
        },
        "createDir": {
          "description": "Create directory from local filesystem.",
          "default": false,
          "type": "boolean"
        },
        "readDir": {
          "description": "Read directory from local filesystem.",
          "default": false,
          "type": "boolean"
        },
        "readFile": {
          "description": "Read file from local filesystem.",
          "default": false,
          "type": "boolean"
        },
        "removeDir": {
          "description": "Remove directory from local filesystem.",
          "default": false,
          "type": "boolean"
        },
        "removeFile": {
          "description": "Remove file from local filesystem.",
          "default": false,
          "type": "boolean"
        },
        "renameFile": {
          "description": "Rename file from local filesystem.",
          "default": false,
          "type": "boolean"
        },
        "scope": {
          "description": "The access scope for the filesystem APIs.",
          "default": [],
          "allOf": [
            {
              "$ref": "#/definitions/FsAllowlistScope"
            }
          ]
        },
        "writeFile": {
          "description": "Write file to local filesystem.",
          "default": false,
          "type": "boolean"
        }
      },
      "additionalProperties": false
    },
    "FsAllowlistScope": {
      "description": "Filesystem scope definition. It is a list of glob patterns that restrict the API access from the webview.\n\nEach pattern can start with a variable that resolves to a system base directory. The variables are: `$AUDIO`, `$CACHE`, `$CONFIG`, `$DATA`, `$LOCALDATA`, `$DESKTOP`, `$DOCUMENT`, `$DOWNLOAD`, `$EXE`, `$FONT`, `$HOME`, `$PICTURE`, `$PUBLIC`, `$RUNTIME`, `$TEMPLATE`, `$VIDEO`, `$RESOURCE`, `$APP`, `$CWD`.",
      "type": "array",
      "items": {
        "type": "string"
      }
    },
    "GlobalShortcutAllowlistConfig": {
      "description": "Allowlist for the global shortcut APIs.",
      "type": "object",
      "properties": {
        "all": {
          "description": "Use this flag to enable all global shortcut API features.",
          "default": false,
          "type": "boolean"
        }
      },
      "additionalProperties": false
    },
    "HttpAllowlistConfig": {
      "description": "Allowlist for the HTTP APIs.",
      "type": "object",
      "properties": {
        "all": {
          "description": "Use this flag to enable all HTTP API features.",
          "default": false,
          "type": "boolean"
        },
        "request": {
          "description": "Allows making HTTP requests.",
          "default": false,
          "type": "boolean"
        },
        "scope": {
          "description": "The access scope for the HTTP APIs.",
          "default": [],
          "allOf": [
            {
              "$ref": "#/definitions/HttpAllowlistScope"
            }
          ]
        }
      },
      "additionalProperties": false
    },
    "HttpAllowlistScope": {
      "description": "HTTP API scope definition. It is a list of URLs that can be accessed by the webview when using the HTTP APIs. The URL path is matched against the request URL using a glob pattern.",
      "type": "array",
      "items": {
        "type": "string",
        "format": "uri"
      }
    },
    "MacConfig": {
      "description": "Configuration for the macOS bundles.",
      "type": "object",
      "properties": {
        "entitlements": {
          "description": "Path to the entitlements file.",
          "type": [
            "string",
            "null"
          ]
        },
        "exceptionDomain": {
          "description": "Allows your application to communicate with the outside world. It should be a lowercase, without port and protocol domain name.",
          "type": [
            "string",
            "null"
          ]
        },
        "frameworks": {
          "description": "A list of strings indicating any macOS X frameworks that need to be bundled with the application.\n\nIf a name is used, \".framework\" must be omitted and it will look for standard install locations. You may also use a path to a specific framework.",
          "type": [
            "array",
            "null"
          ],
          "items": {
            "type": "string"
          }
        },
        "license": {
          "description": "The path to the license file to add to the DMG bundle.",
          "type": [
            "string",
            "null"
          ]
        },
        "minimumSystemVersion": {
          "description": "A version string indicating the minimum macOS X version that the bundled application supports.",
          "type": [
            "string",
            "null"
          ]
        },
        "providerShortName": {
          "description": "Provider short name for notarization.",
          "type": [
            "string",
            "null"
          ]
        },
        "signingIdentity": {
          "description": "Identity to use for code signing.",
          "type": [
            "string",
            "null"
          ]
        },
        "useBootstrapper": {
          "description": "Enable the boostrapper script.",
          "default": false,
          "type": "boolean"
        }
      },
      "additionalProperties": false
    },
    "NotificationAllowlistConfig": {
      "description": "Allowlist for the notification APIs.",
      "type": "object",
      "properties": {
        "all": {
          "description": "Use this flag to enable all notification API features.",
          "default": false,
          "type": "boolean"
        }
      },
      "additionalProperties": false
    },
    "OsAllowlistConfig": {
      "description": "Allowlist for the OS APIs.",
      "type": "object",
      "properties": {
        "all": {
          "description": "Use this flag to enable all OS API features.",
          "default": false,
          "type": "boolean"
        }
      },
      "additionalProperties": false
    },
    "PackageConfig": {
      "description": "The package configuration.",
      "type": "object",
      "properties": {
        "productName": {
          "description": "App name.",
          "type": [
            "string",
            "null"
          ]
        },
        "version": {
          "description": "App version. It is a semver version number or a path to a `package.json` file contaning the `version` field.",
          "default": null,
          "type": [
            "string",
            "null"
          ]
        }
      },
      "additionalProperties": false
    },
    "PathAllowlistConfig": {
      "description": "Allowlist for the path APIs.",
      "type": "object",
      "properties": {
        "all": {
          "description": "Use this flag to enable all path API features.",
          "default": false,
          "type": "boolean"
        }
      },
      "additionalProperties": false
    },
    "PatternKind": {
      "description": "The application pattern.",
      "oneOf": [
        {
          "description": "Brownfield pattern.",
          "type": "object",
          "required": [
            "use"
          ],
          "properties": {
            "use": {
              "type": "string",
              "enum": [
                "brownfield"
              ]
            }
          }
        },
        {
          "description": "Isolation pattern. Recommended for security purposes.",
          "type": "object",
          "required": [
            "options",
            "use"
          ],
          "properties": {
            "options": {
              "type": "object",
              "required": [
                "dir"
              ],
              "properties": {
                "dir": {
                  "description": "The dir containing the index.html file that contains the secure isolation application.",
                  "type": "string"
                }
              }
            },
            "use": {
              "type": "string",
              "enum": [
                "isolation"
              ]
            }
          }
        }
      ]
    },
    "PluginConfig": {
      "description": "The plugin configs holds a HashMap mapping a plugin name to its configuration object.",
      "type": "object",
      "additionalProperties": true
    },
    "ProcessAllowlistConfig": {
      "description": "Allowlist for the process APIs.",
      "type": "object",
      "properties": {
        "all": {
          "description": "Use this flag to enable all process APIs.",
          "default": false,
          "type": "boolean"
        },
        "exit": {
          "description": "Enables the exit API.",
          "default": false,
          "type": "boolean"
        },
        "relaunch": {
          "description": "Enables the relaunch API.",
          "default": false,
          "type": "boolean"
        },
        "relaunchDangerousAllowSymlinkMacos": {
          "description": "Dangerous option that allows macOS to relaunch even if the binary contains a symlink.\n\nThis is due to macOS having less symlink protection. Highly recommended to not set this flag unless you have a very specific reason too, and understand the implications of it.",
          "default": false,
          "type": "boolean"
        }
      },
      "additionalProperties": false
    },
    "ProtocolAllowlistConfig": {
      "description": "Allowlist for the custom protocols.",
      "type": "object",
      "properties": {
        "all": {
          "description": "Use this flag to enable all custom protocols.",
          "default": false,
          "type": "boolean"
        },
        "asset": {
          "description": "Enables the asset protocol.",
          "default": false,
          "type": "boolean"
        },
        "assetScope": {
          "description": "The access scope for the asset protocol.",
          "default": [],
          "allOf": [
            {
              "$ref": "#/definitions/FsAllowlistScope"
            }
          ]
        }
      },
      "additionalProperties": false
    },
    "SecurityConfig": {
      "description": "Security configuration.",
      "type": "object",
      "properties": {
        "csp": {
          "description": "The Content Security Policy that will be injected on all HTML files on the built application. If [`dev_csp`](SecurityConfig.dev_csp) is not specified, this value is also injected on dev.\n\nThis is a really important part of the configuration since it helps you ensure your WebView is secured. See <https://developer.mozilla.org/en-US/docs/Web/HTTP/CSP>.",
          "type": [
            "string",
            "null"
          ]
        },
        "devCsp": {
          "description": "The Content Security Policy that will be injected on all HTML files on development.\n\nThis is a really important part of the configuration since it helps you ensure your WebView is secured. See <https://developer.mozilla.org/en-US/docs/Web/HTTP/CSP>.",
          "type": [
            "string",
            "null"
          ]
        },
        "freezePrototype": {
          "description": "Freeze the `Object.prototype` when using the custom protocol.",
          "default": true,
          "type": "boolean"
        }
      },
      "additionalProperties": false
    },
    "ShellAllowedArg": {
      "description": "A command argument allowed to be executed by the webview API.",
      "anyOf": [
        {
          "description": "A non-configurable argument that is passed to the command in the order it was specified.",
          "type": "string"
        },
        {
          "description": "A variable that is set while calling the command from the webview API.",
          "type": "object",
          "required": [
            "name"
          ],
          "properties": {
            "name": {
              "description": "The name of the variable to be passed in.\n\nThis will try to match the key of the passed arguments object from the webview API.",
              "type": "string"
            },
            "validate": {
              "description": "Optional [regex] validator to require passed values to conform to an expected input.\n\nThis will require the argument value passed to this variable to match the `validate` regex before it will be executed.\n\n[regex]: https://docs.rs/regex/latest/regex/#syntax",
              "default": null,
              "type": [
                "string",
                "null"
              ]
            }
          },
          "additionalProperties": false
        }
      ]
    },
    "ShellAllowedArgs": {
      "description": "A set of command arguments allowed to be executed by the webview API.\n\nA value of `true` will allow any arguments to be passed to the command. `false` will disable all arguments. A list of [`ShellAllowedArg`] will set those arguments as the only valid arguments to be passed to the attached command configuration.",
      "anyOf": [
        {
          "description": "Use a simple boolean to allow all or disable all arguments to this command configuration.",
          "type": "boolean"
        },
        {
          "description": "A specific set of [`ShellAllowedArg`] that are valid to call for the command configuration.",
          "type": "array",
          "items": {
            "$ref": "#/definitions/ShellAllowedArg"
          }
        }
      ]
    },
    "ShellAllowedCommand": {
      "description": "A command allowed to be executed by the webview API.",
      "type": "object",
      "required": [
        "cmd",
        "name"
      ],
      "properties": {
        "args": {
          "description": "The allowed arguments for the command execution.",
          "default": false,
          "allOf": [
            {
              "$ref": "#/definitions/ShellAllowedArgs"
            }
          ]
        },
        "cmd": {
          "description": "The command name. It can start with a variable that resolves to a system base directory. The variables are: `$AUDIO`, `$CACHE`, `$CONFIG`, `$DATA`, `$LOCALDATA`, `$DESKTOP`, `$DOCUMENT`, `$DOWNLOAD`, `$EXE`, `$FONT`, `$HOME`, `$PICTURE`, `$PUBLIC`, `$RUNTIME`, `$TEMPLATE`, `$VIDEO`, `$RESOURCE`, `$APP`, `$CWD`.",
          "type": "string"
        },
        "name": {
          "description": "The name for this allowed shell command configuration.\n\nThis name will be used inside of the webview API to call this command along with any specified arguments.",
          "type": "string"
        },
        "sidecar": {
          "description": "If this command is a sidecar command.",
          "default": false,
          "type": "boolean"
        }
      }
    },
    "ShellAllowlistConfig": {
      "description": "Allowlist for the shell APIs.",
      "type": "object",
      "properties": {
        "all": {
          "description": "Use this flag to enable all shell API features.",
          "default": false,
          "type": "boolean"
        },
        "execute": {
          "description": "Enable binary execution.",
          "default": false,
          "type": "boolean"
        },
        "open": {
          "description": "Open URL with the user's default application.",
          "default": false,
          "allOf": [
            {
              "$ref": "#/definitions/ShellAllowlistOpen"
            }
          ]
        },
        "scope": {
          "description": "Access scope for the binary execution APIs. Sidecars are automatically enabled.",
          "default": [],
          "allOf": [
            {
              "$ref": "#/definitions/ShellAllowlistScope"
            }
          ]
        },
        "sidecar": {
          "description": "Enable sidecar execution, allowing the JavaScript layer to spawn a sidecar command, an executable that is shipped with the application. For more information see <https://tauri.studio/en/docs/usage/guides/bundler/sidecar>.",
          "default": false,
          "type": "boolean"
        }
      },
      "additionalProperties": false
    },
    "ShellAllowlistOpen": {
      "description": "Defines the `shell > open` api scope.",
      "anyOf": [
        {
          "description": "If the shell open API should be enabled.\n\nIf enabled, the default validation regex (`^https?://`) is used.",
          "type": "boolean"
        },
        {
          "description": "Enable the shell open API, with a custom regex that the opened path must match against.\n\nIf using a custom regex to support a non-http(s) schema, care should be used to prevent values that allow flag-like strings to pass validation. e.g. `--enable-debugging`, `-i`, `/R`.",
          "type": "string"
        }
      ]
    },
    "ShellAllowlistScope": {
      "description": "Shell scope definition. It is a list of command names and associated CLI arguments that restrict the API access from the webview.",
      "type": "array",
      "items": {
        "$ref": "#/definitions/ShellAllowedCommand"
      }
    },
    "SystemTrayConfig": {
      "description": "Configuration for application system tray icon.",
      "type": "object",
      "required": [
        "iconPath"
      ],
      "properties": {
        "iconAsTemplate": {
          "description": "A Boolean value that determines whether the image represents a [template](https://developer.apple.com/documentation/appkit/nsimage/1520017-template?language=objc) image on macOS.",
          "default": false,
          "type": "boolean"
        },
        "iconPath": {
          "description": "Path to the icon to use on the system tray.\n\nIt is forced to be a `.png` file on Linux and macOS, and a `.ico` file on Windows.",
          "type": "string"
        }
      },
      "additionalProperties": false
    },
    "TauriConfig": {
      "description": "The Tauri configuration object.",
      "type": "object",
      "properties": {
        "allowlist": {
          "description": "The allowlist configuration.",
          "default": {
            "all": false,
            "clipboard": {
              "all": false,
              "readText": false,
              "writeText": false
            },
            "dialog": {
              "all": false,
              "ask": false,
              "confirm": false,
              "message": false,
              "open": false,
              "save": false
            },
            "fs": {
              "all": false,
              "copyFile": false,
              "createDir": false,
              "readDir": false,
              "readFile": false,
              "removeDir": false,
              "removeFile": false,
              "renameFile": false,
              "scope": [],
              "writeFile": false
            },
            "globalShortcut": {
              "all": false
            },
            "http": {
              "all": false,
              "request": false,
              "scope": []
            },
            "notification": {
              "all": false
            },
            "os": {
              "all": false
            },
            "path": {
              "all": false
            },
            "process": {
              "all": false,
              "exit": false,
              "relaunch": false,
              "relaunchDangerousAllowSymlinkMacos": false
            },
            "protocol": {
              "all": false,
              "asset": false,
              "assetScope": []
            },
            "shell": {
              "all": false,
              "execute": false,
              "open": false,
              "scope": [],
              "sidecar": false
            },
            "window": {
              "all": false,
              "center": false,
              "close": false,
              "create": false,
              "hide": false,
              "maximize": false,
              "minimize": false,
              "print": false,
              "requestUserAttention": false,
              "setAlwaysOnTop": false,
              "setDecorations": false,
              "setFocus": false,
              "setFullscreen": false,
              "setIcon": false,
              "setMaxSize": false,
              "setMinSize": false,
              "setPosition": false,
              "setResizable": false,
              "setSize": false,
              "setSkipTaskbar": false,
              "setTitle": false,
              "show": false,
              "startDragging": false,
              "unmaximize": false,
              "unminimize": false
            }
          },
          "allOf": [
            {
              "$ref": "#/definitions/AllowlistConfig"
            }
          ]
        },
        "bundle": {
          "description": "The bundler configuration.",
          "default": {
            "active": false,
            "deb": {
              "files": {},
              "useBootstrapper": false
            },
            "icon": [],
            "identifier": "",
            "macOS": {
              "useBootstrapper": false
            },
            "windows": {
              "certificateThumbprint": null,
              "digestAlgorithm": null,
              "timestampUrl": null,
              "webviewFixedRuntimePath": null,
              "wix": null
            }
          },
          "allOf": [
            {
              "$ref": "#/definitions/BundleConfig"
            }
          ]
        },
        "cli": {
          "description": "The CLI configuration.",
          "anyOf": [
            {
              "$ref": "#/definitions/CliConfig"
            },
            {
              "type": "null"
            }
          ]
        },
        "macOSPrivateApi": {
          "description": "MacOS private API configuration. Enables the transparent background API and sets the `fullScreenEnabled` preference to `true`.",
          "default": false,
          "type": "boolean"
        },
        "pattern": {
          "description": "The pattern to use.",
          "default": {
            "use": "brownfield"
          },
          "allOf": [
            {
              "$ref": "#/definitions/PatternKind"
            }
          ]
        },
        "security": {
          "description": "Security configuration.",
          "default": {
            "freezePrototype": true
          },
          "allOf": [
            {
              "$ref": "#/definitions/SecurityConfig"
            }
          ]
        },
        "systemTray": {
          "description": "Configuration for app system tray.",
          "anyOf": [
            {
              "$ref": "#/definitions/SystemTrayConfig"
            },
            {
              "type": "null"
            }
          ]
        },
        "updater": {
          "description": "The updater configuration.",
          "default": {
            "active": false,
            "dialog": true,
            "pubkey": ""
          },
          "allOf": [
            {
              "$ref": "#/definitions/UpdaterConfig"
            }
          ]
        },
        "windows": {
          "description": "The windows configuration.",
          "default": [
            {
              "alwaysOnTop": false,
              "center": false,
              "decorations": true,
              "fileDropEnabled": true,
              "focus": false,
              "fullscreen": false,
              "height": 600.0,
              "label": "main",
              "maximized": false,
              "resizable": true,
              "skipTaskbar": false,
              "title": "Tauri App",
              "transparent": false,
              "url": "index.html",
              "visible": true,
              "width": 800.0
            }
          ],
          "type": "array",
          "items": {
            "$ref": "#/definitions/WindowConfig"
          }
        }
      },
      "additionalProperties": false
    },
    "UpdaterConfig": {
      "description": "The Updater configuration object.",
      "type": "object",
      "properties": {
        "active": {
          "description": "Whether the updater is active or not.",
          "default": false,
          "type": "boolean"
        },
        "dialog": {
          "description": "Display built-in dialog or use event system if disabled.",
          "default": true,
          "type": "boolean"
        },
        "endpoints": {
          "description": "The updater endpoints. TLS is enforced on production.",
          "type": [
            "array",
            "null"
          ],
          "items": {
            "$ref": "#/definitions/UpdaterEndpoint"
          }
        },
        "pubkey": {
          "description": "Signature public key.",
          "default": "",
          "type": "string"
        }
      },
      "additionalProperties": false
    },
    "UpdaterEndpoint": {
      "description": "A URL to an updater server.\n\nThe URL must use the `https` scheme on production.",
      "type": "string",
      "format": "uri"
    },
    "WindowAllowlistConfig": {
      "description": "Allowlist for the window APIs.",
      "type": "object",
      "properties": {
        "all": {
          "description": "Use this flag to enable all window API features.",
          "default": false,
          "type": "boolean"
        },
        "center": {
          "description": "Allows centering the window.",
          "default": false,
          "type": "boolean"
        },
        "close": {
          "description": "Allows closing the window.",
          "default": false,
          "type": "boolean"
        },
        "create": {
          "description": "Allows dynamic window creation.",
          "default": false,
          "type": "boolean"
        },
        "hide": {
          "description": "Allows hiding the window.",
          "default": false,
          "type": "boolean"
        },
        "maximize": {
          "description": "Allows maximizing the window.",
          "default": false,
          "type": "boolean"
        },
        "minimize": {
          "description": "Allows minimizing the window.",
          "default": false,
          "type": "boolean"
        },
        "print": {
          "description": "Allows opening the system dialog to print the window content.",
          "default": false,
          "type": "boolean"
        },
        "requestUserAttention": {
          "description": "Allows requesting user attention on the window.",
          "default": false,
          "type": "boolean"
        },
        "setAlwaysOnTop": {
          "description": "Allows setting the always_on_top flag of the window.",
          "default": false,
          "type": "boolean"
        },
        "setDecorations": {
          "description": "Allows setting the decorations flag of the window.",
          "default": false,
          "type": "boolean"
        },
        "setFocus": {
          "description": "Allows focusing the window.",
          "default": false,
          "type": "boolean"
        },
        "setFullscreen": {
          "description": "Allows setting the fullscreen flag of the window.",
          "default": false,
          "type": "boolean"
        },
        "setIcon": {
          "description": "Allows changing the window icon.",
          "default": false,
          "type": "boolean"
        },
        "setMaxSize": {
          "description": "Allows setting the window maximum size.",
          "default": false,
          "type": "boolean"
        },
        "setMinSize": {
          "description": "Allows setting the window minimum size.",
          "default": false,
          "type": "boolean"
        },
        "setPosition": {
          "description": "Allows changing the position of the window.",
          "default": false,
          "type": "boolean"
        },
        "setResizable": {
          "description": "Allows setting the resizable flag of the window.",
          "default": false,
          "type": "boolean"
        },
        "setSize": {
          "description": "Allows setting the window size.",
          "default": false,
          "type": "boolean"
        },
        "setSkipTaskbar": {
          "description": "Allows setting the skip_taskbar flag of the window.",
          "default": false,
          "type": "boolean"
        },
        "setTitle": {
          "description": "Allows changing the window title.",
          "default": false,
          "type": "boolean"
        },
        "show": {
          "description": "Allows showing the window.",
          "default": false,
          "type": "boolean"
        },
        "startDragging": {
          "description": "Allows start dragging on the window.",
          "default": false,
          "type": "boolean"
        },
        "unmaximize": {
          "description": "Allows unmaximizing the window.",
          "default": false,
          "type": "boolean"
        },
        "unminimize": {
          "description": "Allows unminimizing the window.",
          "default": false,
          "type": "boolean"
        }
      },
      "additionalProperties": false
    },
    "WindowConfig": {
      "description": "The window configuration object.",
      "type": "object",
      "properties": {
        "alwaysOnTop": {
          "description": "Whether the window should always be on top of other windows.",
          "default": false,
          "type": "boolean"
        },
        "center": {
          "description": "Whether or not the window starts centered or not.",
          "default": false,
          "type": "boolean"
        },
        "decorations": {
          "description": "Whether the window should have borders and bars.",
          "default": true,
          "type": "boolean"
        },
        "fileDropEnabled": {
          "description": "Whether the file drop is enabled or not on the webview. By default it is enabled.\n\nDisabling it is required to use drag and drop on the frontend on Windows.",
          "default": true,
          "type": "boolean"
        },
        "focus": {
          "description": "Whether the window will be initially hidden or focused.",
          "default": true,
          "type": "boolean"
        },
        "fullscreen": {
          "description": "Whether the window starts as fullscreen or not.",
          "default": false,
          "type": "boolean"
        },
        "height": {
          "description": "The window height.",
          "default": 600.0,
          "type": "number",
          "format": "double"
        },
        "label": {
          "description": "The window identifier. It must be alphanumeric.",
          "default": "main",
          "type": "string"
        },
        "maxHeight": {
          "description": "The max window height.",
          "type": [
            "number",
            "null"
          ],
          "format": "double"
        },
        "maxWidth": {
          "description": "The max window width.",
          "type": [
            "number",
            "null"
          ],
          "format": "double"
        },
        "maximized": {
          "description": "Whether the window is maximized or not.",
          "default": false,
          "type": "boolean"
        },
        "minHeight": {
          "description": "The min window height.",
          "type": [
            "number",
            "null"
          ],
          "format": "double"
        },
        "minWidth": {
          "description": "The min window width.",
          "type": [
            "number",
            "null"
          ],
          "format": "double"
        },
        "resizable": {
          "description": "Whether the window is resizable or not.",
          "default": true,
          "type": "boolean"
        },
        "skipTaskbar": {
          "description": "Whether or not the window icon should be added to the taskbar.",
          "default": false,
          "type": "boolean"
        },
        "title": {
          "description": "The window title.",
          "default": "Tauri App",
          "type": "string"
        },
        "transparent": {
          "description": "Whether the window is transparent or not.\n\nNote that on `macOS` this requires the `macos-private-api` feature flag, enabled under `tauri.conf.json > tauri > macosPrivateApi`. WARNING: Using private APIs on `macOS` prevents your application from being accepted for the `App Store`.",
          "default": false,
          "type": "boolean"
        },
        "url": {
          "description": "The window webview URL.",
          "default": "index.html",
          "allOf": [
            {
              "$ref": "#/definitions/WindowUrl"
            }
          ]
        },
        "visible": {
          "description": "Whether the window is visible or not.",
          "default": true,
          "type": "boolean"
        },
        "width": {
          "description": "The window width.",
          "default": 800.0,
          "type": "number",
          "format": "double"
        },
        "x": {
          "description": "The horizontal position of the window's top left corner",
          "type": [
            "number",
            "null"
          ],
          "format": "double"
        },
        "y": {
          "description": "The vertical position of the window's top left corner",
          "type": [
            "number",
            "null"
          ],
          "format": "double"
        }
      },
      "additionalProperties": false
    },
    "WindowUrl": {
      "description": "The window webview URL options.",
      "anyOf": [
        {
          "description": "An external URL.",
          "type": "string",
          "format": "uri"
        },
        {
          "description": "An app URL.",
          "type": "string"
        }
      ]
    },
    "WindowsConfig": {
      "description": "Windows bundler configuration.",
      "type": "object",
      "properties": {
        "certificateThumbprint": {
          "description": "Specifies the SHA1 hash of the signing certificate.",
          "type": [
            "string",
            "null"
          ]
        },
        "digestAlgorithm": {
          "description": "Specifies the file digest algorithm to use for creating file signatures. Required for code signing. SHA-256 is recommended.",
          "type": [
            "string",
            "null"
          ]
        },
        "timestampUrl": {
          "description": "Server to use during timestamping.",
          "type": [
            "string",
            "null"
          ]
        },
        "webviewFixedRuntimePath": {
          "description": "Path to the webview fixed runtime to use.\n\nThe fixed version can be downloaded [on the official website](https://developer.microsoft.com/en-us/microsoft-edge/webview2/#download-section). The `.cab` file must be extracted to a folder and this folder path must be defined on this field.",
          "type": [
            "string",
            "null"
          ]
        },
        "wix": {
          "description": "Configuration for the MSI generated with WiX.",
          "anyOf": [
            {
              "$ref": "#/definitions/WixConfig"
            },
            {
              "type": "null"
            }
          ]
        }
      },
      "additionalProperties": false
    },
    "WixConfig": {
      "description": "Configuration for the MSI bundle using WiX.",
      "type": "object",
      "properties": {
        "bannerPath": {
          "description": "Path to a bitmap file to use as the installation user interface banner. This bitmap will appear at the top of all but the first page of the installer.\n\nThe required dimensions are 493px × 58px.",
          "type": [
            "string",
            "null"
          ]
        },
        "componentGroupRefs": {
          "description": "The ComponentGroup element ids you want to reference from the fragments.",
          "default": [],
          "type": "array",
          "items": {
            "type": "string"
          }
        },
        "componentRefs": {
          "description": "The Component element ids you want to reference from the fragments.",
          "default": [],
          "type": "array",
          "items": {
            "type": "string"
          }
        },
        "dialogImagePath": {
          "description": "Path to a bitmap file to use on the installation user interface dialogs. It is used on the welcome and completion dialogs. The required dimensions are 493px × 312px.",
          "type": [
            "string",
            "null"
          ]
        },
        "enableElevatedUpdateTask": {
          "description": "Create an elevated update task within Windows Task Scheduler.",
          "default": false,
          "type": "boolean"
        },
        "featureGroupRefs": {
          "description": "The FeatureGroup element ids you want to reference from the fragments.",
          "default": [],
          "type": "array",
          "items": {
            "type": "string"
          }
        },
        "featureRefs": {
          "description": "The Feature element ids you want to reference from the fragments.",
          "default": [],
          "type": "array",
          "items": {
            "type": "string"
          }
        },
        "fragmentPaths": {
          "description": "A list of paths to .wxs files with WiX fragments to use.",
          "default": [],
          "type": "array",
          "items": {
            "type": "string"
          }
        },
        "language": {
<<<<<<< HEAD
          "description": "The installer languages to build. See https://docs.microsoft.com/en-us/windows/win32/msi/localizing-the-error-and-actiontext-tables.",
=======
          "description": "The installer language. See <https://docs.microsoft.com/en-us/windows/win32/msi/localizing-the-error-and-actiontext-tables>.",
>>>>>>> e855c143
          "default": "en-US",
          "allOf": [
            {
              "$ref": "#/definitions/WixLanguage"
            }
          ]
        },
        "license": {
          "description": "The path to the license file to render on the installer.\n\nMust be an RTF file, so if a different extension is provided, we convert it to the RTF format.",
          "type": [
            "string",
            "null"
          ]
        },
        "mergeRefs": {
          "description": "The Merge element ids you want to reference from the fragments.",
          "default": [],
          "type": "array",
          "items": {
            "type": "string"
          }
        },
        "skipWebviewInstall": {
          "description": "Disables the Webview2 runtime installation after app install.",
          "default": false,
          "type": "boolean"
        },
        "template": {
          "description": "A custom .wxs template to use.",
          "type": [
            "string",
            "null"
          ]
        }
      },
      "additionalProperties": false
    },
    "WixLanguage": {
      "description": "The languages to build using WiX.",
      "anyOf": [
        {
          "description": "A single language to build, without configuration.",
          "type": "string"
        },
        {
          "description": "A list of languages to build, without configuration.",
          "type": "array",
          "items": {
            "type": "string"
          }
        },
        {
          "description": "A map of languages and its configuration.",
          "type": "object",
          "additionalProperties": {
            "$ref": "#/definitions/WixLanguageConfig"
          }
        }
      ]
    },
    "WixLanguageConfig": {
      "description": "Configuration for a target language for the WiX build.",
      "type": "object",
      "properties": {
        "localePath": {
          "description": "The path to a locale (`.wxl`) file. See https://wixtoolset.org/documentation/manual/v3/howtos/ui_and_localization/build_a_localized_version.html.",
          "type": [
            "string",
            "null"
          ]
        }
      },
      "additionalProperties": false
    }
  }
}<|MERGE_RESOLUTION|>--- conflicted
+++ resolved
@@ -2132,11 +2132,7 @@
           }
         },
         "language": {
-<<<<<<< HEAD
-          "description": "The installer languages to build. See https://docs.microsoft.com/en-us/windows/win32/msi/localizing-the-error-and-actiontext-tables.",
-=======
-          "description": "The installer language. See <https://docs.microsoft.com/en-us/windows/win32/msi/localizing-the-error-and-actiontext-tables>.",
->>>>>>> e855c143
+          "description": "The installer languages to build. See <https://docs.microsoft.com/en-us/windows/win32/msi/localizing-the-error-and-actiontext-tables>.",
           "default": "en-US",
           "allOf": [
             {
@@ -2202,7 +2198,7 @@
       "type": "object",
       "properties": {
         "localePath": {
-          "description": "The path to a locale (`.wxl`) file. See https://wixtoolset.org/documentation/manual/v3/howtos/ui_and_localization/build_a_localized_version.html.",
+          "description": "The path to a locale (`.wxl`) file. See <https://wixtoolset.org/documentation/manual/v3/howtos/ui_and_localization/build_a_localized_version.html>.",
           "type": [
             "string",
             "null"
