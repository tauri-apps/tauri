// Copyright 2019-2021 Tauri Programme within The Commons Conservancy
// SPDX-License-Identifier: Apache-2.0
// SPDX-License-Identifier: MIT

use anyhow::Context;
use json_patch::merge;
use once_cell::sync::Lazy;
use serde_json::Value as JsonValue;

<<<<<<< HEAD
#[path = "../../config_definition.rs"]
mod config_definition;
pub use config_definition::*;

impl From<WixLanguageConfig> for tauri_bundler::WixLanguageConfig {
  fn from(config: WixLanguageConfig) -> tauri_bundler::WixLanguageConfig {
    tauri_bundler::WixLanguageConfig {
      locale_path: config.locale_path.map(Into::into),
    }
  }
}

impl From<WixLanguage> for tauri_bundler::WixLanguage {
  fn from(language: WixLanguage) -> tauri_bundler::WixLanguage {
    let languages = match language {
      WixLanguage::One(lang) => vec![(lang, Default::default())],
      WixLanguage::List(languages) => languages
        .into_iter()
        .map(|lang| (lang, Default::default()))
        .collect(),
      WixLanguage::Localized(languages) => languages
        .into_iter()
        .map(|(lang, config)| (lang, config.into()))
        .collect(),
    };
    tauri_bundler::WixLanguage(languages)
  }
}

impl From<WixConfig> for tauri_bundler::WixSettings {
  fn from(config: WixConfig) -> tauri_bundler::WixSettings {
    tauri_bundler::WixSettings {
      language: config.language.into(),
      template: config.template,
      fragment_paths: config.fragment_paths,
      component_group_refs: config.component_group_refs,
      component_refs: config.component_refs,
      feature_group_refs: config.feature_group_refs,
      feature_refs: config.feature_refs,
      merge_refs: config.merge_refs,
      skip_webview_install: config.skip_webview_install,
      license: config.license,
      enable_elevated_update_task: config.enable_elevated_update_task,
      banner_path: config.banner_path,
      dialog_image_path: config.dialog_image_path,
    }
=======
pub use tauri_utils::config::*;

pub fn wix_settings(config: WixConfig) -> tauri_bundler::WixSettings {
  tauri_bundler::WixSettings {
    language: config.language,
    template: config.template,
    fragment_paths: config.fragment_paths,
    component_group_refs: config.component_group_refs,
    component_refs: config.component_refs,
    feature_group_refs: config.feature_group_refs,
    feature_refs: config.feature_refs,
    merge_refs: config.merge_refs,
    skip_webview_install: config.skip_webview_install,
    license: config.license,
    enable_elevated_update_task: config.enable_elevated_update_task,
    banner_path: config.banner_path,
    dialog_image_path: config.dialog_image_path,
>>>>>>> e855c143
  }
}

use std::{
  env::set_var,
  process::exit,
  sync::{Arc, Mutex},
};

pub type ConfigHandle = Arc<Mutex<Option<Config>>>;

fn config_handle() -> &'static ConfigHandle {
  static CONFING_HANDLE: Lazy<ConfigHandle> = Lazy::new(Default::default);
  &CONFING_HANDLE
}

/// Gets the static parsed config from `tauri.conf.json`.
fn get_internal(merge_config: Option<&str>, reload: bool) -> crate::Result<ConfigHandle> {
  if !reload && config_handle().lock().unwrap().is_some() {
    return Ok(config_handle().clone());
  }

  let mut config = tauri_utils::config::parse::read_from(super::app_paths::tauri_dir())?;

  if let Some(merge_config) = merge_config {
    let merge_config: JsonValue =
      serde_json::from_str(merge_config).with_context(|| "failed to parse config to merge")?;
    merge(&mut config, &merge_config);
  }

  let schema: JsonValue = serde_json::from_str(include_str!("../../schema.json"))?;
  let mut scope = valico::json_schema::Scope::new();
  let schema = scope.compile_and_return(schema, false).unwrap();
  let state = schema.validate(&config);
  if !state.errors.is_empty() {
    for error in state.errors {
      eprintln!(
        "`tauri.conf.json` error on `{}`: {}",
        error
          .get_path()
          .chars()
          .skip(1)
          .collect::<String>()
          .replace('/', " > "),
        error.get_detail().unwrap_or_else(|| error.get_title()),
      );
    }
    exit(1);
  }

  let config: Config = serde_json::from_value(config)?;
  set_var("TAURI_CONFIG", serde_json::to_string(&config)?);
  *config_handle().lock().unwrap() = Some(config);

  Ok(config_handle().clone())
}

pub fn get(merge_config: Option<&str>) -> crate::Result<ConfigHandle> {
  get_internal(merge_config, false)
}

pub fn reload(merge_config: Option<&str>) -> crate::Result<()> {
  get_internal(merge_config, true)?;
  Ok(())
}<|MERGE_RESOLUTION|>--- conflicted
+++ resolved
@@ -7,22 +7,19 @@
 use once_cell::sync::Lazy;
 use serde_json::Value as JsonValue;
 
-<<<<<<< HEAD
-#[path = "../../config_definition.rs"]
-mod config_definition;
-pub use config_definition::*;
+pub use tauri_utils::config::*;
 
-impl From<WixLanguageConfig> for tauri_bundler::WixLanguageConfig {
-  fn from(config: WixLanguageConfig) -> tauri_bundler::WixLanguageConfig {
-    tauri_bundler::WixLanguageConfig {
-      locale_path: config.locale_path.map(Into::into),
-    }
-  }
-}
+use std::{
+  env::set_var,
+  process::exit,
+  sync::{Arc, Mutex},
+};
 
-impl From<WixLanguage> for tauri_bundler::WixLanguage {
-  fn from(language: WixLanguage) -> tauri_bundler::WixLanguage {
-    let languages = match language {
+pub type ConfigHandle = Arc<Mutex<Option<Config>>>;
+
+pub fn wix_settings(config: WixConfig) -> tauri_bundler::WixSettings {
+  tauri_bundler::WixSettings {
+    language: tauri_bundler::WixLanguage(match config.language {
       WixLanguage::One(lang) => vec![(lang, Default::default())],
       WixLanguage::List(languages) => languages
         .into_iter()
@@ -30,36 +27,16 @@
         .collect(),
       WixLanguage::Localized(languages) => languages
         .into_iter()
-        .map(|(lang, config)| (lang, config.into()))
+        .map(|(lang, config)| {
+          (
+            lang,
+            tauri_bundler::WixLanguageConfig {
+              locale_path: config.locale_path.map(Into::into),
+            },
+          )
+        })
         .collect(),
-    };
-    tauri_bundler::WixLanguage(languages)
-  }
-}
-
-impl From<WixConfig> for tauri_bundler::WixSettings {
-  fn from(config: WixConfig) -> tauri_bundler::WixSettings {
-    tauri_bundler::WixSettings {
-      language: config.language.into(),
-      template: config.template,
-      fragment_paths: config.fragment_paths,
-      component_group_refs: config.component_group_refs,
-      component_refs: config.component_refs,
-      feature_group_refs: config.feature_group_refs,
-      feature_refs: config.feature_refs,
-      merge_refs: config.merge_refs,
-      skip_webview_install: config.skip_webview_install,
-      license: config.license,
-      enable_elevated_update_task: config.enable_elevated_update_task,
-      banner_path: config.banner_path,
-      dialog_image_path: config.dialog_image_path,
-    }
-=======
-pub use tauri_utils::config::*;
-
-pub fn wix_settings(config: WixConfig) -> tauri_bundler::WixSettings {
-  tauri_bundler::WixSettings {
-    language: config.language,
+    }),
     template: config.template,
     fragment_paths: config.fragment_paths,
     component_group_refs: config.component_group_refs,
@@ -72,17 +49,8 @@
     enable_elevated_update_task: config.enable_elevated_update_task,
     banner_path: config.banner_path,
     dialog_image_path: config.dialog_image_path,
->>>>>>> e855c143
   }
 }
-
-use std::{
-  env::set_var,
-  process::exit,
-  sync::{Arc, Mutex},
-};
-
-pub type ConfigHandle = Arc<Mutex<Option<Config>>>;
 
 fn config_handle() -> &'static ConfigHandle {
   static CONFING_HANDLE: Lazy<ConfigHandle> = Lazy::new(Default::default);
