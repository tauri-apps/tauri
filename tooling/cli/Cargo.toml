[workspace]
members = [ "node" ]

[package]
name = "tauri-cli"
version = "2.0.0-alpha.15"
authors = [ "Tauri Programme within The Commons Conservancy" ]
edition = "2021"
rust-version = "1.70"
categories = [ "gui", "web-programming" ]
license = "Apache-2.0 OR MIT"
homepage = "https://tauri.app"
repository = "https://github.com/tauri-apps/tauri"
description = "Command line interface for building Tauri apps"
include = [
  "src/",
  "/templates",
  "scripts/",
  "*.json",
  "*.rs",
  "tauri.gitignore",
  "tauri-dev-watcher.gitignore",
  "LICENSE*"
]

[package.metadata.binstall]
pkg-url = "{ repo }/releases/download/tauri-cli-v{ version }/cargo-tauri-{ target }.{ archive-format }"
bin-dir = "{ bin }{ binary-ext }"
pkg-fmt = "tgz"

[package.metadata.binstall.overrides.x86_64-pc-windows-msvc]
pkg-fmt = "zip"

[package.metadata.binstall.overrides.x86_64-apple-darwin]
pkg-fmt = "zip"

[[bin]]
name = "cargo-tauri"
path = "src/main.rs"

[dependencies]
cargo-mobile2 = { version = "0.7", default-features = false }
textwrap = { version = "0.11.0", features = [ "term_size" ] }
jsonrpsee = { version = "0.16", features = [ "server" ] }
jsonrpsee-core = "0.16"
jsonrpsee-client-transport = { version = "0.16", features = [ "ws" ] }
jsonrpsee-ws-client = { version = "0.16", default-features = false }
thiserror = "1"
sublime_fuzzy = "0.7"
clap_complete = "4"
clap = { version = "4.0", features = [ "derive", "env" ] }
anyhow = "1.0"
tauri-bundler = { version = "2.0.0-alpha.9", default-features = false, path = "../bundler" }
colored = "2.0"
once_cell = "1"
serde = { version = "1.0", features = [ "derive" ] }
serde_json = "1.0"
notify = "6.0"
notify-debouncer-mini = "0.3"
shared_child = "1.0"
duct = "0.13"
toml_edit = "0.14"
json-patch = "1.0"
tauri-utils = { version = "2.0.0-alpha.8", path = "../../core/tauri-utils", features = [ "isolation", "schema", "config-json5", "config-toml" ] }
tauri-utils-v1 = { version = "1", package = "tauri-utils", features = [ "isolation", "schema", "config-json5", "config-toml" ] }
toml = "0.5"
jsonschema = "0.16"
handlebars = "4.3"
include_dir = "0.7"
minisign = "=0.7.3"
base64 = "0.21.0"
ureq = { version = "2.5", default-features = false, features = [ "gzip" ] }
os_info = "3"
semver = "1.0"
regex = "1.6.0"
unicode-width = "0.1"
zeroize = "1.5"
heck = { version = "0.4", features = [ "unicode" ] }
dialoguer = "0.10"
url = { version = "2.3", features = [ "serde" ] }
os_pipe = "1"
ignore = "0.4"
ctrlc = "3.2"
log = { version = "0.4.17", features = [ "kv_unstable", "kv_unstable_std" ] }
env_logger = "0.9.1"
icns = { package = "tauri-icns", version = "0.1" }
image = { version = "0.24", default-features = false, features = [ "ico" ] }
axum = { version = "0.5.16", features = [ "ws" ] }
html5ever = "0.26"
kuchiki = { package = "kuchikiki", version = "0.8" }
tokio = { version = "1", features = [ "macros", "sync" ] }
common-path = "1"
serde-value = "0.7.0"
itertools = "0.10"
<<<<<<< HEAD
nsvg = "0.5.1"
=======
local-ip-address = "0.4"
css-color = "0.2"
>>>>>>> 117a7dc2

[target."cfg(windows)".dependencies]
winapi = { version = "0.3", features = [ "handleapi", "processenv", "winbase", "wincon", "winnt" ] }
cc = "1"

[target."cfg(unix)".dependencies]
libc = "0.2"

[features]
default = [ "rustls" ]
native-tls = [
  "tauri-bundler/native-tls",
  "cargo-mobile2/native-tls",
  "ureq/native-tls"
]
native-tls-vendored = [
  "native-tls",
  "tauri-bundler/native-tls-vendored",
  "cargo-mobile2/openssl-vendored"
]
rustls = [ "tauri-bundler/rustls", "cargo-mobile2/rustls", "ureq/tls" ]

[profile.release-size-optimized]
inherits = "release"
codegen-units = 1
lto = true
incremental = false
opt-level = "s"<|MERGE_RESOLUTION|>--- conflicted
+++ resolved
@@ -92,12 +92,9 @@
 common-path = "1"
 serde-value = "0.7.0"
 itertools = "0.10"
-<<<<<<< HEAD
-nsvg = "0.5.1"
-=======
 local-ip-address = "0.4"
 css-color = "0.2"
->>>>>>> 117a7dc2
+nsvg = "0.5.1"
 
 [target."cfg(windows)".dependencies]
 winapi = { version = "0.3", features = [ "handleapi", "processenv", "winbase", "wincon", "winnt" ] }
