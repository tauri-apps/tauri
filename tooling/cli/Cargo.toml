--- conflicted
+++ resolved
@@ -93,15 +93,5 @@
 [target."cfg(target_os = \"linux\")".build-dependencies]
 heck = "0.4"
 
-<<<<<<< HEAD
-=======
-[build-dependencies]
-tauri-utils = { version = "1.0.0", features = [ "schema", "isolation" ], path = "../../core/tauri-utils" }
-schemars = { version = "0.8", features = [ "url", "preserve_order" ] }
-serde = { version = "1.0", features = [ "derive" ] }
-serde_json = "1.0"
-url = { version = "2.3", features = [ "serde" ] }
-
->>>>>>> 161d5be4
 [profile.release]
 lto = true