--- conflicted
+++ resolved
@@ -98,14 +98,7 @@
 winapi = { version = "0.3", features = [ "handleapi", "processenv", "winbase", "wincon", "winnt" ] }
 
 [target."cfg(unix)".dependencies]
-<<<<<<< HEAD
-libc = "0.2"
-=======
 libc = "0.2"
 
-[profile.release]
-lto = true
-
 [features]
-openssl-vendored = [ "tauri-mobile/openssl-vendored" ]
->>>>>>> e0f0dce2
+openssl-vendored = [ "tauri-mobile/openssl-vendored" ]