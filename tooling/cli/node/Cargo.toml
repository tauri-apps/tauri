[package]
edition = "2021"
name = "tauri-cli-node"
version = "0.0.0"

[lib]
crate-type = ["cdylib"]

[dependencies]
# Default enable napi4 feature, see https://nodejs.org/api/n-api.html#node-api-version-matrix
napi = { version = "2.12", default-features = false, features = ["napi4"] }
napi-derive = "2.12"
tauri-cli = { path = ".." }
log = "0.4.17"

[build-dependencies]
napi-build = "2.0"

<<<<<<< HEAD
[profile.release]
codegen-units = 1
lto = true
incremental = false
opt-level = "s"
=======
[features]
openssl-vendored = ["tauri-cli/openssl-vendored"]
>>>>>>> e0f0dce2
<|MERGE_RESOLUTION|>--- conflicted
+++ resolved
@@ -16,13 +16,11 @@
 [build-dependencies]
 napi-build = "2.0"
 
-<<<<<<< HEAD
+[features]
+openssl-vendored = ["tauri-cli/openssl-vendored"]
+
 [profile.release]
 codegen-units = 1
 lto = true
 incremental = false
-opt-level = "s"
-=======
-[features]
-openssl-vendored = ["tauri-cli/openssl-vendored"]
->>>>>>> e0f0dce2
+opt-level = "s"