// Copyright 2019-2022 Tauri Programme within The Commons Conservancy
// SPDX-License-Identifier: Apache-2.0
// SPDX-License-Identifier: MIT

use crate::{
  helpers::{
    app_paths::{app_dir, tauri_dir},
    command_env,
    config::{get as get_config, AppUrl, HookCommand, WindowUrl, MERGE_CONFIG_EXTENSION_NAME},
    updater_signature::{read_key_from_file, secret_key as updater_secret_key, sign_file},
  },
  interface::{AppInterface, AppSettings, Interface},
  CommandExt, Result,
};
use anyhow::{bail, Context};
use clap::{ArgAction, Parser};
use log::{debug, error, info, warn};
use std::{
  env::{set_current_dir, var_os},
  path::{Path, PathBuf},
  process::Command,
};
use tauri_bundler::bundle::{bundle_project, Bundle, PackageType};

#[derive(Debug, Clone, Parser)]
#[clap(about = "Tauri build")]
pub struct Options {
  /// Binary to use to build the application, defaults to `cargo`
  #[clap(short, long)]
  pub runner: Option<String>,
  /// Builds with the debug flag
  #[clap(short, long)]
  pub debug: bool,
  /// Target triple to build against.
  ///
  /// It must be one of the values outputted by `$rustc --print target-list` or `universal-apple-darwin` for an universal macOS application.
  ///
  /// Note that compiling an universal macOS application requires both `aarch64-apple-darwin` and `x86_64-apple-darwin` targets to be installed.
  #[clap(short, long)]
  pub target: Option<String>,
  /// Space or comma separated list of features to activate
  #[clap(short, long, action = ArgAction::Append, num_args(0..))]
  pub features: Option<Vec<String>>,
  /// Space or comma separated list of bundles to package.
  ///
  /// Each bundle must be one of `deb`, `appimage`, `msi`, `app` or `dmg` on MacOS and `updater` on all platforms.
  /// If `none` is specified, the bundler will be skipped.
  ///
  /// Note that the `updater` bundle is not automatically added so you must specify it if the updater is enabled.
  #[clap(short, long, action = ArgAction::Append, num_args(0..))]
  pub bundles: Option<Vec<String>>,
  /// JSON string or path to JSON file to merge with tauri.conf.json
  #[clap(short, long)]
  pub config: Option<String>,
  /// Command line arguments passed to the runner
  pub args: Vec<String>,
  /// Skip prompting for values
  #[clap(long)]
  ci: bool,
}

<<<<<<< HEAD
pub fn command(mut options: Options, verbosity: u8) -> Result<()> {
=======
pub fn command(mut options: Options) -> Result<()> {
  options.ci = options.ci || std::env::var("CI").is_ok();
  let ci = options.ci;

>>>>>>> b9559b35
  let (merge_config, merge_config_path) = if let Some(config) = &options.config {
    if config.starts_with('{') {
      (Some(config.to_string()), None)
    } else {
      (
        Some(
          std::fs::read_to_string(config).with_context(|| "failed to read custom configuration")?,
        ),
        Some(config.clone()),
      )
    }
  } else {
    (None, None)
  };
  options.config = merge_config;

  let tauri_path = tauri_dir();
  set_current_dir(tauri_path).with_context(|| "failed to change current working directory")?;

  let config = get_config(options.config.as_deref())?;

  let config_guard = config.lock().unwrap();
  let config_ = config_guard.as_ref().unwrap();

  let bundle_identifier_source = match config_.find_bundle_identifier_overwriter() {
    Some(source) if source == MERGE_CONFIG_EXTENSION_NAME => merge_config_path.unwrap_or(source),
    Some(source) => source,
    None => "tauri.conf.json".into(),
  };

  if config_.tauri.bundle.identifier == "com.tauri.dev" {
    error!(
      "You must change the bundle identifier in `{} > tauri > bundle > identifier`. The default value `com.tauri.dev` is not allowed as it must be unique across applications.",
      bundle_identifier_source
    );
    std::process::exit(1);
  }

  if config_
    .tauri
    .bundle
    .identifier
    .chars()
    .any(|ch| !(ch.is_alphanumeric() || ch == '-' || ch == '.'))
  {
    error!(
      "The bundle identifier \"{}\" set in `{} > tauri > bundle > identifier`. The bundle identifier string must contain only alphanumeric characters (A–Z, a–z, and 0–9), hyphens (-), and periods (.).",
      config_.tauri.bundle.identifier,
      bundle_identifier_source
    );
    std::process::exit(1);
  }

  let mut interface = AppInterface::new(config_, options.target.clone())?;
  let app_settings = interface.app_settings();
  let interface_options = options.clone().into();

  if let Some(before_build) = config_.build.before_build_command.clone() {
    run_hook(
      "beforeBuildCommand",
      before_build,
      &interface,
      options.debug,
    )?;
  }

  if let AppUrl::Url(WindowUrl::App(web_asset_path)) = &config_.build.dist_dir {
    if !web_asset_path.exists() {
      return Err(anyhow::anyhow!(
          "Unable to find your web assets, did you forget to build your web app? Your distDir is set to \"{:?}\".",
          web_asset_path
        ));
    }
    if web_asset_path.canonicalize()?.file_name() == Some(std::ffi::OsStr::new("src-tauri")) {
      return Err(anyhow::anyhow!(
            "The configured distDir is the `src-tauri` folder.
            Please isolate your web assets on a separate folder and update `tauri.conf.json > build > distDir`.",
          ));
    }

    let mut out_folders = Vec::new();
    for folder in &["node_modules", "src-tauri", "target"] {
      if web_asset_path.join(folder).is_dir() {
        out_folders.push(folder.to_string());
      }
    }
    if !out_folders.is_empty() {
      return Err(anyhow::anyhow!(
            "The configured distDir includes the `{:?}` {}. Please isolate your web assets on a separate folder and update `tauri.conf.json > build > distDir`.",
            out_folders,
            if out_folders.len() == 1 { "folder" }else { "folders" }
          )
        );
    }
  }

  if options.runner.is_none() {
    options.runner = config_.build.runner.clone();
  }

  options
    .features
    .get_or_insert(Vec::new())
    .extend(config_.build.features.clone().unwrap_or_default());

  let bin_path = app_settings.app_binary_path(&interface_options)?;
  let out_dir = bin_path.parent().unwrap();

  interface.build(interface_options)?;

  let app_settings = interface.app_settings();

  if config_.tauri.bundle.active {
    let package_types = if let Some(names) = &options.bundles {
      let mut types = vec![];
      for name in names
        .iter()
        .flat_map(|n| n.split(',').map(|s| s.to_string()).collect::<Vec<String>>())
      {
        if name == "none" {
          break;
        }
        match PackageType::from_short_name(&name) {
          Some(package_type) => {
            types.push(package_type);
          }
          None => {
            return Err(anyhow::anyhow!(format!(
              "Unsupported bundle format: {name}"
            )));
          }
        }
      }
      Some(types)
    } else {
      let targets = config_.tauri.bundle.targets.to_vec();
      if targets.is_empty() {
        None
      } else {
        Some(targets.into_iter().map(Into::into).collect())
      }
    };

    if let Some(types) = &package_types {
      if config_.tauri.updater.active && !types.contains(&PackageType::Updater) {
        warn!("The updater is enabled but the bundle target list does not contain `updater`, so the updater artifacts won't be generated.");
      }
    }

    // if we have a package to bundle, let's run the `before_bundle_command`.
    if package_types.as_ref().map_or(true, |p| !p.is_empty()) {
      if let Some(before_bundle) = config_.build.before_bundle_command.clone() {
        run_hook(
          "beforeBundleCommand",
          before_bundle,
          &interface,
          options.debug,
        )?;
      }
    }

    let mut settings = app_settings
      .get_bundler_settings(&options.into(), config_, out_dir, package_types)
      .with_context(|| "failed to build bundler settings")?;

    settings.set_log_level(match verbosity {
      0 => log::Level::Error,
      1 => log::Level::Info,
      _ => log::Level::Trace,
    });

    // set env vars used by the bundler
    #[cfg(target_os = "linux")]
    {
      use crate::helpers::config::ShellAllowlistOpen;
      if matches!(
        config_.tauri.allowlist.shell.open,
        ShellAllowlistOpen::Flag(true) | ShellAllowlistOpen::Validate(_)
      ) {
        std::env::set_var("APPIMAGE_BUNDLE_XDG_OPEN", "1");
      }
      if config_.tauri.system_tray.is_some() {
        if let Ok(tray) = std::env::var("TAURI_TRAY") {
          std::env::set_var(
            "TRAY_LIBRARY_PATH",
            if tray == "ayatana" {
              format!(
                "{}/libayatana-appindicator3.so.1",
                pkgconfig_utils::get_library_path("ayatana-appindicator3-0.1")
                  .expect("failed to get ayatana-appindicator library path using pkg-config.")
              )
            } else {
              format!(
                "{}/libappindicator3.so.1",
                pkgconfig_utils::get_library_path("appindicator3-0.1")
                  .expect("failed to get libappindicator-gtk library path using pkg-config.")
              )
            },
          );
        } else {
          std::env::set_var(
            "TRAY_LIBRARY_PATH",
            pkgconfig_utils::get_appindicator_library_path(),
          );
        }
      }
      if config_.tauri.bundle.appimage.bundle_media_framework {
        std::env::set_var("APPIMAGE_BUNDLE_GSTREAMER", "1");
      }
    }

    let bundles = bundle_project(settings).with_context(|| "failed to bundle project")?;

    let updater_bundles: Vec<&Bundle> = bundles
      .iter()
      .filter(|bundle| bundle.package_type == PackageType::Updater)
      .collect();
    // If updater is active and we bundled it
    if config_.tauri.updater.active && !updater_bundles.is_empty() {
      // if no password provided we use an empty string
      let password = var_os("TAURI_KEY_PASSWORD")
        .map(|v| v.to_str().unwrap().to_string())
        .or_else(|| if ci { Some("".into()) } else { None });
      // get the private key
      let secret_key = if let Some(mut private_key) =
        var_os("TAURI_PRIVATE_KEY").map(|v| v.to_str().unwrap().to_string())
      {
        // check if env var points to a file..
        let pk_dir = Path::new(&private_key);
        // Check if user provided a path or a key
        // We validate if the path exist or not.
        if pk_dir.exists() {
          // read file content and use it as private key
          private_key = read_key_from_file(pk_dir)?;
        }
        updater_secret_key(private_key, password)
      } else {
        Err(anyhow::anyhow!("A public key has been found, but no private key. Make sure to set `TAURI_PRIVATE_KEY` environment variable."))
      }?;

      let pubkey = base64::decode(&config_.tauri.updater.pubkey)?;
      let pub_key_decoded = String::from_utf8_lossy(&pubkey);
      let public_key = minisign::PublicKeyBox::from_string(&pub_key_decoded)?.into_public_key()?;

      // make sure we have our package built
      let mut signed_paths = Vec::new();
      for elem in updater_bundles {
        // we expect to have only one path in the vec but we iter if we add
        // another type of updater package who require multiple file signature
        for path in elem.bundle_paths.iter() {
          // sign our path from environment variables
          let (signature_path, signature) = sign_file(&secret_key, path)?;
          if signature.keynum() != public_key.keynum() {
            return Err(anyhow::anyhow!(
              "The updater secret key from `TAURI_PRIVATE_KEY` does not match the public key defined in `tauri.conf.json > tauri > updater > pubkey`."
            ));
          }
          signed_paths.append(&mut vec![signature_path]);
        }
      }

      print_signed_updater_archive(&signed_paths)?;
    }
  }

  Ok(())
}

fn run_hook(name: &str, hook: HookCommand, interface: &AppInterface, debug: bool) -> Result<()> {
  let (script, script_cwd) = match hook {
    HookCommand::Script(s) if s.is_empty() => (None, None),
    HookCommand::Script(s) => (Some(s), None),
    HookCommand::ScriptWithOptions { script, cwd } => (Some(script), cwd.map(Into::into)),
  };
  let cwd = script_cwd.unwrap_or_else(|| app_dir().clone());
  if let Some(script) = script {
    info!(action = "Running"; "{} `{}`", name, script);

    let mut env = command_env(debug);
    env.extend(interface.env());

    debug!("Setting environment for hook {:?}", env);

    #[cfg(target_os = "windows")]
    let status = Command::new("cmd")
      .arg("/S")
      .arg("/C")
      .arg(&script)
      .current_dir(cwd)
      .envs(env)
      .piped()
      .with_context(|| format!("failed to run `{}` with `cmd /C`", script))?;
    #[cfg(not(target_os = "windows"))]
    let status = Command::new("sh")
      .arg("-c")
      .arg(&script)
      .current_dir(cwd)
      .envs(env)
      .piped()
      .with_context(|| format!("failed to run `{script}` with `sh -c`"))?;

    if !status.success() {
      bail!(
        "{} `{}` failed with exit code {}",
        name,
        script,
        status.code().unwrap_or_default()
      );
    }
  }

  Ok(())
}

fn print_signed_updater_archive(output_paths: &[PathBuf]) -> crate::Result<()> {
  let pluralised = if output_paths.len() == 1 {
    "updater archive"
  } else {
    "updater archives"
  };
  let msg = format!("{} {} at:", output_paths.len(), pluralised);
  info!("{}", msg);
  for path in output_paths {
    #[cfg(unix)]
    info!("        {}", path.display());
    #[cfg(windows)]
    info!(
      "        {}",
      path.display().to_string().replacen(r"\\?\", "", 1)
    );
  }
  Ok(())
}

#[cfg(target_os = "linux")]
mod pkgconfig_utils {
  use std::{path::PathBuf, process::Command};

  pub fn get_appindicator_library_path() -> PathBuf {
    match get_library_path("ayatana-appindicator3-0.1") {
      Some(p) => format!("{p}/libayatana-appindicator3.so.1").into(),
      None => match get_library_path("appindicator3-0.1") {
        Some(p) => format!("{p}/libappindicator3.so.1").into(),
        None => panic!("Can't detect any appindicator library"),
      },
    }
  }

  /// Gets the folder in which a library is located using `pkg-config`.
  pub fn get_library_path(name: &str) -> Option<String> {
    let mut cmd = Command::new("pkg-config");
    cmd.env("PKG_CONFIG_ALLOW_SYSTEM_LIBS", "1");
    cmd.arg("--libs-only-L");
    cmd.arg(name);
    if let Ok(output) = cmd.output() {
      if !output.stdout.is_empty() {
        // output would be "-L/path/to/library\n"
        let word = output.stdout[2..].to_vec();
        return Some(String::from_utf8_lossy(&word).trim().to_string());
      } else {
        None
      }
    } else {
      None
    }
  }
}<|MERGE_RESOLUTION|>--- conflicted
+++ resolved
@@ -59,14 +59,10 @@
   ci: bool,
 }
 
-<<<<<<< HEAD
 pub fn command(mut options: Options, verbosity: u8) -> Result<()> {
-=======
-pub fn command(mut options: Options) -> Result<()> {
   options.ci = options.ci || std::env::var("CI").is_ok();
   let ci = options.ci;
 
->>>>>>> b9559b35
   let (merge_config, merge_config_path) = if let Some(config) = &options.config {
     if config.starts_with('{') {
       (Some(config.to_string()), None)
