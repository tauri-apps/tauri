// Copyright 2019-2023 Tauri Programme within The Commons Conservancy
// SPDX-License-Identifier: Apache-2.0
// SPDX-License-Identifier: MIT

use crate::{
  helpers::{
    app_paths::{app_dir, tauri_dir},
    command_env,
    config::{get as get_config, reload as reload_config, BeforeDevCommand, FrontendDist},
    resolve_merge_config,
  },
  interface::{AppInterface, DevProcess, ExitReason, Interface},
  CommandExt, Result,
};

use anyhow::{bail, Context};
use clap::{ArgAction, Parser};
use log::{error, info, warn};
use shared_child::SharedChild;
use tauri_utils::platform::Target;

use std::{
  env::set_current_dir,
  net::{IpAddr, Ipv4Addr},
  process::{exit, Command, Stdio},
  sync::{
    atomic::{AtomicBool, Ordering},
    Arc, Mutex, OnceLock,
  },
};

static BEFORE_DEV: OnceLock<Mutex<Arc<SharedChild>>> = OnceLock::new();
static KILL_BEFORE_DEV_FLAG: OnceLock<AtomicBool> = OnceLock::new();

#[cfg(unix)]
const KILL_CHILDREN_SCRIPT: &[u8] = include_bytes!("../scripts/kill-children.sh");

pub const TAURI_CLI_BUILTIN_WATCHER_IGNORE_FILE: &[u8] =
  include_bytes!("../tauri-dev-watcher.gitignore");

#[derive(Debug, Clone, Parser)]
#[clap(
  about = "Run your app in development mode",
  long_about = "Run your app in development mode with hot-reloading for the Rust code. It makes use of the `build.devUrl` property from your `tauri.conf.json` file. It also runs your `build.beforeDevCommand` which usually starts your frontend devServer.",
  trailing_var_arg(true)
)]
pub struct Options {
  /// Binary to use to run the application
  #[clap(short, long)]
  pub runner: Option<String>,
  /// Target triple to build against
  #[clap(short, long)]
  pub target: Option<String>,
  /// List of cargo features to activate
  #[clap(short, long, action = ArgAction::Append, num_args(0..))]
  pub features: Option<Vec<String>>,
  /// Exit on panic
  #[clap(short, long)]
  pub exit_on_panic: bool,
  /// JSON string or path to JSON file to merge with tauri.conf.json
  #[clap(short, long)]
  pub config: Option<String>,
  /// Run the code in release mode
  #[clap(long = "release")]
  pub release_mode: bool,
  /// Command line arguments passed to the runner.
  /// Use `--` to explicitly mark the start of the arguments. Arguments after a second `--` are passed to the application
  /// e.g. `tauri dev -- [runnerArgs] -- [appArgs]`.
  pub args: Vec<String>,
  /// Skip waiting for the frontend dev server to start before building the tauri application.
  #[clap(long, env = "TAURI_CLI_NO_DEV_SERVER_WAIT")]
  pub no_dev_server_wait: bool,
  /// Disable the file watcher.
  #[clap(long)]
  pub no_watch: bool,
  /// Force prompting for an IP to use to connect to the dev server on mobile.
  #[clap(long)]
  pub force_ip_prompt: bool,

  /// Disable the built-in dev server for static files.
  #[clap(long)]
  pub no_dev_server: bool,
  /// Specify port for the built-in dev server for static files. Defaults to 1430.
  #[clap(long, env = "TAURI_CLI_PORT")]
  pub port: Option<u16>,
}

pub fn command(options: Options) -> Result<()> {
  let r = command_internal(options);
  if r.is_err() {
    kill_before_dev_process();
  }
  r
}

fn command_internal(mut options: Options) -> Result<()> {
  let target = options
    .target
    .as_deref()
    .map(Target::from_triple)
    .unwrap_or_else(Target::current);

  let config = get_config(target, options.config.as_deref())?;

  let mut interface = AppInterface::new(
    config.lock().unwrap().as_ref().unwrap(),
    options.target.clone(),
  )?;

  setup(target, &interface, &mut options, false)?;

  let exit_on_panic = options.exit_on_panic;
  let no_watch = options.no_watch;
  interface.dev(options.into(), move |status, reason| {
    on_app_exit(status, reason, exit_on_panic, no_watch)
  })
}

pub fn local_ip_address(force: bool) -> &'static IpAddr {
  static LOCAL_IP: OnceLock<IpAddr> = OnceLock::new();
  LOCAL_IP.get_or_init(|| {
    let prompt_for_ip = || {
      let addresses: Vec<IpAddr> = local_ip_address::list_afinet_netifas()
        .expect("failed to list networks")
        .into_iter()
        .map(|(_, ipaddr)| ipaddr)
        .filter(|ipaddr| match ipaddr {
          IpAddr::V4(i) => i != &Ipv4Addr::LOCALHOST,
          _ => false,
        })
        .collect();
      match addresses.len() {
        0 => panic!("No external IP detected."),
        1 => {
          let ipaddr = addresses.first().unwrap();
          *ipaddr
        }
        _ => {
          let selected = dialoguer::Select::with_theme(&dialoguer::theme::ColorfulTheme::default())
            .with_prompt(
              "Failed to detect external IP, What IP should we use to access your development server?",
            )
            .items(&addresses)
            .default(0)
            .interact()
            .expect("failed to select external IP");
          *addresses.get(selected).unwrap()
        }
      }
    };

    let ip = if force {
      prompt_for_ip()
    } else {
      local_ip_address::local_ip().unwrap_or_else(|_| prompt_for_ip())
    };
    log::info!("Using {ip} to access the development server.");
    ip
  })
}

pub fn setup(
  target: Target,
  interface: &AppInterface,
  options: &mut Options,
  mobile: bool,
) -> Result<()> {
  let (merge_config, _merge_config_path) = resolve_merge_config(&options.config)?;
  options.config = merge_config;

  let config = get_config(target, options.config.as_deref())?;

  let tauri_path = tauri_dir();
  set_current_dir(tauri_path).with_context(|| "failed to change current working directory")?;

<<<<<<< HEAD
  let interface = AppInterface::new(
    config.lock().unwrap().as_ref().unwrap(),
    options.target.clone(),
  )?;

  let mut dev_url = config
=======
  let mut dev_path = config
>>>>>>> e691208e
    .lock()
    .unwrap()
    .as_ref()
    .unwrap()
    .build
    .dev_url
    .clone();

  if let Some(before_dev) = config
    .lock()
    .unwrap()
    .as_ref()
    .unwrap()
    .build
    .before_dev_command
    .clone()
  {
    let (script, script_cwd, wait) = match before_dev {
      BeforeDevCommand::Script(s) if s.is_empty() => (None, None, false),
      BeforeDevCommand::Script(s) => (Some(s), None, false),
      BeforeDevCommand::ScriptWithOptions { script, cwd, wait } => {
        (Some(script), cwd.map(Into::into), wait)
      }
    };
    let cwd = script_cwd.unwrap_or_else(|| app_dir().clone());
    if let Some(mut before_dev) = script {
      if before_dev.contains("$HOST") {
        if mobile {
          let local_ip_address = local_ip_address(options.force_ip_prompt).to_string();
          before_dev = before_dev.replace("$HOST", &local_ip_address);
          if let Some(url) = &mut dev_url {
            url.set_host(Some(&local_ip_address))?;
          }
        } else {
          before_dev = before_dev.replace(
            "$HOST",
            if let Some(url) = &dev_url {
              url.host_str().unwrap_or("0.0.0.0")
            } else {
              "0.0.0.0"
            },
          );
        }
      }
      info!(action = "Running"; "BeforeDevCommand (`{}`)", before_dev);
      let mut env = command_env(true);
      env.extend(interface.env());

      #[cfg(windows)]
      let mut command = {
        let mut command = Command::new("cmd");
        command
          .arg("/S")
          .arg("/C")
          .arg(&before_dev)
          .current_dir(cwd)
          .envs(env);
        command
      };
      #[cfg(not(windows))]
      let mut command = {
        let mut command = Command::new("sh");
        command
          .arg("-c")
          .arg(&before_dev)
          .current_dir(cwd)
          .envs(env);
        command
      };

      if wait {
        let status = command.piped().with_context(|| {
          format!(
            "failed to run `{}` with `{}`",
            before_dev,
            if cfg!(windows) { "cmd /S /C" } else { "sh -c" }
          )
        })?;
        if !status.success() {
          bail!(
            "beforeDevCommand `{}` failed with exit code {}",
            before_dev,
            status.code().unwrap_or_default()
          );
        }
      } else {
        command.stdin(Stdio::piped());
        command.stdout(os_pipe::dup_stdout()?);
        command.stderr(os_pipe::dup_stderr()?);

        let child = SharedChild::spawn(&mut command)
          .unwrap_or_else(|_| panic!("failed to run `{before_dev}`"));
        let child = Arc::new(child);
        let child_ = child.clone();

        std::thread::spawn(move || {
          let status = child_
            .wait()
            .expect("failed to wait on \"beforeDevCommand\"");
          if !(status.success() || KILL_BEFORE_DEV_FLAG.get().unwrap().load(Ordering::Relaxed)) {
            error!("The \"beforeDevCommand\" terminated with a non-zero status code.");
            exit(status.code().unwrap_or(1));
          }
        });

        BEFORE_DEV.set(Mutex::new(child)).unwrap();
        KILL_BEFORE_DEV_FLAG.set(AtomicBool::default()).unwrap();

        let _ = ctrlc::set_handler(move || {
          kill_before_dev_process();
          exit(130);
        });
      }
    }
  }

  if options.runner.is_none() {
    options.runner = config
      .lock()
      .unwrap()
      .as_ref()
      .unwrap()
      .build
      .runner
      .clone();
  }

  let mut cargo_features = config
    .lock()
    .unwrap()
    .as_ref()
    .unwrap()
    .build
    .features
    .clone()
    .unwrap_or_default();
  if let Some(features) = &options.features {
    cargo_features.extend(features.clone());
  }

  let mut dev_url = config
    .lock()
    .unwrap()
    .as_ref()
    .unwrap()
    .build
    .dev_url
    .clone();
  let frontend_dist = config
    .lock()
    .unwrap()
    .as_ref()
    .unwrap()
    .build
    .frontend_dist
    .clone();
  if !options.no_dev_server && dev_url.is_none() {
    if let Some(FrontendDist::Dist(path)) = &frontend_dist {
      use crate::helpers::web_dev_server;
      if path.exists() {
        let path = path.canonicalize()?;
        let ip = if mobile {
          *local_ip_address(options.force_ip_prompt)
        } else {
          Ipv4Addr::new(127, 0, 0, 1).into()
        };
        let server_url = web_dev_server::start(path, ip, options.port)?;
        let server_url = format!("http://{server_url}");
        dev_url = Some(server_url.parse().unwrap());

        if let Some(c) = &options.config {
          let mut c: tauri_utils::config::Config = serde_json::from_str(c)?;
          c.build.dev_url = dev_url.clone();
          options.config = Some(serde_json::to_string(&c).unwrap());
        } else {
          options.config = Some(format!(r#"{{ "build": {{ "devUrl": "{server_url}" }} }}"#))
        }

        reload_config(options.config.as_deref())?;
      }
    }
  }

  if !options.no_dev_server_wait {
    if let Some(url) = dev_url {
      let host = url
        .host()
        .unwrap_or_else(|| panic!("No host name in the URL"));
      let port = url
        .port_or_known_default()
        .unwrap_or_else(|| panic!("No port number in the URL"));
      let addrs;
      let addr;
      let addrs = match host {
        url::Host::Domain(domain) => {
          use std::net::ToSocketAddrs;
          addrs = (domain, port).to_socket_addrs()?;
          addrs.as_slice()
        }
        url::Host::Ipv4(ip) => {
          addr = (ip, port).into();
          std::slice::from_ref(&addr)
        }
        url::Host::Ipv6(ip) => {
          addr = (ip, port).into();
          std::slice::from_ref(&addr)
        }
      };
      let mut i = 0;
      let sleep_interval = std::time::Duration::from_secs(2);
      let timeout_duration = std::time::Duration::from_secs(1);
      let max_attempts = 90;
      'waiting: loop {
        for addr in addrs.iter() {
          if std::net::TcpStream::connect_timeout(addr, timeout_duration).is_ok() {
            break 'waiting;
          }
        }

        if i % 3 == 1 {
          warn!("Waiting for your frontend dev server to start on {url}...",);
        }
        i += 1;
        if i == max_attempts {
          error!("Could not connect to `{url}` after {}s. Please make sure that is the URL to your dev server.", i * sleep_interval.as_secs());
          exit(1);
        }
        std::thread::sleep(sleep_interval);
      }
    }
  }

  Ok(())
}

pub fn wait_dev_process<
  C: DevProcess + Send + 'static,
  F: Fn(Option<i32>, ExitReason) + Send + Sync + 'static,
>(
  child: C,
  on_exit: F,
) {
  std::thread::spawn(move || {
    let code = child
      .wait()
      .ok()
      .and_then(|status| status.code())
      .or(Some(1));
    on_exit(
      code,
      if child.manually_killed_process() {
        ExitReason::TriggeredKill
      } else {
        ExitReason::NormalExit
      },
    );
  });
}

pub fn on_app_exit(code: Option<i32>, reason: ExitReason, exit_on_panic: bool, no_watch: bool) {
  if no_watch
    || (!matches!(reason, ExitReason::TriggeredKill)
      && (exit_on_panic || matches!(reason, ExitReason::NormalExit)))
  {
    kill_before_dev_process();
    exit(code.unwrap_or(0));
  }
}

pub fn kill_before_dev_process() {
  if let Some(child) = BEFORE_DEV.get() {
    let child = child.lock().unwrap();
    let kill_before_dev_flag = KILL_BEFORE_DEV_FLAG.get().unwrap();
    if kill_before_dev_flag.load(Ordering::Relaxed) {
      return;
    }
    kill_before_dev_flag.store(true, Ordering::Relaxed);
    #[cfg(windows)]
    {
      let powershell_path = std::env::var("SYSTEMROOT").map_or_else(
        |_| "powershell.exe".to_string(),
        |p| format!("{p}\\System32\\WindowsPowerShell\\v1.0\\powershell.exe"),
      );
      let _ = Command::new(powershell_path)
      .arg("-NoProfile")
      .arg("-Command")
      .arg(format!("function Kill-Tree {{ Param([int]$ppid); Get-CimInstance Win32_Process | Where-Object {{ $_.ParentProcessId -eq $ppid }} | ForEach-Object {{ Kill-Tree $_.ProcessId }}; Stop-Process -Id $ppid -ErrorAction SilentlyContinue }}; Kill-Tree {}", child.id()))
      .status();
    }
    #[cfg(unix)]
    {
      use std::io::Write;
      let mut kill_children_script_path = std::env::temp_dir();
      kill_children_script_path.push("kill-children.sh");

      if !kill_children_script_path.exists() {
        if let Ok(mut file) = std::fs::File::create(&kill_children_script_path) {
          use std::os::unix::fs::PermissionsExt;
          let _ = file.write_all(KILL_CHILDREN_SCRIPT);
          let mut permissions = file.metadata().unwrap().permissions();
          permissions.set_mode(0o770);
          let _ = file.set_permissions(permissions);
        }
      }
      let _ = Command::new(&kill_children_script_path)
        .arg(child.id().to_string())
        .output();
    }
    let _ = child.kill();
  }
}<|MERGE_RESOLUTION|>--- conflicted
+++ resolved
@@ -173,16 +173,7 @@
   let tauri_path = tauri_dir();
   set_current_dir(tauri_path).with_context(|| "failed to change current working directory")?;
 
-<<<<<<< HEAD
-  let interface = AppInterface::new(
-    config.lock().unwrap().as_ref().unwrap(),
-    options.target.clone(),
-  )?;
-
   let mut dev_url = config
-=======
-  let mut dev_path = config
->>>>>>> e691208e
     .lock()
     .unwrap()
     .as_ref()
