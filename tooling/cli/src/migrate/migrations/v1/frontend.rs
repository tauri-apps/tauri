--- conflicted
+++ resolved
@@ -165,7 +165,6 @@
           continue;
         }
 
-<<<<<<< HEAD
         // convert module to its pluginfied module or renamed one
         // import { ... } from "@tauri-apps/api/window" -> import { ... } from "@tauri-apps/api/webviewWindow"
         // import { ... } from "@tauri-apps/api/cli" -> import { ... } from "@tauri-apps/plugin-cli"
@@ -187,34 +186,6 @@
             new_plugins.push(module.to_string());
           }
         }
-=======
-            // migrate pluginified modules from:
-            // ```
-            // import { dialog, cli as superCli } from "@tauri-apps/api"
-            // ```
-            // to:
-            // ```
-            // import * as dialog from "@tauri-apps/plugin-dialog"
-            // import * as cli as superCli from "@tauri-apps/plugin-cli"
-            // ```
-            import if PLUGINIFIED_MODULES.contains(&import) && module == "@tauri-apps/api" => {
-              let js_plugin: &str = MODULES_MAP[&format!("@tauri-apps/api/{import}")];
-              let (_, plugin_name) = js_plugin.split_once("plugin-").unwrap();
-              let cargo_crate = format!("tauri-plugin-{plugin_name}");
-              new_npm_packages.push(js_plugin.to_string());
-              new_cargo_packages.push(cargo_crate);
-
-              if specifier.local.name.as_str() != import {
-                let local = &specifier.local.name;
-                imports_to_add.push(format!(
-                  "\nimport * as {import} as {local} from \"{js_plugin}\""
-                ));
-              } else {
-                imports_to_add.push(format!("\nimport * as {import} from \"{js_plugin}\""));
-              };
-              None
-            }
->>>>>>> 3998570f
 
         let Some(specifiers) = &mut stmt.specifiers else {
           continue;
@@ -243,19 +214,22 @@
               // ```
               // to:
               // ```
-              // import dialog from "@tauri-apps/plugin-dialog"
-              // import cli as superCli from "@tauri-apps/plugin-cli"
+              // import * as dialog from "@tauri-apps/plugin-dialog"
+              // import * as cli as superCli from "@tauri-apps/plugin-cli"
               // ```
               import if PLUGINIFIED_MODULES.contains(&import) && module == "@tauri-apps/api" => {
                 let js_plugin: &str = MODULES_MAP[&format!("@tauri-apps/api/{import}")];
                 let (_, plugin_name) = js_plugin.split_once("plugin-").unwrap();
+
                 new_plugins.push(plugin_name.to_string());
 
                 if specifier.local.name.as_str() != import {
                   let local = &specifier.local.name;
-                  imports_to_add.push(format!("\nimport {import} as {local} from \"{js_plugin}\""));
+                  imports_to_add.push(format!(
+                    "\nimport * as {import} as {local} from \"{js_plugin}\""
+                  ));
                 } else {
-                  imports_to_add.push(format!("\nimport {import} from \"{js_plugin}\""));
+                  imports_to_add.push(format!("\nimport * as {import} from \"{js_plugin}\""));
                 };
                 None
               }
@@ -390,8 +364,8 @@
   import clipboard from "@tauri-apps/plugin-clipboard-manager";
   import * as fs from "@tauri-apps/plugin-fs";
   import "./App.css";
-import dialog from "@tauri-apps/plugin-dialog"
-import cli as superCli from "@tauri-apps/plugin-cli"
+import * as dialog from "@tauri-apps/plugin-dialog"
+import * as cli as superCli from "@tauri-apps/plugin-cli"
 const appWindow = getCurrentWebviewWindow()
 </script>
 
@@ -457,8 +431,8 @@
   import clipboard from "@tauri-apps/plugin-clipboard-manager";
   import * as fs from "@tauri-apps/plugin-fs";
   import "./App.css";
-import dialog from "@tauri-apps/plugin-dialog"
-import cli as superCli from "@tauri-apps/plugin-cli"
+import * as dialog from "@tauri-apps/plugin-dialog"
+import * as cli as superCli from "@tauri-apps/plugin-cli"
 const appWindow = getCurrentWebviewWindow()
 </script>
 "#;
