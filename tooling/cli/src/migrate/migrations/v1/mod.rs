--- conflicted
+++ resolved
@@ -17,17 +17,11 @@
   let tauri_dir = tauri_dir();
   let app_dir = app_dir();
 
-<<<<<<< HEAD
-  let mut migrated = config::migrate(&tauri_dir).context("Could not migrate config")?;
-  manifest::migrate(&tauri_dir).context("Could not migrate manifest")?;
+  let mut migrated = config::migrate(tauri_dir).context("Could not migrate config")?;
+  manifest::migrate(tauri_dir).context("Could not migrate manifest")?;
   let plugins = frontend::migrate(app_dir)?;
 
   migrated.plugins.extend(plugins);
-=======
-  let migrated = config::migrate(tauri_dir).context("Could not migrate config")?;
-  manifest::migrate(tauri_dir).context("Could not migrate manifest")?;
-  frontend::migrate(app_dir, tauri_dir)?;
->>>>>>> 416f8457
 
   // Add plugins
   for plugin in migrated.plugins {
