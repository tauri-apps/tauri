--- conflicted
+++ resolved
@@ -232,14 +232,11 @@
         args: options.args.clone(),
         noise_level,
         vars: Default::default(),
-<<<<<<< HEAD
+        config: dev_options.config.clone(),
         target_device: device.as_ref().map(|d| TargetDevice {
           id: d.serial_no().to_string(),
           name: d.name().to_string(),
         }),
-=======
-        config: dev_options.config.clone(),
->>>>>>> f4cd68f0
       };
 
       let _handle = write_options(
