// Copyright 2019-2024 Tauri Programme within The Commons Conservancy
// SPDX-License-Identifier: Apache-2.0
// SPDX-License-Identifier: MIT

use cargo_mobile2::{
  android::{
    adb,
    config::{Config as AndroidConfig, Metadata as AndroidMetadata, Raw as RawAndroidConfig},
    device::Device,
    emulator,
    env::Env,
    target::Target,
  },
  config::app::{App, DEFAULT_ASSET_DIR},
  opts::{FilterLevel, NoiseLevel},
  os,
  util::prompt,
};
use clap::{Parser, Subcommand};
use std::{
  env::set_var,
  fs::{create_dir, create_dir_all, write},
  process::exit,
  thread::sleep,
  time::Duration,
};
use sublime_fuzzy::best_match;

use super::{
  ensure_init, get_app,
  init::{command as init_command, configure_cargo},
  log_finished, read_options, setup_dev_config, CliOptions, OptionsHandle, Target as MobileTarget,
  MIN_DEVICE_MATCH_SCORE,
};
use crate::{helpers::config::Config as TauriConfig, Result};

mod android_studio_script;
mod build;
mod dev;
mod open;
pub(crate) mod project;

#[derive(Parser)]
#[clap(
  author,
  version,
  about = "Android commands",
  subcommand_required(true),
  arg_required_else_help(true)
)]
pub struct Cli {
  #[clap(subcommand)]
  command: Commands,
}

#[derive(Debug, Parser)]
#[clap(about = "Initialize Android target in the project")]
pub struct InitOptions {
  /// Skip prompting for values
  #[clap(long, env = "CI")]
  ci: bool,
  /// Skips installing rust toolchains via rustup
  #[clap(long)]
  skip_targets_install: bool,
}

#[derive(Subcommand)]
enum Commands {
  Init(InitOptions),
  /// Open project in Android Studio
  Open,
  Dev(dev::Options),
  Build(build::Options),
  #[clap(hide(true))]
  AndroidStudioScript(android_studio_script::Options),
}

pub fn command(cli: Cli, verbosity: u8) -> Result<()> {
  let noise_level = NoiseLevel::from_occurrences(verbosity as u64);
  match cli.command {
    Commands::Init(options) => init_command(
      MobileTarget::Android,
      options.ci,
      false,
      options.skip_targets_install,
    )?,
    Commands::Open => open::command()?,
    Commands::Dev(options) => dev::command(options, noise_level)?,
    Commands::Build(options) => build::command(options, noise_level)?,
    Commands::AndroidStudioScript(options) => android_studio_script::command(options)?,
  }

  Ok(())
}

pub fn get_config(
  app: &App,
  config: &TauriConfig,
  features: Option<&Vec<String>>,
  cli_options: &CliOptions,
) -> (AndroidConfig, AndroidMetadata) {
  let mut android_options = cli_options.clone();
  if let Some(features) = features {
    android_options
      .features
      .get_or_insert(Vec::new())
      .extend_from_slice(features);
  }

  let raw = RawAndroidConfig {
    features: android_options.features.clone(),
    logcat_filter_specs: vec![
      "RustStdoutStderr".into(),
      format!(
        "*:{}",
        match cli_options.noise_level {
          NoiseLevel::Polite => FilterLevel::Info,
          NoiseLevel::LoudAndProud => FilterLevel::Debug,
          NoiseLevel::FranklyQuitePedantic => FilterLevel::Verbose,
        }
        .logcat()
      ),
    ],
    min_sdk_version: Some(config.bundle.android.min_sdk_version),
    ..Default::default()
  };
  let config = AndroidConfig::from_raw(app.clone(), Some(raw)).unwrap();

  let metadata = AndroidMetadata {
    supported: true,
    cargo_args: Some(android_options.args),
    features: android_options.features,
    ..Default::default()
  };

<<<<<<< HEAD
  set_var(
    "WRY_ANDROID_PACKAGE",
    app.android_identifier_escape_kotlin_keyword(),
  );
=======
  set_var("WRY_ANDROID_PACKAGE", app.reverse_identifier());
>>>>>>> 27fd8cc5
  set_var("WRY_ANDROID_LIBRARY", app.lib_name());
  set_var("TAURI_ANDROID_PROJECT_PATH", config.project_dir());

  let src_main_dir = config.project_dir().join("app/src/main").join(format!(
    "java/{}",
    app.reverse_identifier().replace('.', "/"),
  ));
  if config.project_dir().exists() {
    if src_main_dir.exists() {
      let _ = create_dir(src_main_dir.join("generated"));
    } else {
      log::error!(
      "Project directory {} does not exist. Did you update the package name in `Cargo.toml` or the bundle identifier in `tauri.conf.json > identifier`? Save your changes, delete the `gen/android` folder and run `tauri android init` to recreate the Android project.",
      src_main_dir.display()
    );
      exit(1);
    }
  }
  set_var(
    "WRY_ANDROID_KOTLIN_FILES_OUT_DIR",
    src_main_dir.join("generated"),
  );

  (config, metadata)
}

fn env() -> Result<Env> {
  let env = super::env()?;
  cargo_mobile2::android::env::Env::from_env(env).map_err(Into::into)
}

fn delete_codegen_vars() {
  for (k, _) in std::env::vars() {
    if k.starts_with("WRY_") && (k.ends_with("CLASS_EXTENSION") || k.ends_with("CLASS_INIT")) {
      std::env::remove_var(k);
    }
  }
}

fn adb_device_prompt<'a>(env: &'_ Env, target: Option<&str>) -> Result<Device<'a>> {
  let device_list = adb::device_list(env)
    .map_err(|cause| anyhow::anyhow!("Failed to detect connected Android devices: {cause}"))?;
  if !device_list.is_empty() {
    let device = if let Some(t) = target {
      let (device, score) = device_list
        .into_iter()
        .rev()
        .map(|d| {
          let score = best_match(t, d.name()).map_or(0, |m| m.score());
          (d, score)
        })
        .max_by_key(|(_, score)| *score)
        // we already checked the list is not empty
        .unwrap();
      if score > MIN_DEVICE_MATCH_SCORE {
        device
      } else {
        anyhow::bail!("Could not find an Android device matching {t}")
      }
    } else if device_list.len() > 1 {
      let index = prompt::list(
        concat!("Detected ", "Android", " devices"),
        device_list.iter(),
        "device",
        None,
        "Device",
      )
      .map_err(|cause| anyhow::anyhow!("Failed to prompt for Android device: {cause}"))?;
      device_list.into_iter().nth(index).unwrap()
    } else {
      device_list.into_iter().next().unwrap()
    };

    log::info!(
      "Detected connected device: {} with target {:?}",
      device,
      device.target().triple,
    );
    Ok(device)
  } else {
    Err(anyhow::anyhow!("No connected Android devices detected"))
  }
}

fn emulator_prompt(env: &'_ Env, target: Option<&str>) -> Result<emulator::Emulator> {
  let emulator_list = emulator::avd_list(env).unwrap_or_default();
  if !emulator_list.is_empty() {
    let emulator = if let Some(t) = target {
      let (device, score) = emulator_list
        .into_iter()
        .rev()
        .map(|d| {
          let score = best_match(t, d.name()).map_or(0, |m| m.score());
          (d, score)
        })
        .max_by_key(|(_, score)| *score)
        // we already checked the list is not empty
        .unwrap();
      if score > MIN_DEVICE_MATCH_SCORE {
        device
      } else {
        anyhow::bail!("Could not find an Android Emulator matching {t}")
      }
    } else if emulator_list.len() > 1 {
      let index = prompt::list(
        concat!("Detected ", "Android", " emulators"),
        emulator_list.iter(),
        "emulator",
        None,
        "Emulator",
      )
      .map_err(|cause| anyhow::anyhow!("Failed to prompt for Android Emulator device: {cause}"))?;
      emulator_list.into_iter().nth(index).unwrap()
    } else {
      emulator_list.into_iter().next().unwrap()
    };

    Ok(emulator)
  } else {
    Err(anyhow::anyhow!("No available Android Emulator detected"))
  }
}

fn device_prompt<'a>(env: &'_ Env, target: Option<&str>) -> Result<Device<'a>> {
  if let Ok(device) = adb_device_prompt(env, target) {
    Ok(device)
  } else {
    let emulator = emulator_prompt(env, target)?;
    log::info!("Starting emulator {}", emulator.name());
    emulator.start_detached(env)?;
    let mut tries = 0;
    loop {
      sleep(Duration::from_secs(2));
      if let Ok(device) = adb_device_prompt(env, Some(emulator.name())) {
        return Ok(device);
      }
      if tries >= 3 {
        log::info!("Waiting for emulator to start... (maybe the emulator is unauthorized or offline, run `adb devices` to check)");
      } else {
        log::info!("Waiting for emulator to start...");
      }
      tries += 1;
    }
  }
}

fn detect_target_ok<'a>(env: &Env) -> Option<&'a Target<'a>> {
  device_prompt(env, None).map(|device| device.target()).ok()
}

fn open_and_wait(config: &AndroidConfig, env: &Env) -> ! {
  log::info!("Opening Android Studio");
  if let Err(e) = os::open_file_with("Android Studio", config.project_dir(), &env.base) {
    log::error!("{}", e);
  }
  loop {
    sleep(Duration::from_secs(24 * 60 * 60));
  }
}

fn inject_assets(config: &AndroidConfig, tauri_config: &TauriConfig) -> Result<()> {
  let asset_dir = config
    .project_dir()
    .join("app/src/main")
    .join(DEFAULT_ASSET_DIR);
  create_dir_all(&asset_dir)?;

  write(
    asset_dir.join("tauri.conf.json"),
    serde_json::to_string(&tauri_config)?,
  )?;

  Ok(())
}<|MERGE_RESOLUTION|>--- conflicted
+++ resolved
@@ -133,14 +133,10 @@
     ..Default::default()
   };
 
-<<<<<<< HEAD
   set_var(
     "WRY_ANDROID_PACKAGE",
     app.android_identifier_escape_kotlin_keyword(),
   );
-=======
-  set_var("WRY_ANDROID_PACKAGE", app.reverse_identifier());
->>>>>>> 27fd8cc5
   set_var("WRY_ANDROID_LIBRARY", app.lib_name());
   set_var("TAURI_ANDROID_PROJECT_PATH", config.project_dir());
 
