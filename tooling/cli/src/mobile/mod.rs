// Copyright 2019-2024 Tauri Programme within The Commons Conservancy
// SPDX-License-Identifier: Apache-2.0
// SPDX-License-Identifier: MIT

use crate::{
  helpers::{
    app_paths::tauri_dir,
    config::{Config as TauriConfig, ConfigHandle},
  },
  interface::{AppInterface, AppSettings, DevProcess, Interface, Options as InterfaceOptions},
  ConfigValue,
};
#[cfg(target_os = "macos")]
use anyhow::Context;
use anyhow::{bail, Result};
use heck::ToSnekCase;
use jsonrpsee::core::client::{Client, ClientBuilder, ClientT};
use jsonrpsee::server::{RpcModule, ServerBuilder, ServerHandle};
use jsonrpsee_client_transport::ws::WsTransportClientBuilder;
use jsonrpsee_core::rpc_params;
use serde::{Deserialize, Serialize};

use cargo_mobile2::{
  config::app::{App, Raw as RawAppConfig},
  env::Error as EnvError,
  opts::{NoiseLevel, Profile},
  ChildHandle,
};
use std::{
  collections::HashMap,
  env::{set_var, temp_dir},
  ffi::OsString,
  fmt::Write,
  fs::{read_to_string, write},
  net::SocketAddr,
  path::PathBuf,
  process::{exit, ExitStatus},
  sync::{
    atomic::{AtomicBool, Ordering},
    Arc,
  },
};
use tokio::runtime::Runtime;

#[cfg(not(windows))]
use cargo_mobile2::env::Env;
#[cfg(windows)]
use cargo_mobile2::os::Env;

pub mod android;
mod init;
#[cfg(target_os = "macos")]
pub mod ios;

const MIN_DEVICE_MATCH_SCORE: isize = 0;

#[derive(Clone)]
pub struct DevChild {
  child: Arc<ChildHandle>,
  manually_killed_process: Arc<AtomicBool>,
}

impl DevChild {
  fn new(handle: ChildHandle) -> Self {
    Self {
      child: Arc::new(handle),
      manually_killed_process: Default::default(),
    }
  }
}

impl DevProcess for DevChild {
  fn kill(&self) -> std::io::Result<()> {
    self.manually_killed_process.store(true, Ordering::Relaxed);
    match self.child.kill() {
      Ok(_) => Ok(()),
      Err(e) => {
        self.manually_killed_process.store(false, Ordering::Relaxed);
        Err(e)
      }
    }
  }

  fn try_wait(&self) -> std::io::Result<Option<ExitStatus>> {
    self.child.try_wait().map(|res| res.map(|o| o.status))
  }

  fn wait(&self) -> std::io::Result<ExitStatus> {
    self.child.wait().map(|o| o.status)
  }

  fn manually_killed_process(&self) -> bool {
    self.manually_killed_process.load(Ordering::Relaxed)
  }
}

#[derive(PartialEq, Eq, Copy, Clone)]
pub enum Target {
  Android,
  #[cfg(target_os = "macos")]
  Ios,
}

impl Target {
  fn ide_name(&self) -> &'static str {
    match self {
      Self::Android => "Android Studio",
      #[cfg(target_os = "macos")]
      Self::Ios => "Xcode",
    }
  }

  fn command_name(&self) -> &'static str {
    match self {
      Self::Android => "android",
      #[cfg(target_os = "macos")]
      Self::Ios => "ios",
    }
  }

  fn ide_build_script_name(&self) -> &'static str {
    match self {
      Self::Android => "android-studio-script",
      #[cfg(target_os = "macos")]
      Self::Ios => "xcode-script",
    }
  }

  fn platform_target(&self) -> tauri_utils::platform::Target {
    match self {
      Self::Android => tauri_utils::platform::Target::Android,
      #[cfg(target_os = "macos")]
      Self::Ios => tauri_utils::platform::Target::Ios,
    }
  }
}

#[derive(Debug, Clone, Serialize, Deserialize)]
pub struct TargetDevice {
  id: String,
  name: String,
}

#[derive(Debug, Clone, Serialize, Deserialize)]
pub struct CliOptions {
  pub dev: bool,
  pub features: Option<Vec<String>>,
  pub args: Vec<String>,
  pub noise_level: NoiseLevel,
  pub vars: HashMap<String, OsString>,
<<<<<<< HEAD
  pub target_device: Option<TargetDevice>,
=======
  pub config: Option<ConfigValue>,
>>>>>>> f4cd68f0
}

impl Default for CliOptions {
  fn default() -> Self {
    Self {
      dev: false,
      features: None,
      args: vec!["--lib".into()],
      noise_level: Default::default(),
      vars: Default::default(),
<<<<<<< HEAD
      target_device: None,
=======
      config: None,
>>>>>>> f4cd68f0
    }
  }
}

fn env_vars() -> HashMap<String, OsString> {
  let mut vars = HashMap::new();
  vars.insert("RUST_LOG_STYLE".into(), "always".into());
  for (k, v) in std::env::vars_os() {
    let k = k.to_string_lossy();
    if (k.starts_with("TAURI")
      && k != "TAURI_SIGNING_PRIVATE_KEY"
      && k != "TAURI_SIGNING_PRIVATE_KEY_PASSWORD")
      || k.starts_with("WRY")
      || k.starts_with("CARGO_")
      || k == "TMPDIR"
      || k == "PATH"
    {
      vars.insert(k.into_owned(), v);
    }
  }
  vars
}

fn env() -> Result<Env, EnvError> {
  let env = Env::new()?.explicit_env_vars(env_vars());
  Ok(env)
}

pub struct OptionsHandle(#[allow(unused)] Runtime, #[allow(unused)] ServerHandle);

/// Writes CLI options to be used later on the Xcode and Android Studio build commands
pub fn write_options(identifier: &str, mut options: CliOptions) -> crate::Result<OptionsHandle> {
  options.vars.extend(env_vars());

  let runtime = Runtime::new().unwrap();
  let r: anyhow::Result<(ServerHandle, SocketAddr)> = runtime.block_on(async move {
    let server = ServerBuilder::default().build("127.0.0.1:0").await?;
    let addr = server.local_addr()?;

    let mut module = RpcModule::new(());
    module.register_method("options", move |_, _, _| Some(options.clone()))?;

    let handle = server.start(module);

    Ok((handle, addr))
  });
  let (handle, addr) = r?;

  write(
    temp_dir().join(format!("{identifier}-server-addr")),
    addr.to_string(),
  )?;

  Ok(OptionsHandle(runtime, handle))
}

fn read_options(identifier: &str) -> CliOptions {
  let runtime = tokio::runtime::Runtime::new().unwrap();
  let options = runtime
    .block_on(async move {
      let addr_path = temp_dir().join(format!("{identifier}-server-addr"));
      let (tx, rx) = WsTransportClientBuilder::default()
        .build(
          format!(
            "ws://{}",
            read_to_string(&addr_path).unwrap_or_else(|e| panic!(
              "failed to read missing addr file {}: {e}",
              addr_path.display()
            ))
          )
          .parse()
          .unwrap(),
        )
        .await?;
      let client: Client = ClientBuilder::default().build_with_tokio(tx, rx);
      let options: CliOptions = client.request("options", rpc_params![]).await?;
      Ok::<CliOptions, anyhow::Error>(options)
    })
    .expect("failed to read CLI options");

  for (k, v) in &options.vars {
    set_var(k, v);
  }
  options
}

pub fn get_app(config: &TauriConfig, interface: &AppInterface) -> App {
  let identifier = config
    .identifier
    .rsplit('.')
    .collect::<Vec<&str>>()
    .join(".");

  if identifier.is_empty() {
    log::error!("Bundle identifier set in `tauri.conf.json > identifier` cannot be empty");
    exit(1);
  }

  let app_name = interface
    .app_settings()
    .app_name()
    .unwrap_or_else(|| "app".into());
  let lib_name = interface
    .app_settings()
    .lib_name()
    .unwrap_or_else(|| app_name.to_snek_case());

  let raw = RawAppConfig {
    name: app_name,
    lib_name: Some(lib_name),
    stylized_name: config.product_name.clone(),
    identifier,
    asset_dir: None,
    template_pack: None,
  };

  let app_settings = interface.app_settings();
  App::from_raw(tauri_dir().to_path_buf(), raw)
    .unwrap()
    .with_target_dir_resolver(move |target, profile| {
      let bin_path = app_settings
        .app_binary_path(&InterfaceOptions {
          debug: matches!(profile, Profile::Debug),
          target: Some(target.into()),
          ..Default::default()
        })
        .expect("failed to resolve target directory");
      bin_path.parent().unwrap().to_path_buf()
    })
}

#[allow(unused_variables)]
fn ensure_init(
  tauri_config: &ConfigHandle,
  app: &App,
  project_dir: PathBuf,
  target: Target,
) -> Result<()> {
  if !project_dir.exists() {
    bail!(
      "{} project directory {} doesn't exist. Please run `tauri {} init` and try again.",
      target.ide_name(),
      project_dir.display(),
      target.command_name(),
    )
  }

  let tauri_config_guard = tauri_config.lock().unwrap();
  let tauri_config_ = tauri_config_guard.as_ref().unwrap();

  let mut project_outdated_reasons = Vec::new();

  match target {
    Target::Android => {
      let java_folder = project_dir
        .join("app/src/main/java")
        .join(tauri_config_.identifier.replace('.', "/"));
      if !java_folder.exists() {
        project_outdated_reasons
          .push("you have modified your \"identifier\" in the Tauri configuration");
      }
    }
    #[cfg(target_os = "macos")]
    Target::Ios => {
      let project_yml = read_to_string(project_dir.join("project.yml"))
        .context("missing project.yml file in the Xcode project directory")?;
      if !project_yml.contains(&format!(
        "PRODUCT_BUNDLE_IDENTIFIER: {}",
        tauri_config_.identifier
      )) {
        project_outdated_reasons
          .push("you have modified your \"identifier\" in the Tauri configuration");
      }

      println!("{}", app.lib_name());
      if !project_yml.contains(&format!("framework: lib{}.a", app.lib_name())) {
        project_outdated_reasons
          .push("you have modified your [lib.name] or [package.name] in the Cargo.toml file");
      }
    }
  }

  if !project_outdated_reasons.is_empty() {
    let reason = project_outdated_reasons.join(" and ");
    bail!(
        "{} project directory is outdated because {reason}. Please run `tauri {} init` and try again.",
        target.ide_name(),
        target.command_name(),
      )
  }

  Ok(())
}

fn log_finished(outputs: Vec<PathBuf>, kind: &str) {
  if !outputs.is_empty() {
    let mut printable_paths = String::new();
    for path in &outputs {
      writeln!(printable_paths, "        {}", path.display()).unwrap();
    }

    log::info!(action = "Finished"; "{} {}{} at:\n{}", outputs.len(), kind, if outputs.len() == 1 { "" } else { "s" }, printable_paths);
  }
}<|MERGE_RESOLUTION|>--- conflicted
+++ resolved
@@ -148,11 +148,8 @@
   pub args: Vec<String>,
   pub noise_level: NoiseLevel,
   pub vars: HashMap<String, OsString>,
-<<<<<<< HEAD
+  pub config: Option<ConfigValue>,
   pub target_device: Option<TargetDevice>,
-=======
-  pub config: Option<ConfigValue>,
->>>>>>> f4cd68f0
 }
 
 impl Default for CliOptions {
@@ -163,11 +160,8 @@
       args: vec!["--lib".into()],
       noise_level: Default::default(),
       vars: Default::default(),
-<<<<<<< HEAD
+      config: None,
       target_device: None,
-=======
-      config: None,
->>>>>>> f4cd68f0
     }
   }
 }
