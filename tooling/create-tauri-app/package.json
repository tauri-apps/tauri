--- conflicted
+++ resolved
@@ -52,13 +52,8 @@
     "effection": "2.0.0-beta.12",
     "eslint": "7.32.0",
     "eslint-config-prettier": "8.3.0",
-<<<<<<< HEAD
     "eslint-config-standard-with-typescript": "21.0.1",
-    "eslint-plugin-import": "2.23.4",
-=======
-    "eslint-config-standard-with-typescript": "20.0.0",
     "eslint-plugin-import": "2.24.0",
->>>>>>> c1494b35
     "eslint-plugin-lodash-template": "0.19.0",
     "eslint-plugin-node": "11.1.0",
     "eslint-plugin-promise": "5.1.0",
