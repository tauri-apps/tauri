{
  "name": "create-tauri-app",
  "version": "1.0.0-beta.4",
  "description": "Jump right into a Tauri App!",
  "bin": {
    "create-tauri-app": "./bin/create-tauri-app.js"
  },
  "repository": "git+https://github.com/tauri-apps/tauri.git",
  "license": "MIT OR Apache-2.0",
  "bugs": {
    "url": "https://github.com/tauri-apps/tauri/issues"
  },
  "homepage": "https://github.com/tauri-apps/tauri#readme",
  "contributors": [
    "Tauri Programme within The Commons Conservancy"
  ],
  "main": "bin/create-tauri-app.js",
  "files": [
    "bin",
    "dist",
    "src/templates"
  ],
  "scripts": {
    "create-tauri-app": "create-tauri-app",
    "build": "rollup --config",
    "prepublishOnly": "yarn build",
    "lint": "eslint --ext ts \"./src/**/*.ts\"",
    "lint-fix": "eslint --fix --ext ts \"./src/**/*.ts\"",
    "lint:lockfile": "lockfile-lint --path yarn.lock --type yarn --validate-https --allowed-hosts npm yarn",
    "format": "prettier --write --end-of-line=auto \"./**/*.{cjs,js,jsx,ts,tsx,html,css,json}\" --ignore-path .gitignore",
    "format:check": "prettier --check --end-of-line=auto \"./**/*.{cjs,js,jsx,ts,tsx,html,css,json}\" --ignore-path .gitignore",
    "test": "node ./test/spawn.test.mjs"
  },
  "dependencies": {
    "chalk": "4.1.2",
    "execa": "^5.0.0",
    "inquirer": "^8.0.0",
    "minimist": "^1.2.5",
    "scaffe": "1.1.0"
  },
  "devDependencies": {
<<<<<<< HEAD
    "@effection/process": "2.0.0-beta.16",
    "@rollup/plugin-commonjs": "20.0.0",
    "@rollup/plugin-node-resolve": "13.0.5",
    "@rollup/plugin-typescript": "8.2.5",
    "@types/cross-spawn": "6.0.2",
    "@types/inquirer": "7.3.3",
    "@types/minimist": "1.2.2",
    "@types/semver": "7.3.8",
    "@typescript-eslint/eslint-plugin": "4.31.2",
    "@typescript-eslint/parser": "4.31.2",
    "effection": "2.0.0-beta.17",
    "eslint": "7.32.0",
    "eslint-config-prettier": "8.3.0",
    "eslint-config-standard-with-typescript": "20.0.0",
=======
    "@effection/process": "2.0.0-beta.14",
    "@rollup/plugin-commonjs": "20.0.0",
    "@rollup/plugin-node-resolve": "13.0.4",
    "@rollup/plugin-typescript": "8.2.5",
    "@types/cross-spawn": "6.0.2",
    "@types/inquirer": "8.1.1",
    "@types/minimist": "1.2.2",
    "@types/semver": "7.3.8",
    "@typescript-eslint/eslint-plugin": "4.31.0",
    "@typescript-eslint/parser": "4.31.0",
    "effection": "2.0.0-beta.15",
    "eslint": "7.32.0",
    "eslint-config-prettier": "8.3.0",
    "eslint-config-standard-with-typescript": "21.0.1",
>>>>>>> 71ea86a4
    "eslint-plugin-import": "2.24.2",
    "eslint-plugin-lodash-template": "0.19.0",
    "eslint-plugin-node": "11.1.0",
    "eslint-plugin-promise": "5.1.0",
    "eslint-plugin-security": "1.4.0",
<<<<<<< HEAD
    "prettier": "2.4.1",
    "rollup": "2.57.0",
    "temp-dir": "2.0.0",
    "tslib": "2.3.1",
    "typescript": "4.4.3"
=======
    "prettier": "2.3.2",
    "rollup": "2.56.3",
    "temp-dir": "2.0.0",
    "tslib": "2.3.1",
    "typescript": "4.4.2"
>>>>>>> 71ea86a4
  }
}<|MERGE_RESOLUTION|>--- conflicted
+++ resolved
@@ -39,13 +39,12 @@
     "scaffe": "1.1.0"
   },
   "devDependencies": {
-<<<<<<< HEAD
     "@effection/process": "2.0.0-beta.16",
     "@rollup/plugin-commonjs": "20.0.0",
     "@rollup/plugin-node-resolve": "13.0.5",
     "@rollup/plugin-typescript": "8.2.5",
     "@types/cross-spawn": "6.0.2",
-    "@types/inquirer": "7.3.3",
+    "@types/inquirer": "8.1.1",
     "@types/minimist": "1.2.2",
     "@types/semver": "7.3.8",
     "@typescript-eslint/eslint-plugin": "4.31.2",
@@ -53,40 +52,16 @@
     "effection": "2.0.0-beta.17",
     "eslint": "7.32.0",
     "eslint-config-prettier": "8.3.0",
-    "eslint-config-standard-with-typescript": "20.0.0",
-=======
-    "@effection/process": "2.0.0-beta.14",
-    "@rollup/plugin-commonjs": "20.0.0",
-    "@rollup/plugin-node-resolve": "13.0.4",
-    "@rollup/plugin-typescript": "8.2.5",
-    "@types/cross-spawn": "6.0.2",
-    "@types/inquirer": "8.1.1",
-    "@types/minimist": "1.2.2",
-    "@types/semver": "7.3.8",
-    "@typescript-eslint/eslint-plugin": "4.31.0",
-    "@typescript-eslint/parser": "4.31.0",
-    "effection": "2.0.0-beta.15",
-    "eslint": "7.32.0",
-    "eslint-config-prettier": "8.3.0",
     "eslint-config-standard-with-typescript": "21.0.1",
->>>>>>> 71ea86a4
     "eslint-plugin-import": "2.24.2",
     "eslint-plugin-lodash-template": "0.19.0",
     "eslint-plugin-node": "11.1.0",
     "eslint-plugin-promise": "5.1.0",
     "eslint-plugin-security": "1.4.0",
-<<<<<<< HEAD
     "prettier": "2.4.1",
     "rollup": "2.57.0",
     "temp-dir": "2.0.0",
     "tslib": "2.3.1",
     "typescript": "4.4.3"
-=======
-    "prettier": "2.3.2",
-    "rollup": "2.56.3",
-    "temp-dir": "2.0.0",
-    "tslib": "2.3.1",
-    "typescript": "4.4.2"
->>>>>>> 71ea86a4
   }
 }