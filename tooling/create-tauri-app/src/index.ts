--- conflicted
+++ resolved
@@ -117,11 +117,7 @@
   installApi: boolean
 }
 
-<<<<<<< HEAD
-const allRecipes: Recipe[] = [vanillajs, cra, vite, vuecli, ngcli, dominator]
-=======
-const allRecipes: Recipe[] = [vanillajs, cra, vite, vuecli, ngcli, svelte]
->>>>>>> 426a6b49
+const allRecipes: Recipe[] = [vanillajs, cra, vite, vuecli, ngcli, svelte, dominator]
 
 const recipeByShortName = (name: string): Recipe | undefined =>
   allRecipes.find((r) => r.shortName === name)
